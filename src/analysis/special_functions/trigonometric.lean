--- conflicted
+++ resolved
@@ -6,10 +6,7 @@
 import analysis.special_functions.exp_log
 import data.set.intervals.infinite
 import algebra.quadratic_discriminant
-<<<<<<< HEAD
-=======
 import ring_theory.polynomial.chebyshev.defs
->>>>>>> 66e53b0c
 
 /-!
 # Trigonometric functions
@@ -1918,23 +1915,6 @@
   rw [sub_add_eq_add_sub, sub_eq_zero, pow_two, ← exp_add, mul_comm _ x, mul_right_comm] at hz,
   field_simp [add_mul, ← exp_add, hz]
 end
-<<<<<<< HEAD
-
-@[simp] lemma range_cos : range cos = set.univ :=
-cos_surjective.range_eq
-
-lemma sin_surjective : function.surjective sin :=
-begin
-  intro x,
-  rcases cos_surjective x with ⟨z, rfl⟩,
-  exact ⟨z+π/2, sin_add_pi_div_two z⟩
-end
-
-@[simp] lemma range_sin : range sin = set.univ :=
-sin_surjective.range_eq
-
-end complex
-=======
 
 @[simp] lemma range_cos : range cos = set.univ :=
 cos_surjective.range_eq
@@ -1976,7 +1956,6 @@
 (chebyshev₁_complex_cos θ n).symm
 
 end chebyshev₁
->>>>>>> 66e53b0c
 
 namespace real
 open_locale real
