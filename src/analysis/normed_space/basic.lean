--- conflicted
+++ resolved
@@ -988,11 +988,7 @@
 /-- `𝕜`-normed space structure induced by a `𝕜'`-normed space structure when `𝕜'` is a
 normed algebra over `𝕜`. Not registered as an instance as `𝕜'` can not be inferred.
 
-<<<<<<< HEAD
-The type synonym `module.restrict_scalars 𝕜 𝕜' E` will be endowed with this instance by default.
-=======
 The type synonym `semimodule.restrict_scalars 𝕜 𝕜' E` will be endowed with this instance by default.
->>>>>>> 8da70972
 -/
 def normed_space.restrict_scalars' : normed_space 𝕜 E :=
 { norm_smul_le := λc x, le_of_eq $ begin
@@ -1009,16 +1005,6 @@
   normed_space 𝕜' (semimodule.restrict_scalars 𝕜 𝕜' E) := I
 
 instance : normed_space 𝕜 (semimodule.restrict_scalars 𝕜 𝕜' E) :=
-(normed_space.restrict_scalars' 𝕜 𝕜' E : normed_space 𝕜 E)
-
-instance {𝕜 : Type*} {𝕜' : Type*} {E : Type*} [I : normed_group E] :
-  normed_group (module.restrict_scalars 𝕜 𝕜' E) := I
-
-instance module.restrict_scalars.normed_space_orig {𝕜 : Type*} {𝕜' : Type*} {E : Type*}
-  [normed_field 𝕜'] [normed_group E] [I : normed_space 𝕜' E] :
-  normed_space 𝕜' (module.restrict_scalars 𝕜 𝕜' E) := I
-
-instance : normed_space 𝕜 (module.restrict_scalars 𝕜 𝕜' E) :=
 (normed_space.restrict_scalars' 𝕜 𝕜' E : normed_space 𝕜 E)
 
 end restrict_scalars
