/-
Copyright (c) 2019 Sébastien Gouëzel. All rights reserved.
Released under Apache 2.0 license as described in the file LICENSE.
Authors: Sébastien Gouëzel, Yury Kudryashov
-/
import analysis.calculus.local_extr
import analysis.convex.topology
import data.complex.is_R_or_C

/-!
# The mean value inequality and equalities

In this file we prove the following facts:

* `convex.norm_image_sub_le_of_norm_deriv_le` : if `f` is differentiable on a convex set `s`
  and the norm of its derivative is bounded by `C`, then `f` is Lipschitz continuous on `s` with
  constant `C`; also a variant in which what is bounded by `C` is the norm of the difference of the
  derivative from a fixed linear map. This lemma and its versions are formulated using `is_R_or_C`,
  so they work both for real and complex derivatives.

* `image_le_of*`, `image_norm_le_of_*` : several similar lemmas deducing `f x ≤ B x` or
  `∥f x∥ ≤ B x` from upper estimates on `f'` or `∥f'∥`, respectively. These lemmas differ by
  their assumptions:

  * `of_liminf_*` lemmas assume that limit inferior of some ratio is less than `B' x`;
  * `of_deriv_right_*`, `of_norm_deriv_right_*` lemmas assume that the right derivative
    or its norm is less than `B' x`;
  * `of_*_lt_*` lemmas assume a strict inequality whenever `f x = B x` or `∥f x∥ = B x`;
  * `of_*_le_*` lemmas assume a non-strict inequality everywhere on `[a, b)`;
  * name of a lemma ends with `'` if (1) it assumes that `B` is continuous on `[a, b]`
    and has a right derivative at every point of `[a, b)`, and (2) the lemma has
    a counterpart assuming that `B` is differentiable everywhere on `ℝ`

* `norm_image_sub_le_*_segment` : if derivative of `f` on `[a, b]` is bounded above
  by a constant `C`, then `∥f x - f a∥ ≤ C * ∥x - a∥`; several versions deal with
  right derivative and derivative within `[a, b]` (`has_deriv_within_at` or `deriv_within`).

* `convex.is_const_of_fderiv_within_eq_zero` : if a function has derivative `0` on a convex set `s`,
  then it is a constant on `s`.

* `exists_ratio_has_deriv_at_eq_ratio_slope` and `exists_ratio_deriv_eq_ratio_slope` :
  Cauchy's Mean Value Theorem.

* `exists_has_deriv_at_eq_slope` and `exists_deriv_eq_slope` : Lagrange's Mean Value Theorem.

* `domain_mvt` : Lagrange's Mean Value Theorem, applied to a segment in a convex domain.

* `convex.image_sub_lt_mul_sub_of_deriv_lt`, `convex.mul_sub_lt_image_sub_of_lt_deriv`,
  `convex.image_sub_le_mul_sub_of_deriv_le`, `convex.mul_sub_le_image_sub_of_le_deriv`,
  if `∀ x, C (</≤/>/≥) (f' x)`, then `C * (y - x) (</≤/>/≥) (f y - f x)` whenever `x < y`.

* `convex.mono_of_deriv_nonneg`, `convex.antitone_of_deriv_nonpos`,
  `convex.strict_mono_of_deriv_pos`, `convex.strict_antitone_of_deriv_neg` :
  if the derivative of a function is non-negative/non-positive/positive/negative, then
  the function is monotone/monotonically decreasing/strictly monotone/strictly monotonically
  decreasing.

* `convex_on_of_deriv_mono`, `convex_on_of_deriv2_nonneg` : if the derivative of a function
  is increasing or its second derivative is nonnegative, then the original function is convex.

* `strict_fderiv_of_cont_diff` : a C^1 function over the reals is strictly differentiable.  (This
  is a corollary of the mean value inequality.)
-/


variables {E : Type*} [normed_group E] [normed_space ℝ E]
          {F : Type*} [normed_group F] [normed_space ℝ F]

open metric set asymptotics continuous_linear_map filter
open_locale classical topological_space nnreal

/-! ### One-dimensional fencing inequalities -/

/-- General fencing theorem for continuous functions with an estimate on the derivative.
Let `f` and `B` be continuous functions on `[a, b]` such that

* `f a ≤ B a`;
* `B` has right derivative `B'` at every point of `[a, b)`;
* for each `x ∈ [a, b)` the right-side limit inferior of `(f z - f x) / (z - x)`
  is bounded above by a function `f'`;
* we have `f' x < B' x` whenever `f x = B x`.

Then `f x ≤ B x` everywhere on `[a, b]`. -/
lemma image_le_of_liminf_slope_right_lt_deriv_boundary' {f f' : ℝ → ℝ} {a b : ℝ}
  (hf : continuous_on f (Icc a b))
  -- `hf'` actually says `liminf (z - x)⁻¹ * (f z - f x) ≤ f' x`
  (hf' : ∀ x ∈ Ico a b, ∀ r, f' x < r →
    ∃ᶠ z in 𝓝[Ioi x] x, (z - x)⁻¹ * (f z - f x) < r)
  {B B' : ℝ → ℝ} (ha : f a ≤ B a) (hB : continuous_on B (Icc a b))
  (hB' : ∀ x ∈ Ico a b, has_deriv_within_at B (B' x) (Ici x) x)
  (bound : ∀ x ∈ Ico a b, f x = B x → f' x < B' x) :
  ∀ ⦃x⦄, x ∈ Icc a b → f x ≤ B x :=
begin
  change Icc a b ⊆ {x | f x ≤ B x},
  set s := {x | f x ≤ B x} ∩ Icc a b,
  have A : continuous_on (λ x, (f x, B x)) (Icc a b), from hf.prod hB,
  have : is_closed s,
  { simp only [s, inter_comm],
    exact A.preimage_closed_of_closed is_closed_Icc order_closed_topology.is_closed_le' },
  apply this.Icc_subset_of_forall_exists_gt ha,
  rintros x ⟨hxB : f x ≤ B x, xab⟩ y hy,
  cases hxB.lt_or_eq with hxB hxB,
  { -- If `f x < B x`, then all we need is continuity of both sides
    refine nonempty_of_mem (inter_mem _ (Ioc_mem_nhds_within_Ioi ⟨le_rfl, hy⟩)),
    have : ∀ᶠ x in 𝓝[Icc a b] x, f x < B x,
      from A x (Ico_subset_Icc_self xab)
        (is_open.mem_nhds (is_open_lt continuous_fst continuous_snd) hxB),
    have : ∀ᶠ x in 𝓝[Ioi x] x, f x < B x,
      from nhds_within_le_of_mem (Icc_mem_nhds_within_Ioi xab) this,
    exact this.mono (λ y, le_of_lt) },
  { rcases exists_between (bound x xab hxB) with ⟨r, hfr, hrB⟩,
    specialize hf' x xab r hfr,
    have HB : ∀ᶠ z in 𝓝[Ioi x] x, r < (z - x)⁻¹ * (B z - B x),
      from (has_deriv_within_at_iff_tendsto_slope' $ lt_irrefl x).1
        (hB' x xab).Ioi_of_Ici (Ioi_mem_nhds hrB),
    obtain ⟨z, ⟨hfz, hzB⟩, hz⟩ :
      ∃ z, ((z - x)⁻¹ * (f z - f x) < r ∧ r < (z - x)⁻¹ * (B z - B x)) ∧ z ∈ Ioc x y,
      from ((hf'.and_eventually HB).and_eventually (Ioc_mem_nhds_within_Ioi ⟨le_rfl, hy⟩)).exists,
    refine ⟨z, _, hz⟩,
    have := (hfz.trans hzB).le,
    rwa [mul_le_mul_left (inv_pos.2 $ sub_pos.2 hz.1), hxB, sub_le_sub_iff_right] at this }
end

/-- General fencing theorem for continuous functions with an estimate on the derivative.
Let `f` and `B` be continuous functions on `[a, b]` such that

* `f a ≤ B a`;
* `B` has derivative `B'` everywhere on `ℝ`;
* for each `x ∈ [a, b)` the right-side limit inferior of `(f z - f x) / (z - x)`
  is bounded above by a function `f'`;
* we have `f' x < B' x` whenever `f x = B x`.

Then `f x ≤ B x` everywhere on `[a, b]`. -/
lemma image_le_of_liminf_slope_right_lt_deriv_boundary {f f' : ℝ → ℝ} {a b : ℝ}
  (hf : continuous_on f (Icc a b))
  -- `hf'` actually says `liminf (z - x)⁻¹ * (f z - f x) ≤ f' x`
  (hf' : ∀ x ∈ Ico a b, ∀ r, f' x < r →
    ∃ᶠ z in 𝓝[Ioi x] x, (z - x)⁻¹ * (f z - f x) < r)
  {B B' : ℝ → ℝ} (ha : f a ≤ B a) (hB : ∀ x, has_deriv_at B (B' x) x)
  (bound : ∀ x ∈ Ico a b, f x = B x → f' x < B' x) :
  ∀ ⦃x⦄, x ∈ Icc a b → f x ≤ B x :=
image_le_of_liminf_slope_right_lt_deriv_boundary' hf hf' ha
  (λ x hx, (hB x).continuous_at.continuous_within_at)
  (λ x hx, (hB x).has_deriv_within_at) bound

/-- General fencing theorem for continuous functions with an estimate on the derivative.
Let `f` and `B` be continuous functions on `[a, b]` such that

* `f a ≤ B a`;
* `B` has right derivative `B'` at every point of `[a, b)`;
* for each `x ∈ [a, b)` the right-side limit inferior of `(f z - f x) / (z - x)`
  is bounded above by `B'`.

Then `f x ≤ B x` everywhere on `[a, b]`. -/
lemma image_le_of_liminf_slope_right_le_deriv_boundary {f : ℝ → ℝ} {a b : ℝ}
  (hf : continuous_on f (Icc a b))
  {B B' : ℝ → ℝ} (ha : f a ≤ B a) (hB : continuous_on B (Icc a b))
  (hB' : ∀ x ∈ Ico a b, has_deriv_within_at B (B' x) (Ici x) x)
  -- `bound` actually says `liminf (z - x)⁻¹ * (f z - f x) ≤ B' x`
  (bound : ∀ x ∈ Ico a b, ∀ r, B' x < r →
    ∃ᶠ z in 𝓝[Ioi x] x, (z - x)⁻¹ * (f z - f x) < r) :
  ∀ ⦃x⦄, x ∈ Icc a b → f x ≤ B x :=
begin
  have Hr : ∀ x ∈ Icc a b, ∀ r > 0, f x ≤ B x + r * (x - a),
  { intros x hx r hr,
    apply image_le_of_liminf_slope_right_lt_deriv_boundary' hf bound,
    { rwa [sub_self, mul_zero, add_zero] },
    { exact hB.add (continuous_on_const.mul
        (continuous_id.continuous_on.sub continuous_on_const)) },
    { assume x hx,
      exact (hB' x hx).add (((has_deriv_within_at_id x (Ici x)).sub_const a).const_mul r) },
    { assume x hx _,
      rw [mul_one],
      exact (lt_add_iff_pos_right _).2 hr },
    exact hx },
  assume x hx,
  have : continuous_within_at (λ r, B x + r * (x - a)) (Ioi 0) 0,
    from continuous_within_at_const.add (continuous_within_at_id.mul continuous_within_at_const),
  convert continuous_within_at_const.closure_le _ this (Hr x hx); simp
end

/-- General fencing theorem for continuous functions with an estimate on the derivative.
Let `f` and `B` be continuous functions on `[a, b]` such that

* `f a ≤ B a`;
* `B` has right derivative `B'` at every point of `[a, b)`;
* `f` has right derivative `f'` at every point of `[a, b)`;
* we have `f' x < B' x` whenever `f x = B x`.

Then `f x ≤ B x` everywhere on `[a, b]`. -/
lemma image_le_of_deriv_right_lt_deriv_boundary' {f f' : ℝ → ℝ} {a b : ℝ}
  (hf : continuous_on f (Icc a b))
  (hf' : ∀ x ∈ Ico a b, has_deriv_within_at f (f' x) (Ici x) x)
  {B B' : ℝ → ℝ} (ha : f a ≤ B a) (hB : continuous_on B (Icc a b))
  (hB' : ∀ x ∈ Ico a b, has_deriv_within_at B (B' x) (Ici x) x)
  (bound : ∀ x ∈ Ico a b, f x = B x → f' x < B' x) :
  ∀ ⦃x⦄, x ∈ Icc a b → f x ≤ B x :=
image_le_of_liminf_slope_right_lt_deriv_boundary' hf
  (λ x hx r hr, (hf' x hx).liminf_right_slope_le hr) ha hB hB' bound

/-- General fencing theorem for continuous functions with an estimate on the derivative.
Let `f` and `B` be continuous functions on `[a, b]` such that

* `f a ≤ B a`;
* `B` has derivative `B'` everywhere on `ℝ`;
* `f` has right derivative `f'` at every point of `[a, b)`;
* we have `f' x < B' x` whenever `f x = B x`.

Then `f x ≤ B x` everywhere on `[a, b]`. -/
lemma image_le_of_deriv_right_lt_deriv_boundary {f f' : ℝ → ℝ} {a b : ℝ}
  (hf : continuous_on f (Icc a b))
  (hf' : ∀ x ∈ Ico a b, has_deriv_within_at f (f' x) (Ici x) x)
  {B B' : ℝ → ℝ} (ha : f a ≤ B a) (hB : ∀ x, has_deriv_at B (B' x) x)
  (bound : ∀ x ∈ Ico a b, f x = B x → f' x < B' x) :
  ∀ ⦃x⦄, x ∈ Icc a b → f x ≤ B x :=
image_le_of_deriv_right_lt_deriv_boundary' hf hf' ha
  (λ x hx, (hB x).continuous_at.continuous_within_at)
  (λ x hx, (hB x).has_deriv_within_at) bound

/-- General fencing theorem for continuous functions with an estimate on the derivative.
Let `f` and `B` be continuous functions on `[a, b]` such that

* `f a ≤ B a`;
* `B` has derivative `B'` everywhere on `ℝ`;
* `f` has right derivative `f'` at every point of `[a, b)`;
* we have `f' x ≤ B' x` on `[a, b)`.

Then `f x ≤ B x` everywhere on `[a, b]`. -/
lemma image_le_of_deriv_right_le_deriv_boundary {f f' : ℝ → ℝ} {a b : ℝ}
  (hf : continuous_on f (Icc a b))
  (hf' : ∀ x ∈ Ico a b, has_deriv_within_at f (f' x) (Ici x) x)
  {B B' : ℝ → ℝ} (ha : f a ≤ B a) (hB : continuous_on B (Icc a b))
  (hB' : ∀ x ∈ Ico a b, has_deriv_within_at B (B' x) (Ici x) x)
  (bound : ∀ x ∈ Ico a b, f' x ≤ B' x) :
  ∀ ⦃x⦄, x ∈ Icc a b → f x ≤ B x :=
image_le_of_liminf_slope_right_le_deriv_boundary hf ha hB hB' $
assume x hx r hr, (hf' x hx).liminf_right_slope_le (lt_of_le_of_lt (bound x hx) hr)

/-! ### Vector-valued functions `f : ℝ → E` -/

section

variables {f : ℝ → E} {a b : ℝ}

/-- General fencing theorem for continuous functions with an estimate on the derivative.
Let `f` and `B` be continuous functions on `[a, b]` such that

* `∥f a∥ ≤ B a`;
* `B` has right derivative at every point of `[a, b)`;
* for each `x ∈ [a, b)` the right-side limit inferior of `(∥f z∥ - ∥f x∥) / (z - x)`
  is bounded above by a function `f'`;
* we have `f' x < B' x` whenever `∥f x∥ = B x`.

Then `∥f x∥ ≤ B x` everywhere on `[a, b]`. -/
lemma image_norm_le_of_liminf_right_slope_norm_lt_deriv_boundary {E : Type*} [normed_group E]
  {f : ℝ → E} {f' : ℝ → ℝ} (hf : continuous_on f (Icc a b))
  -- `hf'` actually says `liminf ∥z - x∥⁻¹ * (∥f z∥ - ∥f x∥) ≤ f' x`
  (hf' : ∀ x ∈ Ico a b, ∀ r, f' x < r →
    ∃ᶠ z in 𝓝[Ioi x] x, (z - x)⁻¹ * (∥f z∥ - ∥f x∥) < r)
  {B B' : ℝ → ℝ} (ha : ∥f a∥ ≤ B a) (hB : continuous_on B (Icc a b))
  (hB' : ∀ x ∈ Ico a b, has_deriv_within_at B (B' x) (Ici x) x)
  (bound : ∀ x ∈ Ico a b, ∥f x∥ = B x → f' x < B' x) :
  ∀ ⦃x⦄, x ∈ Icc a b → ∥f x∥ ≤ B x :=
image_le_of_liminf_slope_right_lt_deriv_boundary' (continuous_norm.comp_continuous_on hf) hf'
    ha hB hB' bound

/-- General fencing theorem for continuous functions with an estimate on the norm of the derivative.
Let `f` and `B` be continuous functions on `[a, b]` such that

* `∥f a∥ ≤ B a`;
* `f` and `B` have right derivatives `f'` and `B'` respectively at every point of `[a, b)`;
* the norm of `f'` is strictly less than `B'` whenever `∥f x∥ = B x`.

Then `∥f x∥ ≤ B x` everywhere on `[a, b]`. We use one-sided derivatives in the assumptions
to make this theorem work for piecewise differentiable functions.
-/
lemma image_norm_le_of_norm_deriv_right_lt_deriv_boundary' {f' : ℝ → E}
  (hf : continuous_on f (Icc a b))
  (hf' : ∀ x ∈ Ico a b, has_deriv_within_at f (f' x) (Ici x) x)
  {B B' : ℝ → ℝ} (ha : ∥f a∥ ≤ B a) (hB : continuous_on B (Icc a b))
  (hB' : ∀ x ∈ Ico a b, has_deriv_within_at B (B' x) (Ici x) x)
  (bound : ∀ x ∈ Ico a b, ∥f x∥ = B x → ∥f' x∥ < B' x) :
  ∀ ⦃x⦄, x ∈ Icc a b → ∥f x∥ ≤ B x :=
image_norm_le_of_liminf_right_slope_norm_lt_deriv_boundary hf
  (λ x hx r hr, (hf' x hx).liminf_right_slope_norm_le hr) ha hB hB' bound

/-- General fencing theorem for continuous functions with an estimate on the norm of the derivative.
Let `f` and `B` be continuous functions on `[a, b]` such that

* `∥f a∥ ≤ B a`;
* `f` has right derivative `f'` at every point of `[a, b)`;
* `B` has derivative `B'` everywhere on `ℝ`;
* the norm of `f'` is strictly less than `B'` whenever `∥f x∥ = B x`.

Then `∥f x∥ ≤ B x` everywhere on `[a, b]`. We use one-sided derivatives in the assumptions
to make this theorem work for piecewise differentiable functions.
-/
lemma image_norm_le_of_norm_deriv_right_lt_deriv_boundary {f' : ℝ → E}
  (hf : continuous_on f (Icc a b))
  (hf' : ∀ x ∈ Ico a b, has_deriv_within_at f (f' x) (Ici x) x)
  {B B' : ℝ → ℝ} (ha : ∥f a∥ ≤ B a) (hB : ∀ x, has_deriv_at B (B' x) x)
  (bound : ∀ x ∈ Ico a b, ∥f x∥ = B x → ∥f' x∥ < B' x) :
  ∀ ⦃x⦄, x ∈ Icc a b → ∥f x∥ ≤ B x :=
image_norm_le_of_norm_deriv_right_lt_deriv_boundary' hf hf' ha
  (λ x hx, (hB x).continuous_at.continuous_within_at)
  (λ x hx, (hB x).has_deriv_within_at) bound

/-- General fencing theorem for continuous functions with an estimate on the norm of the derivative.
Let `f` and `B` be continuous functions on `[a, b]` such that

* `∥f a∥ ≤ B a`;
* `f` and `B` have right derivatives `f'` and `B'` respectively at every point of `[a, b)`;
* we have `∥f' x∥ ≤ B x` everywhere on `[a, b)`.

Then `∥f x∥ ≤ B x` everywhere on `[a, b]`. We use one-sided derivatives in the assumptions
to make this theorem work for piecewise differentiable functions.
-/
lemma image_norm_le_of_norm_deriv_right_le_deriv_boundary' {f' : ℝ → E}
  (hf : continuous_on f (Icc a b))
  (hf' : ∀ x ∈ Ico a b, has_deriv_within_at f (f' x) (Ici x) x)
  {B B' : ℝ → ℝ} (ha : ∥f a∥ ≤ B a) (hB : continuous_on B (Icc a b))
  (hB' : ∀ x ∈ Ico a b, has_deriv_within_at B (B' x) (Ici x) x)
  (bound : ∀ x ∈ Ico a b, ∥f' x∥ ≤ B' x) :
  ∀ ⦃x⦄, x ∈ Icc a b → ∥f x∥ ≤ B x :=
image_le_of_liminf_slope_right_le_deriv_boundary (continuous_norm.comp_continuous_on hf) ha hB hB' $
  (λ x hx r hr, (hf' x hx).liminf_right_slope_norm_le (lt_of_le_of_lt (bound x hx) hr))

/-- General fencing theorem for continuous functions with an estimate on the norm of the derivative.
Let `f` and `B` be continuous functions on `[a, b]` such that

* `∥f a∥ ≤ B a`;
* `f` has right derivative `f'` at every point of `[a, b)`;
* `B` has derivative `B'` everywhere on `ℝ`;
* we have `∥f' x∥ ≤ B x` everywhere on `[a, b)`.

Then `∥f x∥ ≤ B x` everywhere on `[a, b]`. We use one-sided derivatives in the assumptions
to make this theorem work for piecewise differentiable functions.
-/
lemma image_norm_le_of_norm_deriv_right_le_deriv_boundary {f' : ℝ → E}
  (hf : continuous_on f (Icc a b))
  (hf' : ∀ x ∈ Ico a b, has_deriv_within_at f (f' x) (Ici x) x)
  {B B' : ℝ → ℝ} (ha : ∥f a∥ ≤ B a) (hB : ∀ x, has_deriv_at B (B' x) x)
  (bound : ∀ x ∈ Ico a b, ∥f' x∥ ≤ B' x) :
  ∀ ⦃x⦄, x ∈ Icc a b → ∥f x∥ ≤ B x :=
image_norm_le_of_norm_deriv_right_le_deriv_boundary' hf hf' ha
  (λ x hx, (hB x).continuous_at.continuous_within_at)
  (λ x hx, (hB x).has_deriv_within_at) bound

/-- A function on `[a, b]` with the norm of the right derivative bounded by `C`
satisfies `∥f x - f a∥ ≤ C * (x - a)`. -/
theorem norm_image_sub_le_of_norm_deriv_right_le_segment {f' : ℝ → E} {C : ℝ}
  (hf : continuous_on f (Icc a b))
  (hf' : ∀ x ∈ Ico a b, has_deriv_within_at f (f' x) (Ici x) x)
  (bound : ∀x ∈ Ico a b, ∥f' x∥ ≤ C) :
  ∀ x ∈ Icc a b, ∥f x - f a∥ ≤ C * (x - a) :=
begin
  let g := λ x, f x - f a,
  have hg : continuous_on g (Icc a b), from hf.sub continuous_on_const,
  have hg' : ∀ x ∈ Ico a b, has_deriv_within_at g (f' x) (Ici x) x,
  { assume x hx,
    simpa using (hf' x hx).sub (has_deriv_within_at_const _ _ _) },
  let B := λ x, C * (x - a),
  have hB : ∀ x, has_deriv_at B C x,
  { assume x,
    simpa using (has_deriv_at_const x C).mul ((has_deriv_at_id x).sub (has_deriv_at_const x a)) },
  convert image_norm_le_of_norm_deriv_right_le_deriv_boundary hg hg' _ hB bound,
  simp only [g, B], rw [sub_self, norm_zero, sub_self, mul_zero]
end

/-- A function on `[a, b]` with the norm of the derivative within `[a, b]`
bounded by `C` satisfies `∥f x - f a∥ ≤ C * (x - a)`, `has_deriv_within_at`
version. -/
theorem norm_image_sub_le_of_norm_deriv_le_segment' {f' : ℝ → E} {C : ℝ}
  (hf : ∀ x ∈ Icc a b, has_deriv_within_at f (f' x) (Icc a b) x)
  (bound : ∀x ∈ Ico a b, ∥f' x∥ ≤ C) :
  ∀ x ∈ Icc a b, ∥f x - f a∥ ≤ C * (x - a) :=
begin
  refine norm_image_sub_le_of_norm_deriv_right_le_segment
    (λ x hx, (hf x hx).continuous_within_at) (λ x hx, _) bound,
  exact (hf x $ Ico_subset_Icc_self hx).nhds_within (Icc_mem_nhds_within_Ici hx)
end

/-- A function on `[a, b]` with the norm of the derivative within `[a, b]`
bounded by `C` satisfies `∥f x - f a∥ ≤ C * (x - a)`, `deriv_within`
version. -/
theorem norm_image_sub_le_of_norm_deriv_le_segment {C : ℝ} (hf : differentiable_on ℝ f (Icc a b))
  (bound : ∀x ∈ Ico a b, ∥deriv_within f (Icc a b) x∥ ≤ C) :
  ∀ x ∈ Icc a b, ∥f x - f a∥ ≤ C * (x - a) :=
begin
  refine norm_image_sub_le_of_norm_deriv_le_segment' _ bound,
  exact λ x hx, (hf x  hx).has_deriv_within_at
end

/-- A function on `[0, 1]` with the norm of the derivative within `[0, 1]`
bounded by `C` satisfies `∥f 1 - f 0∥ ≤ C`, `has_deriv_within_at`
version. -/
theorem norm_image_sub_le_of_norm_deriv_le_segment_01' {f' : ℝ → E} {C : ℝ}
  (hf : ∀ x ∈ Icc (0:ℝ) 1, has_deriv_within_at f (f' x) (Icc (0:ℝ) 1) x)
  (bound : ∀x ∈ Ico (0:ℝ) 1, ∥f' x∥ ≤ C) :
  ∥f 1 - f 0∥ ≤ C :=
by simpa only [sub_zero, mul_one]
  using norm_image_sub_le_of_norm_deriv_le_segment' hf bound 1 (right_mem_Icc.2 zero_le_one)

/-- A function on `[0, 1]` with the norm of the derivative within `[0, 1]`
bounded by `C` satisfies `∥f 1 - f 0∥ ≤ C`, `deriv_within` version. -/
theorem norm_image_sub_le_of_norm_deriv_le_segment_01 {C : ℝ}
  (hf : differentiable_on ℝ f (Icc (0:ℝ) 1))
  (bound : ∀x ∈ Ico (0:ℝ) 1, ∥deriv_within f (Icc (0:ℝ) 1) x∥ ≤ C) :
  ∥f 1 - f 0∥ ≤ C :=
by simpa only [sub_zero, mul_one]
  using norm_image_sub_le_of_norm_deriv_le_segment hf bound 1 (right_mem_Icc.2 zero_le_one)

theorem constant_of_has_deriv_right_zero (hcont : continuous_on f (Icc a b))
  (hderiv : ∀ x ∈ Ico a b, has_deriv_within_at f 0 (Ici x) x) :
  ∀ x ∈ Icc a b, f x = f a :=
by simpa only [zero_mul, norm_le_zero_iff, sub_eq_zero] using
  λ x hx, norm_image_sub_le_of_norm_deriv_right_le_segment
    hcont hderiv (λ y hy, by rw norm_le_zero_iff) x hx

theorem constant_of_deriv_within_zero (hdiff : differentiable_on ℝ f (Icc a b))
  (hderiv : ∀ x ∈ Ico a b, deriv_within f (Icc a b) x = 0) :
  ∀ x ∈ Icc a b, f x = f a :=
begin
  have H : ∀ x ∈ Ico a b, ∥deriv_within f (Icc a b) x∥ ≤ 0 :=
    by simpa only [norm_le_zero_iff] using λ x hx, hderiv x hx,
  simpa only [zero_mul, norm_le_zero_iff, sub_eq_zero] using
    λ x hx, norm_image_sub_le_of_norm_deriv_le_segment hdiff H x hx,
end

variables {f' g : ℝ → E}

/-- If two continuous functions on `[a, b]` have the same right derivative and are equal at `a`,
  then they are equal everywhere on `[a, b]`. -/
theorem eq_of_has_deriv_right_eq
  (derivf : ∀ x ∈ Ico a b, has_deriv_within_at f (f' x) (Ici x) x)
  (derivg : ∀ x ∈ Ico a b, has_deriv_within_at g (f' x) (Ici x) x)
  (fcont : continuous_on f (Icc a b)) (gcont : continuous_on g (Icc a b))
  (hi : f a = g a) :
  ∀ y ∈ Icc a b, f y = g y :=
begin
  simp only [← @sub_eq_zero _ _ (f _)] at hi ⊢,
  exact hi ▸ constant_of_has_deriv_right_zero (fcont.sub gcont)
    (λ y hy, by simpa only [sub_self] using (derivf y hy).sub (derivg y hy)),
end

/-- If two differentiable functions on `[a, b]` have the same derivative within `[a, b]` everywhere
  on `[a, b)` and are equal at `a`, then they are equal everywhere on `[a, b]`. -/
theorem eq_of_deriv_within_eq (fdiff : differentiable_on ℝ f (Icc a b))
  (gdiff : differentiable_on ℝ g (Icc a b))
  (hderiv : eq_on (deriv_within f (Icc a b)) (deriv_within g (Icc a b)) (Ico a b))
  (hi : f a = g a) :
  ∀ y ∈ Icc a b, f y = g y :=
begin
  have A : ∀ y ∈ Ico a b, has_deriv_within_at f (deriv_within f (Icc a b) y) (Ici y) y :=
    λ y hy, (fdiff y (mem_Icc_of_Ico hy)).has_deriv_within_at.nhds_within
      (Icc_mem_nhds_within_Ici hy),
  have B : ∀ y ∈ Ico a b, has_deriv_within_at g (deriv_within g (Icc a b) y) (Ici y) y :=
    λ y hy, (gdiff y (mem_Icc_of_Ico hy)).has_deriv_within_at.nhds_within
      (Icc_mem_nhds_within_Ici hy),
  exact eq_of_has_deriv_right_eq A (λ y hy, (hderiv hy).symm ▸ B y hy) fdiff.continuous_on
    gdiff.continuous_on hi
end

end

/-!
### Vector-valued functions `f : E → G`

Theorems in this section work both for real and complex differentiable functions. We use assumptions
`[is_R_or_C 𝕜] [normed_space 𝕜 E] [normed_space 𝕜 G]` to achieve this result. For the domain `E` we
also assume `[normed_space ℝ E] [is_scalar_tower ℝ 𝕜 E]` to have a notion of a `convex` set. In both
interesting cases `𝕜 = ℝ` and `𝕜 = ℂ` the assumption `[is_scalar_tower ℝ 𝕜 E]` is satisfied
automatically. -/

section

variables {𝕜 G : Type*} [is_R_or_C 𝕜] [normed_space 𝕜 E] [is_scalar_tower ℝ 𝕜 E]
  [normed_group G] [normed_space 𝕜 G] {f : E → G} {C : ℝ} {s : set E} {x y : E}
  {f' : E → E →L[𝕜] G} {φ : E →L[𝕜] G}

/-- The mean value theorem on a convex set: if the derivative of a function is bounded by `C`, then
the function is `C`-Lipschitz. Version with `has_fderiv_within`. -/
theorem convex.norm_image_sub_le_of_norm_has_fderiv_within_le
  (hf : ∀ x ∈ s, has_fderiv_within_at f (f' x) s x) (bound : ∀x∈s, ∥f' x∥ ≤ C)
  (hs : convex ℝ s) (xs : x ∈ s) (ys : y ∈ s) : ∥f y - f x∥ ≤ C * ∥y - x∥ :=
begin
  letI : normed_space ℝ G := restrict_scalars.normed_space ℝ 𝕜 G,
  letI : is_scalar_tower ℝ 𝕜 G := restrict_scalars.is_scalar_tower _ _ _,
  /- By composition with `t ↦ x + t • (y-x)`, we reduce to a statement for functions defined
  on `[0,1]`, for which it is proved in `norm_image_sub_le_of_norm_deriv_le_segment`.
  We just have to check the differentiability of the composition and bounds on its derivative,
  which is straightforward but tedious for lack of automation. -/
  have C0 : 0 ≤ C := le_trans (norm_nonneg _) (bound x xs),
  set g : ℝ → E := λ t, x + t • (y - x),
  have Dg : ∀ t, has_deriv_at g (y-x) t,
  { assume t,
    simpa only [one_smul] using ((has_deriv_at_id t).smul_const (y - x)).const_add x },
  have segm : Icc 0 1 ⊆ g ⁻¹' s,
  { rw [← image_subset_iff, ← segment_eq_image'],
    apply hs.segment_subset xs ys },
  have : f x = f (g 0), by { simp only [g], rw [zero_smul, add_zero] },
  rw this,
  have : f y = f (g 1), by { simp only [g], rw [one_smul, add_sub_cancel'_right] },
  rw this,
  have D2: ∀ t ∈ Icc (0:ℝ) 1, has_deriv_within_at (f ∘ g) (f' (g t) (y - x)) (Icc 0 1) t,
  { intros t ht,
    have : has_fderiv_within_at f ((f' (g t)).restrict_scalars ℝ) s (g t),
      from hf (g t) (segm ht),
    exact this.comp_has_deriv_within_at _ (Dg t).has_deriv_within_at segm },
  apply norm_image_sub_le_of_norm_deriv_le_segment_01' D2,
  refine λ t ht, le_of_op_norm_le _ _ _,
  exact bound (g t) (segm $ Ico_subset_Icc_self ht)
end

/-- The mean value theorem on a convex set: if the derivative of a function is bounded by `C` on
`s`, then the function is `C`-Lipschitz on `s`. Version with `has_fderiv_within` and
`lipschitz_on_with`. -/
theorem convex.lipschitz_on_with_of_nnnorm_has_fderiv_within_le {C : ℝ≥0}
  (hf : ∀ x ∈ s, has_fderiv_within_at f (f' x) s x) (bound : ∀x∈s, ∥f' x∥₊ ≤ C)
  (hs : convex ℝ s) : lipschitz_on_with C f s :=
begin
  rw lipschitz_on_with_iff_norm_sub_le,
  intros x x_in y y_in,
  exact hs.norm_image_sub_le_of_norm_has_fderiv_within_le hf bound y_in x_in
end

/-- Let `s` be a convex set in a real normed vector space `E`, let `f : E → G` be a function
differentiable within `s` in a neighborhood of `x : E` with derivative `f'`. Suppose that `f'` is
continuous within `s` at `x`. Then for any number `K : ℝ≥0` larger than `∥f' x∥₊`, `f` is
`K`-Lipschitz on some neighborhood of `x` within `s`. See also
`convex.exists_nhds_within_lipschitz_on_with_of_has_fderiv_within_at` for a version that claims
existence of `K` instead of an explicit estimate. -/
lemma convex.exists_nhds_within_lipschitz_on_with_of_has_fderiv_within_at_of_nnnorm_lt
  (hs : convex ℝ s) {f : E → G} (hder : ∀ᶠ y in 𝓝[s] x, has_fderiv_within_at f (f' y) s y)
  (hcont : continuous_within_at f' s x) (K : ℝ≥0) (hK : ∥f' x∥₊ < K) :
  ∃ t ∈ 𝓝[s] x, lipschitz_on_with K f t :=
begin
  obtain ⟨ε, ε0, hε⟩ :
    ∃ ε > 0, ball x ε ∩ s ⊆ {y | has_fderiv_within_at f (f' y) s y ∧ ∥f' y∥₊ < K},
    from mem_nhds_within_iff.1 (hder.and $ hcont.nnnorm.eventually (gt_mem_nhds hK)),
  rw inter_comm at hε,
  refine ⟨s ∩ ball x ε, inter_mem_nhds_within _ (ball_mem_nhds _ ε0), _⟩,
  exact (hs.inter (convex_ball _ _)).lipschitz_on_with_of_nnnorm_has_fderiv_within_le
    (λ y hy, (hε hy).1.mono (inter_subset_left _ _)) (λ y hy, (hε hy).2.le)
end

/-- Let `s` be a convex set in a real normed vector space `E`, let `f : E → G` be a function
differentiable within `s` in a neighborhood of `x : E` with derivative `f'`. Suppose that `f'` is
continuous within `s` at `x`. Then for any number `K : ℝ≥0` larger than `∥f' x∥₊`, `f` is Lipschitz
on some neighborhood of `x` within `s`. See also
`convex.exists_nhds_within_lipschitz_on_with_of_has_fderiv_within_at_of_nnnorm_lt` for a version
with an explicit estimate on the Lipschitz constant. -/
lemma convex.exists_nhds_within_lipschitz_on_with_of_has_fderiv_within_at
  (hs : convex ℝ s) {f : E → G} (hder : ∀ᶠ y in 𝓝[s] x, has_fderiv_within_at f (f' y) s y)
  (hcont : continuous_within_at f' s x) :
  ∃ K (t ∈ 𝓝[s] x), lipschitz_on_with K f t :=
(no_top _).imp $
  hs.exists_nhds_within_lipschitz_on_with_of_has_fderiv_within_at_of_nnnorm_lt hder hcont

/-- The mean value theorem on a convex set: if the derivative of a function within this set is
bounded by `C`, then the function is `C`-Lipschitz. Version with `fderiv_within`. -/
theorem convex.norm_image_sub_le_of_norm_fderiv_within_le
  (hf : differentiable_on 𝕜 f s) (bound : ∀x∈s, ∥fderiv_within 𝕜 f s x∥ ≤ C)
  (hs : convex ℝ s) (xs : x ∈ s) (ys : y ∈ s) : ∥f y - f x∥ ≤ C * ∥y - x∥ :=
hs.norm_image_sub_le_of_norm_has_fderiv_within_le (λ x hx, (hf x hx).has_fderiv_within_at)
bound xs ys

/-- The mean value theorem on a convex set: if the derivative of a function is bounded by `C` on
`s`, then the function is `C`-Lipschitz on `s`. Version with `fderiv_within` and
`lipschitz_on_with`. -/
theorem convex.lipschitz_on_with_of_nnnorm_fderiv_within_le {C : ℝ≥0}
  (hf : differentiable_on 𝕜 f s) (bound : ∀ x ∈ s, ∥fderiv_within 𝕜 f s x∥₊ ≤ C)
  (hs : convex ℝ s) : lipschitz_on_with C f s:=
hs.lipschitz_on_with_of_nnnorm_has_fderiv_within_le (λ x hx, (hf x hx).has_fderiv_within_at) bound

/-- The mean value theorem on a convex set: if the derivative of a function is bounded by `C`,
then the function is `C`-Lipschitz. Version with `fderiv`. -/
theorem convex.norm_image_sub_le_of_norm_fderiv_le
  (hf : ∀ x ∈ s, differentiable_at 𝕜 f x) (bound : ∀x∈s, ∥fderiv 𝕜 f x∥ ≤ C)
  (hs : convex ℝ s) (xs : x ∈ s) (ys : y ∈ s) : ∥f y - f x∥ ≤ C * ∥y - x∥ :=
hs.norm_image_sub_le_of_norm_has_fderiv_within_le
(λ x hx, (hf x hx).has_fderiv_at.has_fderiv_within_at) bound xs ys

/-- The mean value theorem on a convex set: if the derivative of a function is bounded by `C` on
`s`, then the function is `C`-Lipschitz on `s`. Version with `fderiv` and `lipschitz_on_with`. -/
theorem convex.lipschitz_on_with_of_nnnorm_fderiv_le {C : ℝ≥0}
  (hf : ∀ x ∈ s, differentiable_at 𝕜 f x) (bound : ∀x∈s, ∥fderiv 𝕜 f x∥₊ ≤ C)
  (hs : convex ℝ s) : lipschitz_on_with C f s :=
hs.lipschitz_on_with_of_nnnorm_has_fderiv_within_le
(λ x hx, (hf x hx).has_fderiv_at.has_fderiv_within_at) bound

/-- Variant of the mean value inequality on a convex set, using a bound on the difference between
the derivative and a fixed linear map, rather than a bound on the derivative itself. Version with
`has_fderiv_within`. -/
theorem convex.norm_image_sub_le_of_norm_has_fderiv_within_le'
  (hf : ∀ x ∈ s, has_fderiv_within_at f (f' x) s x) (bound : ∀x∈s, ∥f' x - φ∥ ≤ C)
  (hs : convex ℝ s) (xs : x ∈ s) (ys : y ∈ s) : ∥f y - f x - φ (y - x)∥ ≤ C * ∥y - x∥ :=
begin
  /- We subtract `φ` to define a new function `g` for which `g' = 0`, for which the previous theorem
  applies, `convex.norm_image_sub_le_of_norm_has_fderiv_within_le`. Then, we just need to glue
  together the pieces, expressing back `f` in terms of `g`. -/
  let g := λy, f y - φ y,
  have hg : ∀ x ∈ s, has_fderiv_within_at g (f' x - φ) s x :=
    λ x xs, (hf x xs).sub φ.has_fderiv_within_at,
  calc ∥f y - f x - φ (y - x)∥ = ∥f y - f x - (φ y - φ x)∥ : by simp
  ... = ∥(f y - φ y) - (f x - φ x)∥ : by abel
  ... = ∥g y - g x∥ : by simp
  ... ≤ C * ∥y - x∥ : convex.norm_image_sub_le_of_norm_has_fderiv_within_le hg bound hs xs ys,
end

/-- Variant of the mean value inequality on a convex set. Version with `fderiv_within`. -/
theorem convex.norm_image_sub_le_of_norm_fderiv_within_le'
  (hf : differentiable_on 𝕜 f s) (bound : ∀x∈s, ∥fderiv_within 𝕜 f s x - φ∥ ≤ C)
  (hs : convex ℝ s) (xs : x ∈ s) (ys : y ∈ s) : ∥f y - f x - φ (y - x)∥ ≤ C * ∥y - x∥ :=
hs.norm_image_sub_le_of_norm_has_fderiv_within_le' (λ x hx, (hf x hx).has_fderiv_within_at)
bound xs ys

/-- Variant of the mean value inequality on a convex set. Version with `fderiv`. -/
theorem convex.norm_image_sub_le_of_norm_fderiv_le'
  (hf : ∀ x ∈ s, differentiable_at 𝕜 f x) (bound : ∀x∈s, ∥fderiv 𝕜 f x - φ∥ ≤ C)
  (hs : convex ℝ s) (xs : x ∈ s) (ys : y ∈ s) : ∥f y - f x - φ (y - x)∥ ≤ C * ∥y - x∥ :=
hs.norm_image_sub_le_of_norm_has_fderiv_within_le'
(λ x hx, (hf x hx).has_fderiv_at.has_fderiv_within_at) bound xs ys

/-- If a function has zero Fréchet derivative at every point of a convex set,
then it is a constant on this set. -/
theorem convex.is_const_of_fderiv_within_eq_zero (hs : convex ℝ s) (hf : differentiable_on 𝕜 f s)
  (hf' : ∀ x ∈ s, fderiv_within 𝕜 f s x = 0) (hx : x ∈ s) (hy : y ∈ s) :
  f x = f y :=
have bound : ∀ x ∈ s, ∥fderiv_within 𝕜 f s x∥ ≤ 0,
  from λ x hx, by simp only [hf' x hx, norm_zero],
by simpa only [(dist_eq_norm _ _).symm, zero_mul, dist_le_zero, eq_comm]
  using hs.norm_image_sub_le_of_norm_fderiv_within_le hf bound hx hy

theorem is_const_of_fderiv_eq_zero (hf : differentiable 𝕜 f) (hf' : ∀ x, fderiv 𝕜 f x = 0)
  (x y : E) :
  f x = f y :=
convex_univ.is_const_of_fderiv_within_eq_zero hf.differentiable_on
  (λ x _, by rw fderiv_within_univ; exact hf' x) trivial trivial

end

/-- The mean value theorem on a convex set in dimension 1: if the derivative of a function is
bounded by `C`, then the function is `C`-Lipschitz. Version with `has_deriv_within`. -/
theorem convex.norm_image_sub_le_of_norm_has_deriv_within_le
  {f f' : ℝ → F} {C : ℝ} {s : set ℝ} {x y : ℝ}
  (hf : ∀ x ∈ s, has_deriv_within_at f (f' x) s x) (bound : ∀x∈s, ∥f' x∥ ≤ C)
  (hs : convex ℝ s) (xs : x ∈ s) (ys : y ∈ s) : ∥f y - f x∥ ≤ C * ∥y - x∥ :=
convex.norm_image_sub_le_of_norm_has_fderiv_within_le (λ x hx, (hf x hx).has_fderiv_within_at)
(λ x hx, le_trans (by simp) (bound x hx)) hs xs ys

/-- The mean value theorem on a convex set in dimension 1: if the derivative of a function is
bounded by `C` on `s`, then the function is `C`-Lipschitz on `s`.
Version with `has_deriv_within` and `lipschitz_on_with`. -/
theorem convex.lipschitz_on_with_of_nnnorm_has_deriv_within_le
  {f f' : ℝ → F} {C : ℝ≥0} {s : set ℝ} (hs : convex ℝ s)
  (hf : ∀ x ∈ s, has_deriv_within_at f (f' x) s x) (bound : ∀x∈s, ∥f' x∥₊ ≤ C) :
  lipschitz_on_with C f s :=
convex.lipschitz_on_with_of_nnnorm_has_fderiv_within_le (λ x hx, (hf x hx).has_fderiv_within_at)
(λ x hx, le_trans (by simp) (bound x hx)) hs

/-- The mean value theorem on a convex set in dimension 1: if the derivative of a function within
this set is bounded by `C`, then the function is `C`-Lipschitz. Version with `deriv_within` -/
theorem convex.norm_image_sub_le_of_norm_deriv_within_le
  {f : ℝ → F} {C : ℝ} {s : set ℝ} {x y : ℝ}
  (hf : differentiable_on ℝ f s) (bound : ∀x∈s, ∥deriv_within f s x∥ ≤ C)
  (hs : convex ℝ s) (xs : x ∈ s) (ys : y ∈ s) : ∥f y - f x∥ ≤ C * ∥y - x∥ :=
hs.norm_image_sub_le_of_norm_has_deriv_within_le (λ x hx, (hf x hx).has_deriv_within_at)
bound xs ys

/-- The mean value theorem on a convex set in dimension 1: if the derivative of a function is
bounded by `C` on `s`, then the function is `C`-Lipschitz on `s`.
Version with `deriv_within` and `lipschitz_on_with`. -/
theorem convex.lipschitz_on_with_of_nnnorm_deriv_within_le
  {f : ℝ → F} {C : ℝ≥0} {s : set ℝ} (hs : convex ℝ s)
  (hf : differentiable_on ℝ f s) (bound : ∀x∈s, ∥deriv_within f s x∥₊ ≤ C) :
  lipschitz_on_with C f s :=
hs.lipschitz_on_with_of_nnnorm_has_deriv_within_le (λ x hx, (hf x hx).has_deriv_within_at) bound

/-- The mean value theorem on a convex set in dimension 1: if the derivative of a function is
bounded by `C`, then the function is `C`-Lipschitz. Version with `deriv`. -/
theorem convex.norm_image_sub_le_of_norm_deriv_le {f : ℝ → F} {C : ℝ} {s : set ℝ} {x y : ℝ}
  (hf : ∀ x ∈ s, differentiable_at ℝ f x) (bound : ∀x∈s, ∥deriv f x∥ ≤ C)
  (hs : convex ℝ s) (xs : x ∈ s) (ys : y ∈ s) : ∥f y - f x∥ ≤ C * ∥y - x∥ :=
hs.norm_image_sub_le_of_norm_has_deriv_within_le
(λ x hx, (hf x hx).has_deriv_at.has_deriv_within_at) bound xs ys

/-- The mean value theorem on a convex set in dimension 1: if the derivative of a function is
bounded by `C` on `s`, then the function is `C`-Lipschitz on `s`.
Version with `deriv` and `lipschitz_on_with`. -/
theorem convex.lipschitz_on_with_of_nnnorm_deriv_le {f : ℝ → F} {C : ℝ≥0} {s : set ℝ}
  (hf : ∀ x ∈ s, differentiable_at ℝ f x) (bound : ∀x∈s, ∥deriv f x∥₊ ≤ C)
  (hs : convex ℝ s) : lipschitz_on_with C f s :=
hs.lipschitz_on_with_of_nnnorm_has_deriv_within_le
(λ x hx, (hf x hx).has_deriv_at.has_deriv_within_at) bound

/-! ### Functions `[a, b] → ℝ`. -/

section interval

-- Declare all variables here to make sure they come in a correct order
variables (f f' : ℝ → ℝ) {a b : ℝ} (hab : a < b) (hfc : continuous_on f (Icc a b))
  (hff' : ∀ x ∈ Ioo a b, has_deriv_at f (f' x) x) (hfd : differentiable_on ℝ f (Ioo a b))
  (g g' : ℝ → ℝ) (hgc : continuous_on g (Icc a b)) (hgg' : ∀ x ∈ Ioo a b, has_deriv_at g (g' x) x)
  (hgd : differentiable_on ℝ g (Ioo a b))

include hab hfc hff' hgc hgg'

/-- Cauchy's **Mean Value Theorem**, `has_deriv_at` version. -/
lemma exists_ratio_has_deriv_at_eq_ratio_slope :
  ∃ c ∈ Ioo a b, (g b - g a) * f' c = (f b - f a) * g' c :=
begin
  let h := λ x, (g b - g a) * f x - (f b - f a) * g x,
  have hI : h a = h b,
  { simp only [h], ring },
  let h' := λ x, (g b - g a) * f' x - (f b - f a) * g' x,
  have hhh' : ∀ x ∈ Ioo a b, has_deriv_at h (h' x) x,
    from λ x hx, ((hff' x hx).const_mul (g b - g a)).sub ((hgg' x hx).const_mul (f b - f a)),
  have hhc : continuous_on h (Icc a b),
    from (continuous_on_const.mul hfc).sub (continuous_on_const.mul hgc),
  rcases exists_has_deriv_at_eq_zero h h' hab hhc hI hhh' with ⟨c, cmem, hc⟩,
  exact ⟨c, cmem, sub_eq_zero.1 hc⟩
end

omit hfc hgc

/-- Cauchy's **Mean Value Theorem**, extended `has_deriv_at` version. -/
lemma exists_ratio_has_deriv_at_eq_ratio_slope' {lfa lga lfb lgb : ℝ}
  (hff' : ∀ x ∈ Ioo a b, has_deriv_at f (f' x) x) (hgg' : ∀ x ∈ Ioo a b, has_deriv_at g (g' x) x)
  (hfa : tendsto f (𝓝[Ioi a] a) (𝓝 lfa)) (hga : tendsto g (𝓝[Ioi a] a) (𝓝 lga))
  (hfb : tendsto f (𝓝[Iio b] b) (𝓝 lfb)) (hgb : tendsto g (𝓝[Iio b] b) (𝓝 lgb)) :
  ∃ c ∈ Ioo a b, (lgb - lga) * (f' c) = (lfb - lfa) * (g' c) :=
begin
  let h := λ x, (lgb - lga) * f x - (lfb - lfa) * g x,
  have hha : tendsto h (𝓝[Ioi a] a) (𝓝 $ lgb * lfa - lfb * lga),
  { have : tendsto h (𝓝[Ioi a] a)(𝓝 $ (lgb - lga) * lfa - (lfb - lfa) * lga) :=
      (tendsto_const_nhds.mul hfa).sub (tendsto_const_nhds.mul hga),
    convert this using 2,
    ring },
  have hhb : tendsto h (𝓝[Iio b] b) (𝓝 $ lgb * lfa - lfb * lga),
  { have : tendsto h (𝓝[Iio b] b)(𝓝 $ (lgb - lga) * lfb - (lfb - lfa) * lgb) :=
      (tendsto_const_nhds.mul hfb).sub (tendsto_const_nhds.mul hgb),
    convert this using 2,
    ring },
  let h' := λ x, (lgb - lga) * f' x - (lfb - lfa) * g' x,
  have hhh' : ∀ x ∈ Ioo a b, has_deriv_at h (h' x) x,
  { intros x hx,
    exact ((hff' x hx).const_mul _ ).sub (((hgg' x hx)).const_mul _) },
  rcases exists_has_deriv_at_eq_zero' hab hha hhb hhh' with ⟨c, cmem, hc⟩,
  exact ⟨c, cmem, sub_eq_zero.1 hc⟩
end

include hfc

omit hgg'

/-- Lagrange's Mean Value Theorem, `has_deriv_at` version -/
lemma exists_has_deriv_at_eq_slope : ∃ c ∈ Ioo a b, f' c = (f b - f a) / (b - a) :=
begin
  rcases exists_ratio_has_deriv_at_eq_ratio_slope f f' hab hfc hff'
    id 1 continuous_id.continuous_on (λ x hx, has_deriv_at_id x) with ⟨c, cmem, hc⟩,
  use [c, cmem],
  simp only [_root_.id, pi.one_apply, mul_one] at hc,
  rw [← hc, mul_div_cancel_left],
  exact ne_of_gt (sub_pos.2 hab)
end

omit hff'

/-- Cauchy's Mean Value Theorem, `deriv` version. -/
lemma exists_ratio_deriv_eq_ratio_slope :
  ∃ c ∈ Ioo a b, (g b - g a) * (deriv f c) = (f b - f a) * (deriv g c) :=
exists_ratio_has_deriv_at_eq_ratio_slope f (deriv f) hab hfc
  (λ x hx, ((hfd x hx).differentiable_at $ is_open.mem_nhds is_open_Ioo hx).has_deriv_at)
  g (deriv g) hgc $
    λ x hx, ((hgd x hx).differentiable_at $ is_open.mem_nhds is_open_Ioo hx).has_deriv_at

omit hfc

/-- Cauchy's Mean Value Theorem, extended `deriv` version. -/
lemma exists_ratio_deriv_eq_ratio_slope' {lfa lga lfb lgb : ℝ}
  (hdf : differentiable_on ℝ f $ Ioo a b) (hdg : differentiable_on ℝ g $ Ioo a b)
  (hfa : tendsto f (𝓝[Ioi a] a) (𝓝 lfa)) (hga : tendsto g (𝓝[Ioi a] a) (𝓝 lga))
  (hfb : tendsto f (𝓝[Iio b] b) (𝓝 lfb)) (hgb : tendsto g (𝓝[Iio b] b) (𝓝 lgb)) :
  ∃ c ∈ Ioo a b, (lgb - lga) * (deriv f c) = (lfb - lfa) * (deriv g c) :=
exists_ratio_has_deriv_at_eq_ratio_slope' _ _ hab _ _
  (λ x hx, ((hdf x hx).differentiable_at $ Ioo_mem_nhds hx.1 hx.2).has_deriv_at)
  (λ x hx, ((hdg x hx).differentiable_at $ Ioo_mem_nhds hx.1 hx.2).has_deriv_at)
  hfa hga hfb hgb

/-- Lagrange's **Mean Value Theorem**, `deriv` version. -/
lemma exists_deriv_eq_slope : ∃ c ∈ Ioo a b, deriv f c = (f b - f a) / (b - a) :=
exists_has_deriv_at_eq_slope f (deriv f) hab hfc
  (λ x hx, ((hfd x hx).differentiable_at $ is_open.mem_nhds is_open_Ioo hx).has_deriv_at)

end interval

/-- Let `f` be a function continuous on a convex (or, equivalently, connected) subset `D`
of the real line. If `f` is differentiable on the interior of `D` and `C < f'`, then
`f` grows faster than `C * x` on `D`, i.e., `C * (y - x) < f y - f x` whenever `x, y ∈ D`,
`x < y`. -/
theorem convex.mul_sub_lt_image_sub_of_lt_deriv {D : set ℝ} (hD : convex ℝ D) {f : ℝ → ℝ}
  (hf : continuous_on f D) (hf' : differentiable_on ℝ f (interior D))
  {C} (hf'_gt : ∀ x ∈ interior D, C < deriv f x) :
  ∀ x y ∈ D, x < y → C * (y - x) < f y - f x :=
begin
  assume x y hx hy hxy,
  have hxyD : Icc x y ⊆ D, from hD.ord_connected.out hx hy,
  have hxyD' : Ioo x y ⊆ interior D,
    from subset_sUnion_of_mem ⟨is_open_Ioo, subset.trans Ioo_subset_Icc_self hxyD⟩,
  obtain ⟨a, a_mem, ha⟩ : ∃ a ∈ Ioo x y, deriv f a = (f y - f x) / (y - x),
    from exists_deriv_eq_slope f hxy (hf.mono hxyD) (hf'.mono hxyD'),
  have : C < (f y - f x) / (y - x), by { rw [← ha], exact hf'_gt _ (hxyD' a_mem) },
  exact (lt_div_iff (sub_pos.2 hxy)).1 this
end

/-- Let `f : ℝ → ℝ` be a differentiable function. If `C < f'`, then `f` grows faster than
`C * x`, i.e., `C * (y - x) < f y - f x` whenever `x < y`. -/
theorem mul_sub_lt_image_sub_of_lt_deriv {f : ℝ → ℝ} (hf : differentiable ℝ f)
  {C} (hf'_gt : ∀ x, C < deriv f x) ⦃x y⦄ (hxy : x < y) :
  C * (y - x) < f y - f x :=
convex_univ.mul_sub_lt_image_sub_of_lt_deriv hf.continuous.continuous_on hf.differentiable_on
  (λ x _, hf'_gt x) x y trivial trivial hxy

/-- Let `f` be a function continuous on a convex (or, equivalently, connected) subset `D`
of the real line. If `f` is differentiable on the interior of `D` and `C ≤ f'`, then
`f` grows at least as fast as `C * x` on `D`, i.e., `C * (y - x) ≤ f y - f x` whenever `x, y ∈ D`,
`x ≤ y`. -/
theorem convex.mul_sub_le_image_sub_of_le_deriv {D : set ℝ} (hD : convex ℝ D) {f : ℝ → ℝ}
  (hf : continuous_on f D) (hf' : differentiable_on ℝ f (interior D))
  {C} (hf'_ge : ∀ x ∈ interior D, C ≤ deriv f x) :
  ∀ x y ∈ D, x ≤ y → C * (y - x) ≤ f y - f x :=
begin
  assume x y hx hy hxy,
  cases eq_or_lt_of_le hxy with hxy' hxy', by rw [hxy', sub_self, sub_self, mul_zero],
  have hxyD : Icc x y ⊆ D, from hD.ord_connected.out hx hy,
  have hxyD' : Ioo x y ⊆ interior D,
    from subset_sUnion_of_mem ⟨is_open_Ioo, subset.trans Ioo_subset_Icc_self hxyD⟩,
  obtain ⟨a, a_mem, ha⟩ : ∃ a ∈ Ioo x y, deriv f a = (f y - f x) / (y - x),
    from exists_deriv_eq_slope f hxy' (hf.mono hxyD) (hf'.mono hxyD'),
  have : C ≤ (f y - f x) / (y - x), by { rw [← ha], exact hf'_ge _ (hxyD' a_mem) },
  exact (le_div_iff (sub_pos.2 hxy')).1 this
end

/-- Let `f : ℝ → ℝ` be a differentiable function. If `C ≤ f'`, then `f` grows at least as fast
as `C * x`, i.e., `C * (y - x) ≤ f y - f x` whenever `x ≤ y`. -/
theorem mul_sub_le_image_sub_of_le_deriv {f : ℝ → ℝ} (hf : differentiable ℝ f)
  {C} (hf'_ge : ∀ x, C ≤ deriv f x) ⦃x y⦄ (hxy : x ≤ y) :
  C * (y - x) ≤ f y - f x :=
convex_univ.mul_sub_le_image_sub_of_le_deriv hf.continuous.continuous_on hf.differentiable_on
  (λ x _, hf'_ge x) x y trivial trivial hxy

/-- Let `f` be a function continuous on a convex (or, equivalently, connected) subset `D`
of the real line. If `f` is differentiable on the interior of `D` and `f' < C`, then
`f` grows slower than `C * x` on `D`, i.e., `f y - f x < C * (y - x)` whenever `x, y ∈ D`,
`x < y`. -/
theorem convex.image_sub_lt_mul_sub_of_deriv_lt {D : set ℝ} (hD : convex ℝ D) {f : ℝ → ℝ}
  (hf : continuous_on f D) (hf' : differentiable_on ℝ f (interior D))
  {C} (lt_hf' : ∀ x ∈ interior D, deriv f x < C) :
  ∀ x y ∈ D, x < y → f y - f x < C * (y - x) :=
begin
  assume x y hx hy hxy,
  have hf'_gt : ∀ x ∈ interior D, -C < deriv (λ y, -f y) x,
  { assume x hx,
    rw [deriv.neg, neg_lt_neg_iff],
    exact lt_hf' x hx },
  simpa [-neg_lt_neg_iff]
    using neg_lt_neg (hD.mul_sub_lt_image_sub_of_lt_deriv hf.neg hf'.neg hf'_gt x y hx hy hxy)
end

/-- Let `f : ℝ → ℝ` be a differentiable function. If `f' < C`, then `f` grows slower than
`C * x` on `D`, i.e., `f y - f x < C * (y - x)` whenever `x < y`. -/
theorem image_sub_lt_mul_sub_of_deriv_lt {f : ℝ → ℝ} (hf : differentiable ℝ f)
  {C} (lt_hf' : ∀ x, deriv f x < C) ⦃x y⦄ (hxy : x < y) :
  f y - f x < C * (y - x) :=
convex_univ.image_sub_lt_mul_sub_of_deriv_lt hf.continuous.continuous_on hf.differentiable_on
  (λ x _, lt_hf' x) x y trivial trivial hxy

/-- Let `f` be a function continuous on a convex (or, equivalently, connected) subset `D`
of the real line. If `f` is differentiable on the interior of `D` and `f' ≤ C`, then
`f` grows at most as fast as `C * x` on `D`, i.e., `f y - f x ≤ C * (y - x)` whenever `x, y ∈ D`,
`x ≤ y`. -/
theorem convex.image_sub_le_mul_sub_of_deriv_le {D : set ℝ} (hD : convex ℝ D) {f : ℝ → ℝ}
  (hf : continuous_on f D) (hf' : differentiable_on ℝ f (interior D))
  {C} (le_hf' : ∀ x ∈ interior D, deriv f x ≤ C) :
  ∀ x y ∈ D, x ≤ y → f y - f x ≤ C * (y - x) :=
begin
  assume x y hx hy hxy,
  have hf'_ge : ∀ x ∈ interior D, -C ≤ deriv (λ y, -f y) x,
  { assume x hx,
    rw [deriv.neg, neg_le_neg_iff],
    exact le_hf' x hx },
  simpa [-neg_le_neg_iff]
    using neg_le_neg (hD.mul_sub_le_image_sub_of_le_deriv hf.neg hf'.neg hf'_ge x y hx hy hxy)
end

/-- Let `f : ℝ → ℝ` be a differentiable function. If `f' ≤ C`, then `f` grows at most as fast
as `C * x`, i.e., `f y - f x ≤ C * (y - x)` whenever `x ≤ y`. -/
theorem image_sub_le_mul_sub_of_deriv_le {f : ℝ → ℝ} (hf : differentiable ℝ f)
  {C} (le_hf' : ∀ x, deriv f x ≤ C) ⦃x y⦄ (hxy : x ≤ y) :
  f y - f x ≤ C * (y - x) :=
convex_univ.image_sub_le_mul_sub_of_deriv_le hf.continuous.continuous_on hf.differentiable_on
  (λ x _, le_hf' x) x y trivial trivial hxy

/-- Let `f` be a function continuous on a convex (or, equivalently, connected) subset `D`
of the real line. If `f` is differentiable on the interior of `D` and `f'` is positive, then
`f` is a strictly monotonically increasing function on `D`. -/
theorem convex.strict_mono_of_deriv_pos {D : set ℝ} (hD : convex ℝ D) {f : ℝ → ℝ}
  (hf : continuous_on f D) (hf' : differentiable_on ℝ f (interior D))
  (hf'_pos : ∀ x ∈ interior D, 0 < deriv f x) :
  ∀ x y ∈ D, x < y → f x < f y :=
by simpa only [zero_mul, sub_pos] using hD.mul_sub_lt_image_sub_of_lt_deriv hf hf' hf'_pos

/-- Let `f : ℝ → ℝ` be a differentiable function. If `f'` is positive, then
`f` is a strictly monotonically increasing function. -/
theorem strict_mono_of_deriv_pos {f : ℝ → ℝ} (hf : differentiable ℝ f)
  (hf'_pos : ∀ x, 0 < deriv f x) :
  strict_mono f :=
λ x y hxy, convex_univ.strict_mono_of_deriv_pos hf.continuous.continuous_on hf.differentiable_on
  (λ x _, hf'_pos x) x y trivial trivial hxy

/-- Let `f` be a function continuous on a convex (or, equivalently, connected) subset `D`
of the real line. If `f` is differentiable on the interior of `D` and `f'` is nonnegative, then
`f` is a monotonically increasing function on `D`. -/
theorem convex.mono_of_deriv_nonneg {D : set ℝ} (hD : convex ℝ D) {f : ℝ → ℝ}
  (hf : continuous_on f D) (hf' : differentiable_on ℝ f (interior D))
  (hf'_nonneg : ∀ x ∈ interior D, 0 ≤ deriv f x) :
  ∀ x y ∈ D, x ≤ y → f x ≤ f y :=
by simpa only [zero_mul, sub_nonneg] using hD.mul_sub_le_image_sub_of_le_deriv hf hf' hf'_nonneg

/-- Let `f : ℝ → ℝ` be a differentiable function. If `f'` is nonnegative, then
`f` is a monotonically increasing function. -/
theorem mono_of_deriv_nonneg {f : ℝ → ℝ} (hf : differentiable ℝ f) (hf' : ∀ x, 0 ≤ deriv f x) :
  monotone f :=
λ x y hxy, convex_univ.mono_of_deriv_nonneg hf.continuous.continuous_on hf.differentiable_on
  (λ x _, hf' x) x y trivial trivial hxy

/-- Let `f` be a function continuous on a convex (or, equivalently, connected) subset `D`
of the real line. If `f` is differentiable on the interior of `D` and `f'` is negative, then
`f` is a strictly monotonically decreasing function on `D`. -/
theorem convex.strict_anti_on_of_deriv_neg {D : set ℝ} (hD : convex ℝ D) {f : ℝ → ℝ}
  (hf : continuous_on f D) (hf' : differentiable_on ℝ f (interior D))
  (hf'_neg : ∀ x ∈ interior D, deriv f x < 0) :
  strict_anti_on f D :=
λ x hx y, by simpa only [zero_mul, sub_lt_zero]
  using hD.image_sub_lt_mul_sub_of_deriv_lt hf hf' hf'_neg x y hx

/-- Let `f : ℝ → ℝ` be a differentiable function. If `f'` is negative, then
`f` is a strictly monotonically decreasing function. -/
theorem strict_anti_of_deriv_neg {f : ℝ → ℝ} (hf : differentiable ℝ f)
  (hf' : ∀ x, deriv f x < 0) :
  strict_anti f :=
λ x y hxy, convex_univ.strict_anti_on_of_deriv_neg hf.continuous.continuous_on hf.differentiable_on
  (λ x _, hf' x) trivial trivial hxy

/-- Let `f` be a function continuous on a convex (or, equivalently, connected) subset `D`
of the real line. If `f` is differentiable on the interior of `D` and `f'` is nonpositive, then
`f` is a monotonically decreasing function on `D`. -/
theorem convex.antitone_of_deriv_nonpos {D : set ℝ} (hD : convex ℝ D) {f : ℝ → ℝ}
  (hf : continuous_on f D) (hf' : differentiable_on ℝ f (interior D))
  (hf'_nonpos : ∀ x ∈ interior D, deriv f x ≤ 0) :
  ∀ x y ∈ D, x ≤ y → f y ≤ f x :=
by simpa only [zero_mul, sub_nonpos] using hD.image_sub_le_mul_sub_of_deriv_le hf hf' hf'_nonpos

/-- Let `f : ℝ → ℝ` be a differentiable function. If `f'` is nonpositive, then
`f` is a monotonically decreasing function. -/
theorem antitone_of_deriv_nonpos {f : ℝ → ℝ} (hf : differentiable ℝ f) (hf' : ∀ x, deriv f x ≤ 0) :
  antitone f :=
λ x y hxy, convex_univ.antitone_of_deriv_nonpos hf.continuous.continuous_on hf.differentiable_on
  (λ x _, hf' x) x y trivial trivial hxy

/-- If a function `f` is continuous on a convex set `D ⊆ ℝ`, is differentiable on its interior,
and `f'` is monotone on the interior, then `f` is convex on `D`. -/
theorem convex_on_of_deriv_mono {D : set ℝ} (hD : convex ℝ D) {f : ℝ → ℝ}
  (hf : continuous_on f D) (hf' : differentiable_on ℝ f (interior D))
  (hf'_mono : ∀ x y ∈ interior D, x ≤ y → deriv f x ≤ deriv f y) :
  convex_on ℝ D f :=
convex_on_real_of_slope_mono_adjacent hD
begin
  intros x y z hx hz hxy hyz,
  -- First we prove some trivial inclusions
  have hxzD : Icc x z ⊆ D, from hD.ord_connected.out hx hz,
  have hxyD : Icc x y ⊆ D, from subset.trans (Icc_subset_Icc_right $ le_of_lt hyz) hxzD,
  have hxyD' : Ioo x y ⊆ interior D,
    from subset_sUnion_of_mem ⟨is_open_Ioo, subset.trans Ioo_subset_Icc_self hxyD⟩,
  have hyzD : Icc y z ⊆ D, from subset.trans (Icc_subset_Icc_left $ le_of_lt hxy) hxzD,
  have hyzD' : Ioo y z ⊆ interior D,
    from subset_sUnion_of_mem ⟨is_open_Ioo, subset.trans Ioo_subset_Icc_self hyzD⟩,
  -- Then we apply MVT to both `[x, y]` and `[y, z]`
  obtain ⟨a, ⟨hxa, hay⟩, ha⟩ : ∃ a ∈ Ioo x y, deriv f a = (f y - f x) / (y - x),
    from exists_deriv_eq_slope f hxy (hf.mono hxyD) (hf'.mono hxyD'),
  obtain ⟨b, ⟨hyb, hbz⟩, hb⟩ : ∃ b ∈ Ioo y z, deriv f b = (f z - f y) / (z - y),
    from exists_deriv_eq_slope f hyz (hf.mono hyzD) (hf'.mono hyzD'),
  rw [← ha, ← hb],
  exact hf'_mono a b (hxyD' ⟨hxa, hay⟩) (hyzD' ⟨hyb, hbz⟩) (le_of_lt $ lt_trans hay hyb)
end

/-- If a function `f` is continuous on a convex set `D ⊆ ℝ`, is differentiable on its interior,
and `f'` is antitone on the interior, then `f` is concave on `D`. -/
theorem concave_on_of_deriv_antitone {D : set ℝ} (hD : convex ℝ D) {f : ℝ → ℝ}
  (hf : continuous_on f D) (hf' : differentiable_on ℝ f (interior D))
  (hf'_mono : ∀ x y ∈ interior D, x ≤ y → deriv f y ≤ deriv f x) :
  concave_on ℝ D f :=
begin
  have : ∀ x y ∈ interior D, x ≤ y → deriv (-f) x ≤ deriv (-f) y,
  { intros x y hx hy hxy,
    convert neg_le_neg (hf'_mono x y hx hy hxy);
    convert deriv.neg },
  exact (neg_convex_on_iff D f).mp (convex_on_of_deriv_mono hD
    hf.neg hf'.neg this),
end

/-- If a function `f` is differentiable and `f'` is monotone on `ℝ` then `f` is convex. -/
theorem convex_on_univ_of_deriv_mono {f : ℝ → ℝ} (hf : differentiable ℝ f)
  (hf'_mono : monotone (deriv f)) : convex_on ℝ univ f :=
convex_on_of_deriv_mono convex_univ hf.continuous.continuous_on hf.differentiable_on
  (λ x y _ _ h, hf'_mono h)

<<<<<<< HEAD
/-- If a function `f` is differentiable and `f'` is antitone on `ℝ` then `f` is concave. -/
theorem antitone.concave_on_univ {f : ℝ → ℝ} (hf : differentiable ℝ f)
  (hf'_antitone : antitone (deriv f)) : concave_on univ f :=
concave_on_of_deriv_antitone convex_univ hf.continuous.continuous_on hf.differentiable_on
  (λ x y _ _ h, hf'_antitone h)
=======
/-- If a function `f` is differentiable and `f'` is antimonotone on `ℝ` then `f` is concave. -/
theorem concave_on_univ_of_deriv_antimono {f : ℝ → ℝ} (hf : differentiable ℝ f)
  (hf'_antimono : ∀⦃a b⦄, a ≤ b → (deriv f) b ≤ (deriv f) a) : concave_on ℝ univ f :=
concave_on_of_deriv_antimono convex_univ hf.continuous.continuous_on hf.differentiable_on
  (λ x y _ _ h, hf'_antimono h)
>>>>>>> def1c02a

/-- If a function `f` is continuous on a convex set `D ⊆ ℝ`, is twice differentiable on its
interior, and `f''` is nonnegative on the interior, then `f` is convex on `D`. -/
theorem convex_on_of_deriv2_nonneg {D : set ℝ} (hD : convex ℝ D) {f : ℝ → ℝ}
  (hf : continuous_on f D) (hf' : differentiable_on ℝ f (interior D))
  (hf'' : differentiable_on ℝ (deriv f) (interior D))
  (hf''_nonneg : ∀ x ∈ interior D, 0 ≤ (deriv^[2] f x)) :
  convex_on ℝ D f :=
convex_on_of_deriv_mono hD hf hf' $
assume x y hx hy hxy,
hD.interior.mono_of_deriv_nonneg hf''.continuous_on (by rwa [interior_interior])
  (by rwa [interior_interior]) _ _ hx hy hxy

/-- If a function `f` is continuous on a convex set `D ⊆ ℝ`, is twice differentiable on its
interior, and `f''` is nonpositive on the interior, then `f` is concave on `D`. -/
theorem concave_on_of_deriv2_nonpos {D : set ℝ} (hD : convex ℝ D) {f : ℝ → ℝ}
  (hf : continuous_on f D) (hf' : differentiable_on ℝ f (interior D))
  (hf'' : differentiable_on ℝ (deriv f) (interior D))
  (hf''_nonpos : ∀ x ∈ interior D, (deriv^[2] f x) ≤ 0) :
<<<<<<< HEAD
  concave_on D f :=
concave_on_of_deriv_antitone hD hf hf' $
=======
  concave_on ℝ D f :=
concave_on_of_deriv_antimono hD hf hf' $
>>>>>>> def1c02a
assume x y hx hy hxy,
hD.interior.antitone_of_deriv_nonpos hf''.continuous_on (by rwa [interior_interior])
  (by rwa [interior_interior]) _ _ hx hy hxy

/-- If a function `f` is twice differentiable on a open convex set `D ⊆ ℝ` and
`f''` is nonnegative on `D`, then `f` is convex on `D`. -/
theorem convex_on_open_of_deriv2_nonneg {D : set ℝ} (hD : convex ℝ D) (hD₂ : is_open D) {f : ℝ → ℝ}
  (hf' : differentiable_on ℝ f D) (hf'' : differentiable_on ℝ (deriv f) D)
  (hf''_nonneg : ∀ x ∈ D, 0 ≤ (deriv^[2] f x)) : convex_on ℝ D f :=
convex_on_of_deriv2_nonneg hD hf'.continuous_on (by simpa [hD₂.interior_eq] using hf')
  (by simpa [hD₂.interior_eq] using hf'') (by simpa [hD₂.interior_eq] using hf''_nonneg)

/-- If a function `f` is twice differentiable on a open convex set `D ⊆ ℝ` and
`f''` is nonpositive on `D`, then `f` is concave on `D`. -/
theorem concave_on_open_of_deriv2_nonpos {D : set ℝ} (hD : convex ℝ D) (hD₂ : is_open D) {f : ℝ → ℝ}
  (hf' : differentiable_on ℝ f D) (hf'' : differentiable_on ℝ (deriv f) D)
  (hf''_nonpos : ∀ x ∈ D, (deriv^[2] f x) ≤ 0) : concave_on ℝ D f :=
concave_on_of_deriv2_nonpos hD hf'.continuous_on (by simpa [hD₂.interior_eq] using hf')
  (by simpa [hD₂.interior_eq] using hf'') (by simpa [hD₂.interior_eq] using hf''_nonpos)

/-- If a function `f` is twice differentiable on `ℝ`, and `f''` is nonnegative on `ℝ`,
then `f` is convex on `ℝ`. -/
theorem convex_on_univ_of_deriv2_nonneg {f : ℝ → ℝ} (hf' : differentiable ℝ f)
  (hf'' : differentiable ℝ (deriv f)) (hf''_nonneg : ∀ x, 0 ≤ (deriv^[2] f x)) :
  convex_on ℝ univ f :=
convex_on_open_of_deriv2_nonneg convex_univ is_open_univ hf'.differentiable_on
  hf''.differentiable_on (λ x _, hf''_nonneg x)

/-- If a function `f` is twice differentiable on `ℝ`, and `f''` is nonpositive on `ℝ`,
then `f` is concave on `ℝ`. -/
theorem concave_on_univ_of_deriv2_nonpos {f : ℝ → ℝ} (hf' : differentiable ℝ f)
  (hf'' : differentiable ℝ (deriv f)) (hf''_nonpos : ∀ x, (deriv^[2] f x) ≤ 0) :
  concave_on ℝ univ f :=
concave_on_open_of_deriv2_nonpos convex_univ is_open_univ hf'.differentiable_on
  hf''.differentiable_on (λ x _, hf''_nonpos x)

/-! ### Functions `f : E → ℝ` -/

/-- Lagrange's Mean Value Theorem, applied to convex domains. -/
theorem domain_mvt
  {f : E → ℝ} {s : set E} {x y : E} {f' : E → (E →L[ℝ] ℝ)}
  (hf : ∀ x ∈ s, has_fderiv_within_at f (f' x) s x) (hs : convex ℝ s) (xs : x ∈ s) (ys : y ∈ s) :
  ∃ z ∈ segment ℝ x y, f y - f x = f' z (y - x) :=
begin
  have hIccIoo := @Ioo_subset_Icc_self ℝ _ 0 1,
-- parametrize segment
  set g : ℝ → E := λ t, x + t • (y - x),
  have hseg : ∀ t ∈ Icc (0:ℝ) 1, g t ∈ segment ℝ x y,
  { rw segment_eq_image',
    simp only [mem_image, and_imp, add_right_inj],
    intros t ht, exact ⟨t, ht, rfl⟩ },
  have hseg' : Icc 0 1 ⊆ g ⁻¹' s,
  { rw ← image_subset_iff, unfold image, change ∀ _, _,
    intros z Hz, rw mem_set_of_eq at Hz, rcases Hz with ⟨t, Ht, hgt⟩,
    rw ← hgt, exact hs.segment_subset xs ys (hseg t Ht) },
-- derivative of pullback of f under parametrization
  have hfg: ∀ t ∈ Icc (0:ℝ) 1, has_deriv_within_at (f ∘ g)
    ((f' (g t) : E → ℝ) (y-x)) (Icc (0:ℝ) 1) t,
  { intros t Ht,
    have hg : has_deriv_at g (y-x) t,
    { have := ((has_deriv_at_id t).smul_const (y - x)).const_add x,
      rwa one_smul at this },
    exact (hf (g t) $ hseg' Ht).comp_has_deriv_within_at _ hg.has_deriv_within_at hseg' },
-- apply 1-variable mean value theorem to pullback
  have hMVT : ∃ (t ∈ Ioo (0:ℝ) 1), ((f' (g t) : E → ℝ) (y-x)) = (f (g 1) - f (g 0)) / (1 - 0),
  { refine exists_has_deriv_at_eq_slope (f ∘ g) _ (by norm_num) _ _,
    { unfold continuous_on,
      exact λ t Ht, (hfg t Ht).continuous_within_at },
    { refine λ t Ht, (hfg t $ hIccIoo Ht).has_deriv_at _,
      refine _root_.mem_nhds_iff.mpr _,
      use (Ioo (0:ℝ) 1),
      refine ⟨hIccIoo, _, Ht⟩,
      simp [real.Ioo_eq_ball, is_open_ball] } },
-- reinterpret on domain
  rcases hMVT with ⟨t, Ht, hMVT'⟩,
  use g t, refine ⟨hseg t $ hIccIoo Ht, _⟩,
  simp [g, hMVT'],
end


section is_R_or_C

/-!
### Vector-valued functions `f : E → F`.  Strict differentiability.

A `C^1` function is strictly differentiable, when the field is `ℝ` or `ℂ`. This follows from the
mean value inequality on balls, which is a particular case of the above results after restricting
the scalars to `ℝ`. Note that it does not make sense to talk of a convex set over `ℂ`, but balls
make sense and are enough. Many formulations of the mean value inequality could be generalized to
balls over `ℝ` or `ℂ`. For now, we only include the ones that we need.
-/

variables {𝕜 : Type*} [is_R_or_C 𝕜] {G : Type*} [normed_group G] [normed_space 𝕜 G]
  {H : Type*} [normed_group H] [normed_space 𝕜 H] {f : G → H} {f' : G → G →L[𝕜] H} {x : G}

/-- Over the reals or the complexes, a continuously differentiable function is strictly
differentiable. -/
lemma has_strict_fderiv_at_of_has_fderiv_at_of_continuous_at
  (hder : ∀ᶠ y in 𝓝 x, has_fderiv_at f (f' y) y) (hcont : continuous_at f' x) :
  has_strict_fderiv_at f (f' x) x :=
begin
-- turn little-o definition of strict_fderiv into an epsilon-delta statement
  refine is_o_iff.mpr (λ c hc, metric.eventually_nhds_iff_ball.mpr _),
-- the correct ε is the modulus of continuity of f'
  rcases metric.mem_nhds_iff.mp (inter_mem hder (hcont $ ball_mem_nhds _ hc)) with ⟨ε, ε0, hε⟩,
  refine ⟨ε, ε0, _⟩,
-- simplify formulas involving the product E × E
  rintros ⟨a, b⟩ h,
  rw [← ball_prod_same, prod_mk_mem_set_prod_eq] at h,
-- exploit the choice of ε as the modulus of continuity of f'
  have hf' : ∀ x' ∈ ball x ε, ∥f' x' - f' x∥ ≤ c,
  { intros x' H', rw ← dist_eq_norm, exact le_of_lt (hε H').2 },
-- apply mean value theorem
  letI : normed_space ℝ G := restrict_scalars.normed_space ℝ 𝕜 G,
  letI : is_scalar_tower ℝ 𝕜 G := restrict_scalars.is_scalar_tower _ _ _,
  refine (convex_ball _ _).norm_image_sub_le_of_norm_has_fderiv_within_le' _ hf' h.2 h.1,
  exact λ y hy, (hε hy).1.has_fderiv_within_at
end

/-- Over the reals or the complexes, a continuously differentiable function is strictly
differentiable. -/
lemma has_strict_deriv_at_of_has_deriv_at_of_continuous_at {f f' : 𝕜 → G} {x : 𝕜}
  (hder : ∀ᶠ y in 𝓝 x, has_deriv_at f (f' y) y) (hcont : continuous_at f' x) :
  has_strict_deriv_at f (f' x) x :=
has_strict_fderiv_at_of_has_fderiv_at_of_continuous_at (hder.mono (λ y hy, hy.has_fderiv_at)) $
  (smul_rightL 𝕜 _ _ 1).continuous.continuous_at.comp hcont

end is_R_or_C<|MERGE_RESOLUTION|>--- conflicted
+++ resolved
@@ -1016,19 +1016,11 @@
 convex_on_of_deriv_mono convex_univ hf.continuous.continuous_on hf.differentiable_on
   (λ x y _ _ h, hf'_mono h)
 
-<<<<<<< HEAD
 /-- If a function `f` is differentiable and `f'` is antitone on `ℝ` then `f` is concave. -/
 theorem antitone.concave_on_univ {f : ℝ → ℝ} (hf : differentiable ℝ f)
-  (hf'_antitone : antitone (deriv f)) : concave_on univ f :=
+  (hf'_anti : antitone (deriv f)) : concave_on ℝ univ f :=
 concave_on_of_deriv_antitone convex_univ hf.continuous.continuous_on hf.differentiable_on
-  (λ x y _ _ h, hf'_antitone h)
-=======
-/-- If a function `f` is differentiable and `f'` is antimonotone on `ℝ` then `f` is concave. -/
-theorem concave_on_univ_of_deriv_antimono {f : ℝ → ℝ} (hf : differentiable ℝ f)
-  (hf'_antimono : ∀⦃a b⦄, a ≤ b → (deriv f) b ≤ (deriv f) a) : concave_on ℝ univ f :=
-concave_on_of_deriv_antimono convex_univ hf.continuous.continuous_on hf.differentiable_on
-  (λ x y _ _ h, hf'_antimono h)
->>>>>>> def1c02a
+  (λ x y _ _ h, hf'_anti h)
 
 /-- If a function `f` is continuous on a convex set `D ⊆ ℝ`, is twice differentiable on its
 interior, and `f''` is nonnegative on the interior, then `f` is convex on `D`. -/
@@ -1048,13 +1040,8 @@
   (hf : continuous_on f D) (hf' : differentiable_on ℝ f (interior D))
   (hf'' : differentiable_on ℝ (deriv f) (interior D))
   (hf''_nonpos : ∀ x ∈ interior D, (deriv^[2] f x) ≤ 0) :
-<<<<<<< HEAD
-  concave_on D f :=
+  concave_on ℝ D f :=
 concave_on_of_deriv_antitone hD hf hf' $
-=======
-  concave_on ℝ D f :=
-concave_on_of_deriv_antimono hD hf hf' $
->>>>>>> def1c02a
 assume x y hx hy hxy,
 hD.interior.antitone_of_deriv_nonpos hf''.continuous_on (by rwa [interior_interior])
   (by rwa [interior_interior]) _ _ hx hy hxy
