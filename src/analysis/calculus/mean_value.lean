--- conflicted
+++ resolved
@@ -50,13 +50,8 @@
   `convex.image_sub_le_mul_sub_of_deriv_le`, `convex.mul_sub_le_image_sub_of_le_deriv`,
   if `∀ x, C (</≤/>/≥) (f' x)`, then `C * (y - x) (</≤/>/≥) (f y - f x)` whenever `x < y`.
 
-<<<<<<< HEAD
-* `convex.mono_of_deriv_nonneg`, `convex.antitone_of_deriv_nonpos`,
-  `convex.strict_mono_of_deriv_pos`, `convex.strict_antitone_of_deriv_neg` :
-=======
 * `convex.monotone_on_of_deriv_nonneg`, `convex.antitone_on_of_deriv_nonpos`,
   `convex.strict_mono_of_deriv_pos`, `convex.strict_anti_of_deriv_neg` :
->>>>>>> 812d6bbd
   if the derivative of a function is non-negative/non-positive/positive/negative, then
   the function is monotone/antitone/strictly monotone/strictly monotonically
   decreasing.
@@ -944,13 +939,8 @@
 
 /-- Let `f` be a function continuous on a convex (or, equivalently, connected) subset `D`
 of the real line. If `f` is differentiable on the interior of `D` and `f'` is negative, then
-<<<<<<< HEAD
-`f` is a strictly monotonically decreasing function on `D`. -/
-theorem convex.strict_anti_on_of_deriv_neg {D : set ℝ} (hD : convex ℝ D) {f : ℝ → ℝ}
-=======
 `f` is a strictly antitone function on `D`. -/
 theorem convex.strict_anti_of_deriv_neg {D : set ℝ} (hD : convex ℝ D) {f : ℝ → ℝ}
->>>>>>> 812d6bbd
   (hf : continuous_on f D) (hf' : differentiable_on ℝ f (interior D))
   (hf'_neg : ∀ x ∈ interior D, deriv f x < 0) :
   strict_anti_on f D :=
@@ -958,49 +948,27 @@
   using hD.image_sub_lt_mul_sub_of_deriv_lt hf hf' hf'_neg x y hx
 
 /-- Let `f : ℝ → ℝ` be a differentiable function. If `f'` is negative, then
-<<<<<<< HEAD
 `f` is a strictly monotonically decreasing function. -/
 theorem strict_anti_of_deriv_neg {f : ℝ → ℝ} (hf : differentiable ℝ f)
   (hf' : ∀ x, deriv f x < 0) :
   strict_anti f :=
-λ x y hxy, convex_univ.strict_anti_on_of_deriv_neg hf.continuous.continuous_on hf.differentiable_on
-  (λ x _, hf' x) trivial trivial hxy
-
-/-- Let `f` be a function continuous on a convex (or, equivalently, connected) subset `D`
-of the real line. If `f` is differentiable on the interior of `D` and `f'` is nonpositive, then
-`f` is a monotonically decreasing function on `D`. -/
-theorem convex.antitone_of_deriv_nonpos {D : set ℝ} (hD : convex ℝ D) {f : ℝ → ℝ}
-=======
-`f` is a strictly antitone function. -/
-theorem strict_anti_of_deriv_neg {f : ℝ → ℝ} (hf : differentiable ℝ f)
-  (hf' : ∀ x, deriv f x < 0) :
-  ∀ ⦃x y⦄, x < y → f y < f x :=
-λ x y hxy, convex_univ.strict_anti_of_deriv_neg hf.continuous.continuous_on hf.differentiable_on
   (λ x _, hf' x) x y trivial trivial hxy
 
 /-- Let `f` be a function continuous on a convex (or, equivalently, connected) subset `D`
 of the real line. If `f` is differentiable on the interior of `D` and `f'` is nonpositive, then
 `f` is an antitone function on `D`. -/
 protected theorem convex.antitone_on_of_deriv_nonpos {D : set ℝ} (hD : convex ℝ D) {f : ℝ → ℝ}
->>>>>>> 812d6bbd
   (hf : continuous_on f D) (hf' : differentiable_on ℝ f (interior D))
   (hf'_nonpos : ∀ x ∈ interior D, deriv f x ≤ 0) :
   ∀ x y ∈ D, x ≤ y → f y ≤ f x :=
 by simpa only [zero_mul, sub_nonpos] using hD.image_sub_le_mul_sub_of_deriv_le hf hf' hf'_nonpos
 
 /-- Let `f : ℝ → ℝ` be a differentiable function. If `f'` is nonpositive, then
-<<<<<<< HEAD
-`f` is a monotonically decreasing function. -/
-theorem antitone_of_deriv_nonpos {f : ℝ → ℝ} (hf : differentiable ℝ f) (hf' : ∀ x, deriv f x ≤ 0) :
-  antitone f :=
-λ x y hxy, convex_univ.antitone_of_deriv_nonpos hf.continuous.continuous_on hf.differentiable_on
-=======
 `f` is an antitone function. -/
 theorem antitone_of_deriv_nonpos {f : ℝ → ℝ} (hf : differentiable ℝ f)
   (hf' : ∀ x, deriv f x ≤ 0) :
   ∀ ⦃x y⦄, x ≤ y → f y ≤ f x :=
 λ x y hxy, convex_univ.antitone_on_of_deriv_nonpos hf.continuous.continuous_on hf.differentiable_on
->>>>>>> 812d6bbd
   (λ x _, hf' x) x y trivial trivial hxy
 
 /-- If a function `f` is continuous on a convex set `D ⊆ ℝ`, is differentiable on its interior,
@@ -1051,11 +1019,7 @@
 
 /-- If a function `f` is differentiable and `f'` is antitone on `ℝ` then `f` is concave. -/
 theorem antitone.concave_on_univ {f : ℝ → ℝ} (hf : differentiable ℝ f)
-<<<<<<< HEAD
-  (hf'_anti : antitone (deriv f)) : concave_on ℝ univ f :=
-=======
   (hf'_anti : ∀⦃a b⦄, a ≤ b → (deriv f) b ≤ (deriv f) a) : concave_on ℝ univ f :=
->>>>>>> 812d6bbd
 concave_on_of_deriv_antitone convex_univ hf.continuous.continuous_on hf.differentiable_on
   (λ x y _ _ h, hf'_anti h)
 
@@ -1080,11 +1044,7 @@
   concave_on ℝ D f :=
 concave_on_of_deriv_antitone hD hf hf' $
 assume x y hx hy hxy,
-<<<<<<< HEAD
-hD.interior.antitone_of_deriv_nonpos hf''.continuous_on (by rwa [interior_interior])
-=======
 hD.interior.antitone_on_of_deriv_nonpos hf''.continuous_on (by rwa [interior_interior])
->>>>>>> 812d6bbd
   (by rwa [interior_interior]) _ _ hx hy hxy
 
 /-- If a function `f` is twice differentiable on a open convex set `D ⊆ ℝ` and
