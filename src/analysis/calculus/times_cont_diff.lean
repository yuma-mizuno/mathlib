/-
Copyright (c) 2019 Sébastien Gouëzel. All rights reserved.
Released under Apache 2.0 license as described in the file LICENSE.
Authors: Sébastien Gouëzel
-/
import analysis.calculus.mean_value
import analysis.calculus.formal_multilinear_series

/-!
# Higher differentiability

A function is `C^1` on a domain if it is differentiable there, and its derivative is continuous.
By induction, it is `C^n` if it is `C^{n-1}` and its (n-1)-th derivative is `C^1` there or,
equivalently, if it is `C^1` and its derivative is `C^{n-1}`.
Finally, it is `C^∞` if it is `C^n` for all n.

We formalize these notions by defining iteratively the `n+1`-th derivative of a function as the
derivative of the `n`-th derivative. It is called `iterated_fderiv 𝕜 n f x` where `𝕜` is the
field, `n` is the number of iterations, `f` is the function and `x` is the point, and it is given
as an `n`-multilinear map. We also define a version `iterated_fderiv_within` relative to a domain,
as well as predicates `times_cont_diff_within_at`, `times_cont_diff_at`, `times_cont_diff_on` and
`times_cont_diff` saying that the function is `C^n` within a set at a point, at a point, on a set
and on the whole space respectively.

To avoid the issue of choice when choosing a derivative in sets where the derivative is not
necessarily unique, `times_cont_diff_on` is not defined directly in terms of the
regularity of the specific choice `iterated_fderiv_within 𝕜 n f s` inside `s`, but in terms of the
existence of a nice sequence of derivatives, expressed with a predicate
`has_ftaylor_series_up_to_on`.

We prove basic properties of these notions.

## Main definitions and results
Let `f : E → F` be a map between normed vector spaces over a nondiscrete normed field `𝕜`.

* `has_ftaylor_series_up_to n f p`: expresses that the formal multilinear series `p` is a sequence
  of iterated derivatives of `f`, up to the `n`-th term (where `n` is a natural number or `∞`).
* `has_ftaylor_series_up_to_on n f p s`: same thing, but inside a set `s`. The notion of derivative
  is now taken inside `s`. In particular, derivatives don't have to be unique.
* `times_cont_diff 𝕜 n f`: expresses that `f` is `C^n`, i.e., it admits a Taylor series up to
  rank `n`.
* `times_cont_diff_on 𝕜 n f s`: expresses that `f` is `C^n` in `s`.
* `times_cont_diff_at 𝕜 n f x`: expresses that `f` is `C^n` around `x`.
* `times_cont_diff_within_at 𝕜 n f s x`: expresses that `f` is `C^n` around `x` within the set `s`.
* `iterated_fderiv_within 𝕜 n f s x` is an `n`-th derivative of `f` over the field `𝕜` on the
  set `s` at the point `x`. It is a continuous multilinear map from `E^n` to `F`, defined as a
  derivative within `s` of `iterated_fderiv_within 𝕜 (n-1) f s` if one exists, and `0` otherwise.
* `iterated_fderiv 𝕜 n f x` is the `n`-th derivative of `f` over the field `𝕜` at the point `x`.
  It is a continuous multilinear map from `E^n` to `F`, defined as a derivative of
  `iterated_fderiv 𝕜 (n-1) f` if one exists, and `0` otherwise.

In sets of unique differentiability, `times_cont_diff_on 𝕜 n f s` can be expressed in terms of the
properties of `iterated_fderiv_within 𝕜 m f s` for `m ≤ n`. In the whole space,
`times_cont_diff 𝕜 n f` can be expressed in terms of the properties of `iterated_fderiv 𝕜 m f`
for `m ≤ n`.

We also prove that the usual operations (addition, multiplication, difference, composition, and
so on) preserve `C^n` functions.

## Implementation notes

The definitions in this file are designed to work on any field `𝕜`. They are sometimes slightly more
complicated than the naive definitions one would guess from the intuition over the real or complex
numbers, but they are designed to circumvent the lack of gluing properties and partitions of unity
in general. In the usual situations, they coincide with the usual definitions.

### Definition of `C^n` functions in domains

One could define `C^n` functions in a domain `s` by fixing an arbitrary choice of derivatives (this
is what we do with `iterated_fderiv_within`) and requiring that all these derivatives up to `n` are
continuous. If the derivative is not unique, this could lead to strange behavior like two `C^n`
functions `f` and `g` on `s` whose sum is not `C^n`. A better definition is thus to say that a
function is `C^n` inside `s` if it admits a sequence of derivatives up to `n` inside `s`.

This definition still has the problem that a function which is locally `C^n` would not need to
be `C^n`, as different choices of sequences of derivatives around different points might possibly
not be glued together to give a globally defined sequence of derivatives. (Note that this issue
can not happen over reals, thanks to partition of unity, but the behavior over a general field is
not so clear, and we want a definition for general fields). Also, there are locality
problems for the order parameter: one could image a function which, for each `n`, has a nice
sequence of derivatives up to order `n`, but they do not coincide for varying `n` and can therefore
not be  glued to give rise to an infinite sequence of derivatives. This would give a function
which is `C^n` for all `n`, but not `C^∞`. We solve this issue by putting locality conditions
in space and order in our definition of `times_cont_diff_within_at` and `times_cont_diff_on`.
The resulting definition is slightly more complicated to work with (in fact not so much), but it
gives rise to completely satisfactory theorems.

For instance, with this definition, a real function which is `C^m` (but not better) on `(-1/m, 1/m)`
for each natural `m` is by definition `C^∞` at `0`.

There is another issue with the definition of `times_cont_diff_within_at 𝕜 n f s x`. We can
require the existence and good behavior of derivatives up to order `n` on a neighborhood of `x`
within `s`. However, this does not imply continuity or differentiability within `s` of the function
at `x` when `x` does not belong to `s`. Therefore, we require such existence and good behavior on
a neighborhood of `x` within `s ∪ {x}` (which appears as `insert x s` in this file).

### Side of the composition, and universe issues

With a naïve direct definition, the `n`-th derivative of a function belongs to the space
`E →L[𝕜] (E →L[𝕜] (E ... F)...)))` where there are n iterations of `E →L[𝕜]`. This space
may also be seen as the space of continuous multilinear functions on `n` copies of `E` with
values in `F`, by uncurrying. This is the point of view that is usually adopted in textbooks,
and that we also use. This means that the definition and the first proofs are slightly involved,
as one has to keep track of the uncurrying operation. The uncurrying can be done from the
left or from the right, amounting to defining the `n+1`-th derivative either as the derivative of
the `n`-th derivative, or as the `n`-th derivative of the derivative.
For proofs, it would be more convenient to use the latter approach (from the right),
as it means to prove things at the `n+1`-th step we only need to understand well enough the
derivative in `E →L[𝕜] F` (contrary to the approach from the left, where one would need to know
enough on the `n`-th derivative to deduce things on the `n+1`-th derivative).

However, the definition from the right leads to a universe polymorphism problem: if we define
`iterated_fderiv 𝕜 (n + 1) f x = iterated_fderiv 𝕜 n (fderiv 𝕜 f) x` by induction, we need to
generalize over all spaces (as `f` and `fderiv 𝕜 f` don't take values in the same space). It is
only possible to generalize over all spaces in some fixed universe in an inductive definition.
For `f : E → F`, then `fderiv 𝕜 f` is a map `E → (E →L[𝕜] F)`. Therefore, the definition will only
work if `F` and `E →L[𝕜] F` are in the same universe.

This issue does not appear with the definition from the left, where one does not need to generalize
over all spaces. Therefore, we use the definition from the left. This means some proofs later on
become a little bit more complicated: to prove that a function is `C^n`, the most efficient approach
is to exhibit a formula for its `n`-th derivative and prove it is continuous (contrary to the
inductive approach where one would prove smoothness statements without giving a formula for the
derivative). In the end, this approach is still satisfactory as it is good to have formulas for the
iterated derivatives in various constructions.

One point where we depart from this explicit approach is in the proof of smoothness of a
composition: there is a formula for the `n`-th derivative of a composition (Faà di Bruno's formula),
but it is very complicated and barely usable, while the inductive proof is very simple. Thus, we
give the inductive proof. As explained above, it works by generalizing over the target space, hence
it only works well if all spaces belong to the same universe. To get the general version, we lift
things to a common universe using a trick.

### Variables management

The textbook definitions and proofs use various identifications and abuse of notations, for instance
when saying that the natural space in which the derivative lives, i.e.,
`E →L[𝕜] (E →L[𝕜] ( ... →L[𝕜] F))`, is the same as a space of multilinear maps. When doing things
formally, we need to provide explicit maps for these identifications, and chase some diagrams to see
everything is compatible with the identifications. In particular, one needs to check that taking the
derivative and then doing the identification, or first doing the identification and then taking the
derivative, gives the same result. The key point for this is that taking the derivative commutes
with continuous linear equivalences. Therefore, we need to implement all our identifications with
continuous linear equivs.

## Notations

We use the notation `E [×n]→L[𝕜] F` for the space of continuous multilinear maps on `E^n` with
values in `F`. This is the space in which the `n`-th derivative of a function from `E` to `F` lives.

In this file, we denote `⊤ : with_top ℕ` with `∞`.

## Tags

derivative, differentiability, higher derivative, `C^n`, multilinear, Taylor series, formal series
-/

noncomputable theory
open_locale classical big_operators

local notation `∞` := (⊤ : with_top ℕ)

universes u v w

local attribute [instance, priority 1001]
normed_group.to_add_comm_group normed_space.to_semimodule add_comm_group.to_add_comm_monoid

open set fin
open_locale topological_space

variables {𝕜 : Type*} [nondiscrete_normed_field 𝕜]
{E : Type*} [normed_group E] [normed_space 𝕜 E]
{F : Type*} [normed_group F] [normed_space 𝕜 F]
{G : Type*} [normed_group G] [normed_space 𝕜 G]
{G' : Type*} [normed_group G'] [normed_space 𝕜 G']
{s s₁ t u : set E} {f f₁ : E → F} {g : F → G} {x : E} {c : F}

/-! ### Functions with a Taylor series on a domain -/

variable {p : E → formal_multilinear_series 𝕜 E F}

/-- `has_ftaylor_series_up_to_on n f p s` registers the fact that `p 0 = f` and `p (m+1)` is a
derivative of `p m` for `m < n`, and is continuous for `m ≤ n`. This is a predicate analogous to
`has_fderiv_within_at` but for higher order derivatives. -/
structure has_ftaylor_series_up_to_on (n : with_top ℕ)
  (f : E → F) (p : E → formal_multilinear_series 𝕜 E F) (s : set E) : Prop :=
(zero_eq       : ∀ x ∈ s, (p x 0).uncurry0 = f x)
(fderiv_within : ∀ (m : ℕ) (hm : (m : with_top ℕ) < n), ∀ x ∈ s,
   has_fderiv_within_at (λ y, p y m) (p x m.succ).curry_left s x)
(cont          : ∀ (m : ℕ) (hm : (m : with_top ℕ) ≤ n), continuous_on (λ x, p x m) s)

lemma has_ftaylor_series_up_to_on.zero_eq' {n : with_top ℕ}
  (h : has_ftaylor_series_up_to_on n f p s) {x : E} (hx : x ∈ s) :
  p x 0 = (continuous_multilinear_curry_fin0 𝕜 E F).symm (f x) :=
by { rw ← h.zero_eq x hx, symmetry, exact continuous_multilinear_map.uncurry0_curry0 _ }

/-- If two functions coincide on a set `s`, then a Taylor series for the first one is as well a
Taylor series for the second one. -/
lemma has_ftaylor_series_up_to_on.congr {n : with_top ℕ}
  (h : has_ftaylor_series_up_to_on n f p s) (h₁ : ∀ x ∈ s, f₁ x = f x) :
  has_ftaylor_series_up_to_on n f₁ p s :=
begin
  refine ⟨λ x hx, _, h.fderiv_within, h.cont⟩,
  rw h₁ x hx,
  exact h.zero_eq x hx
end

lemma has_ftaylor_series_up_to_on.mono {n : with_top ℕ}
  (h : has_ftaylor_series_up_to_on n f p s) {t : set E} (hst : t ⊆ s) :
  has_ftaylor_series_up_to_on n f p t :=
⟨λ x hx, h.zero_eq x (hst hx),
λ m hm x hx, (h.fderiv_within m hm x (hst hx)).mono hst,
λ m hm, (h.cont m hm).mono hst⟩

lemma has_ftaylor_series_up_to_on.of_le {m n : with_top ℕ}
  (h : has_ftaylor_series_up_to_on n f p s) (hmn : m ≤ n) :
  has_ftaylor_series_up_to_on m f p s :=
⟨h.zero_eq,
λ k hk x hx, h.fderiv_within k (lt_of_lt_of_le hk hmn) x hx,
λ k hk, h.cont k (le_trans hk hmn)⟩

lemma has_ftaylor_series_up_to_on.continuous_on {n : with_top ℕ}
  (h : has_ftaylor_series_up_to_on n f p s) : continuous_on f s :=
begin
  have := (h.cont 0 bot_le).congr (λ x hx, (h.zero_eq' hx).symm),
  rwa linear_isometry_equiv.comp_continuous_on_iff at this
end

lemma has_ftaylor_series_up_to_on_zero_iff :
  has_ftaylor_series_up_to_on 0 f p s ↔ continuous_on f s ∧ (∀ x ∈ s, (p x 0).uncurry0 = f x) :=
begin
  refine ⟨λ H, ⟨H.continuous_on, H.zero_eq⟩,
          λ H, ⟨H.2, λ m hm, false.elim (not_le.2 hm bot_le), _⟩⟩,
  assume m hm,
  have : (m : with_top ℕ) = ((0 : ℕ) : with_bot ℕ) := le_antisymm hm bot_le,
  rw with_top.coe_eq_coe at this,
  rw this,
  have : ∀ x ∈ s, p x 0 = (continuous_multilinear_curry_fin0 𝕜 E F).symm (f x),
    by { assume x hx, rw ← H.2 x hx, symmetry, exact continuous_multilinear_map.uncurry0_curry0 _ },
  rw [continuous_on_congr this, linear_isometry_equiv.comp_continuous_on_iff],
  exact H.1
end

lemma has_ftaylor_series_up_to_on_top_iff :
  (has_ftaylor_series_up_to_on ∞ f p s) ↔ (∀ (n : ℕ), has_ftaylor_series_up_to_on n f p s) :=
begin
  split,
  { assume H n, exact H.of_le le_top },
  { assume H,
    split,
    { exact (H 0).zero_eq },
    { assume m hm,
      apply (H m.succ).fderiv_within m (with_top.coe_lt_coe.2 (lt_add_one m)) },
    { assume m hm,
      apply (H m).cont m (le_refl _) } }
end

/-- If a function has a Taylor series at order at least `1`, then the term of order `1` of this
series is a derivative of `f`. -/
lemma has_ftaylor_series_up_to_on.has_fderiv_within_at {n : with_top ℕ}
  (h : has_ftaylor_series_up_to_on n f p s) (hn : 1 ≤ n) (hx : x ∈ s) :
  has_fderiv_within_at f (continuous_multilinear_curry_fin1 𝕜 E F (p x 1)) s x :=
begin
  have A : ∀ y ∈ s, f y = (continuous_multilinear_curry_fin0 𝕜 E F) (p y 0),
  { assume y hy, rw ← h.zero_eq y hy, refl },
  suffices H : has_fderiv_within_at
      (λ y, continuous_multilinear_curry_fin0 𝕜 E F (p y 0))
      (continuous_multilinear_curry_fin1 𝕜 E F (p x 1)) s x,
    by exact H.congr A (A x hx),
  rw linear_isometry_equiv.comp_has_fderiv_within_at_iff',
  have : ((0 : ℕ) : with_top ℕ) < n :=
    lt_of_lt_of_le (with_top.coe_lt_coe.2 nat.zero_lt_one) hn,
  convert h.fderiv_within _ this x hx,
  ext y v,
  change (p x 1) (snoc 0 y) = (p x 1) (cons y v),
  unfold_coes,
  congr' with i,
  rw unique.eq_default i,
  refl
end

lemma has_ftaylor_series_up_to_on.differentiable_on {n : with_top ℕ}
  (h : has_ftaylor_series_up_to_on n f p s) (hn : 1 ≤ n) : differentiable_on 𝕜 f s :=
λ x hx, (h.has_fderiv_within_at hn hx).differentiable_within_at

/-- If a function has a Taylor series at order at least `1` on a neighborhood of `x`, then the term
of order `1` of this series is a derivative of `f` at `x`. -/
lemma has_ftaylor_series_up_to_on.has_fderiv_at {n : with_top ℕ}
  (h : has_ftaylor_series_up_to_on n f p s) (hn : 1 ≤ n) (hx : s ∈ 𝓝 x) :
  has_fderiv_at f (continuous_multilinear_curry_fin1 𝕜 E F (p x 1)) x :=
(h.has_fderiv_within_at hn (mem_of_nhds hx)).has_fderiv_at hx

/-- If a function has a Taylor series at order at least `1` on a neighborhood of `x`, then
in a neighborhood of `x`, the term of order `1` of this series is a derivative of `f`. -/
lemma has_ftaylor_series_up_to_on.eventually_has_fderiv_at {n : with_top ℕ}
  (h : has_ftaylor_series_up_to_on n f p s) (hn : 1 ≤ n) (hx : s ∈ 𝓝 x) :
  ∀ᶠ y in 𝓝 x, has_fderiv_at f (continuous_multilinear_curry_fin1 𝕜 E F (p y 1)) y :=
(eventually_eventually_nhds.2 hx).mono $ λ y hy, h.has_fderiv_at hn hy

/-- If a function has a Taylor series at order at least `1` on a neighborhood of `x`, then
it is differentiable at `x`. -/
lemma has_ftaylor_series_up_to_on.differentiable_at {n : with_top ℕ}
  (h : has_ftaylor_series_up_to_on n f p s) (hn : 1 ≤ n) (hx : s ∈ 𝓝 x) :
  differentiable_at 𝕜 f x :=
(h.has_fderiv_at hn hx).differentiable_at

/-- `p` is a Taylor series of `f` up to `n+1` if and only if `p` is a Taylor series up to `n`, and
`p (n + 1)` is a derivative of `p n`. -/
theorem has_ftaylor_series_up_to_on_succ_iff_left {n : ℕ} :
  has_ftaylor_series_up_to_on (n + 1) f p s ↔
  has_ftaylor_series_up_to_on n f p s
  ∧ (∀ x ∈ s, has_fderiv_within_at (λ y, p y n) (p x n.succ).curry_left s x)
  ∧ continuous_on (λ x, p x (n + 1)) s :=
begin
  split,
  { assume h,
    exact ⟨h.of_le (with_top.coe_le_coe.2 (nat.le_succ n)),
           h.fderiv_within _ (with_top.coe_lt_coe.2 (lt_add_one n)),
           h.cont (n + 1) (le_refl _)⟩ },
  { assume h,
    split,
    { exact h.1.zero_eq },
    { assume m hm,
      by_cases h' : m < n,
      { exact h.1.fderiv_within m (with_top.coe_lt_coe.2 h') },
      { have : m = n := nat.eq_of_lt_succ_of_not_lt (with_top.coe_lt_coe.1 hm) h',
        rw this,
        exact h.2.1 } },
    { assume m hm,
      by_cases h' : m ≤ n,
      { apply h.1.cont m (with_top.coe_le_coe.2 h') },
      { have : m = (n + 1) := le_antisymm (with_top.coe_le_coe.1 hm) (not_le.1 h'),
        rw this,
        exact h.2.2 } } }
end

/-- `p` is a Taylor series of `f` up to `n+1` if and only if `p.shift` is a Taylor series up to `n`
for `p 1`, which is a derivative of `f`. -/
theorem has_ftaylor_series_up_to_on_succ_iff_right {n : ℕ} :
  has_ftaylor_series_up_to_on ((n + 1) : ℕ) f p s ↔
  (∀ x ∈ s, (p x 0).uncurry0 = f x)
  ∧ (∀ x ∈ s, has_fderiv_within_at (λ y, p y 0) (p x 1).curry_left s x)
  ∧ has_ftaylor_series_up_to_on n
    (λ x, continuous_multilinear_curry_fin1 𝕜 E F (p x 1)) (λ x, (p x).shift) s :=
begin
  split,
  { assume H,
    refine ⟨H.zero_eq, H.fderiv_within 0 (with_top.coe_lt_coe.2 (nat.succ_pos n)), _⟩,
    split,
    { assume x hx, refl },
    { assume m (hm : (m : with_top ℕ) < n) x (hx : x ∈ s),
      have A : (m.succ : with_top ℕ) < n.succ,
        by { rw with_top.coe_lt_coe at ⊢ hm, exact nat.lt_succ_iff.mpr hm },
      change has_fderiv_within_at
        ((continuous_multilinear_curry_right_equiv' 𝕜 m E F).symm
           ∘ (λ (y : E), p y m.succ))
        (p x m.succ.succ).curry_right.curry_left s x,
      rw linear_isometry_equiv.comp_has_fderiv_within_at_iff',
      convert H.fderiv_within _ A x hx,
      ext y v,
      change (p x m.succ.succ) (snoc (cons y (init v)) (v (last _)))
        = (p x (nat.succ (nat.succ m))) (cons y v),
      rw [← cons_snoc_eq_snoc_cons, snoc_init_self] },
    { assume m (hm : (m : with_top ℕ) ≤ n),
      have A : (m.succ : with_top ℕ) ≤ n.succ,
        by { rw with_top.coe_le_coe at ⊢ hm, exact nat.pred_le_iff.mp hm },
      change continuous_on ((continuous_multilinear_curry_right_equiv' 𝕜 m E F).symm
           ∘ (λ (y : E), p y m.succ)) s,
      rw linear_isometry_equiv.comp_continuous_on_iff,
      exact H.cont _ A } },
  { rintros ⟨Hzero_eq, Hfderiv_zero, Htaylor⟩,
    split,
    { exact Hzero_eq },
    { assume m (hm : (m : with_top ℕ) < n.succ) x (hx : x ∈ s),
      cases m,
      { exact Hfderiv_zero x hx },
      { have A : (m : with_top ℕ) < n,
          by { rw with_top.coe_lt_coe at hm ⊢, exact nat.lt_of_succ_lt_succ hm },
        have : has_fderiv_within_at ((continuous_multilinear_curry_right_equiv' 𝕜 m E F).symm
           ∘ (λ (y : E), p y m.succ)) ((p x).shift m.succ).curry_left s x :=
          Htaylor.fderiv_within _ A x hx,
        rw linear_isometry_equiv.comp_has_fderiv_within_at_iff' at this,
        convert this,
        ext y v,
        change (p x (nat.succ (nat.succ m))) (cons y v)
          = (p x m.succ.succ) (snoc (cons y (init v)) (v (last _))),
        rw [← cons_snoc_eq_snoc_cons, snoc_init_self] } },
    { assume m (hm : (m : with_top ℕ) ≤ n.succ),
      cases m,
      { have : differentiable_on 𝕜 (λ x, p x 0) s :=
          λ x hx, (Hfderiv_zero x hx).differentiable_within_at,
        exact this.continuous_on },
      { have A : (m : with_top ℕ) ≤ n,
          by { rw with_top.coe_le_coe at hm ⊢, exact nat.lt_succ_iff.mp hm },
        have : continuous_on ((continuous_multilinear_curry_right_equiv' 𝕜 m E F).symm
           ∘ (λ (y : E), p y m.succ)) s :=
        Htaylor.cont _ A,
        rwa linear_isometry_equiv.comp_continuous_on_iff at this } } }
end

/-! ### Smooth functions within a set around a point -/

variable (𝕜)

/-- A function is continuously differentiable up to order `n` within a set `s` at a point `x` if
it admits continuous derivatives up to order `n` in a neighborhood of `x` in `s ∪ {x}`.
For `n = ∞`, we only require that this holds up to any finite order (where the neighborhood may
depend on the finite order we consider).

For instance, a real function which is `C^m` on `(-1/m, 1/m)` for each natural `m`, but not
better, is `C^∞` at `0` within `univ`.
-/
def times_cont_diff_within_at (n : with_top ℕ) (f : E → F) (s : set E) (x : E) :=
∀ (m : ℕ), (m : with_top ℕ) ≤ n →
  ∃ u ∈ 𝓝[insert x s] x, ∃ p : E → formal_multilinear_series 𝕜 E F,
    has_ftaylor_series_up_to_on m f p u

variable {𝕜}

lemma times_cont_diff_within_at_nat {n : ℕ} :
  times_cont_diff_within_at 𝕜 n f s x ↔
  ∃ u ∈ 𝓝[insert x s] x, ∃ p : E → formal_multilinear_series 𝕜 E F,
  has_ftaylor_series_up_to_on n f p u :=
⟨λ H, H n (le_refl _), λ ⟨u, hu, p, hp⟩ m hm, ⟨u, hu, p, hp.of_le hm⟩⟩

lemma times_cont_diff_within_at.of_le {m n : with_top ℕ}
  (h : times_cont_diff_within_at 𝕜 n f s x) (hmn : m ≤ n) :
  times_cont_diff_within_at 𝕜 m f s x :=
λ k hk, h k (le_trans hk hmn)

lemma times_cont_diff_within_at_iff_forall_nat_le {n : with_top ℕ} :
  times_cont_diff_within_at 𝕜 n f s x ↔ ∀ m : ℕ, ↑m ≤ n → times_cont_diff_within_at 𝕜 m f s x :=
⟨λ H m hm, H.of_le hm, λ H m hm, H m hm _ le_rfl⟩

lemma times_cont_diff_within_at_top :
  times_cont_diff_within_at 𝕜 ∞ f s x ↔ ∀ (n : ℕ), times_cont_diff_within_at 𝕜 n f s x :=
times_cont_diff_within_at_iff_forall_nat_le.trans $ by simp only [forall_prop_of_true, le_top]

lemma times_cont_diff_within_at.continuous_within_at {n : with_top ℕ}
  (h : times_cont_diff_within_at 𝕜 n f s x) : continuous_within_at f s x :=
begin
  rcases h 0 bot_le with ⟨u, hu, p, H⟩,
  rw [mem_nhds_within_insert] at hu,
  exact (H.continuous_on.continuous_within_at hu.1).mono_of_mem hu.2
end

lemma times_cont_diff_within_at.congr_of_eventually_eq {n : with_top ℕ}
  (h : times_cont_diff_within_at 𝕜 n f s x) (h₁ : f₁ =ᶠ[𝓝[s] x] f) (hx : f₁ x = f x) :
  times_cont_diff_within_at 𝕜 n f₁ s x :=
λ m hm, let ⟨u, hu, p, H⟩ := h m hm in
⟨{x ∈ u | f₁ x = f x}, filter.inter_mem_sets hu (mem_nhds_within_insert.2 ⟨hx, h₁⟩), p,
  (H.mono (sep_subset _ _)).congr (λ _, and.right)⟩

lemma times_cont_diff_within_at.congr_of_eventually_eq' {n : with_top ℕ}
  (h : times_cont_diff_within_at 𝕜 n f s x) (h₁ : f₁ =ᶠ[𝓝[s] x] f) (hx : x ∈ s) :
  times_cont_diff_within_at 𝕜 n f₁ s x :=
h.congr_of_eventually_eq h₁ $ h₁.self_of_nhds_within hx

lemma filter.eventually_eq.times_cont_diff_within_at_iff {n : with_top ℕ}
  (h₁ : f₁ =ᶠ[𝓝[s] x] f) (hx : f₁ x = f x) :
  times_cont_diff_within_at 𝕜 n f₁ s x ↔ times_cont_diff_within_at 𝕜 n f s x :=
⟨λ H, times_cont_diff_within_at.congr_of_eventually_eq H h₁.symm hx.symm,
λ H, H.congr_of_eventually_eq h₁ hx⟩

lemma times_cont_diff_within_at.congr {n : with_top ℕ}
  (h : times_cont_diff_within_at 𝕜 n f s x) (h₁ : ∀ y ∈ s, f₁ y = f y) (hx : f₁ x = f x) :
  times_cont_diff_within_at 𝕜 n f₁ s x :=
h.congr_of_eventually_eq (filter.eventually_eq_of_mem self_mem_nhds_within h₁) hx

lemma times_cont_diff_within_at.congr' {n : with_top ℕ}
  (h : times_cont_diff_within_at 𝕜 n f s x) (h₁ : ∀ y ∈ s, f₁ y = f y) (hx : x ∈ s) :
  times_cont_diff_within_at 𝕜 n f₁ s x :=
h.congr h₁ (h₁ _ hx)

lemma times_cont_diff_within_at.mono_of_mem {n : with_top ℕ}
  (h : times_cont_diff_within_at 𝕜 n f s x) {t : set E} (hst : s ∈ 𝓝[t] x) :
  times_cont_diff_within_at 𝕜 n f t x :=
begin
  assume m hm,
  rcases h m hm with ⟨u, hu, p, H⟩,
  exact ⟨u, nhds_within_le_of_mem (insert_mem_nhds_within_insert hst) hu, p, H⟩
end

lemma times_cont_diff_within_at.mono {n : with_top ℕ}
  (h : times_cont_diff_within_at 𝕜 n f s x) {t : set E} (hst : t ⊆ s) :
  times_cont_diff_within_at 𝕜 n f t x :=
h.mono_of_mem $ filter.mem_sets_of_superset self_mem_nhds_within hst

lemma times_cont_diff_within_at.congr_nhds {n : with_top ℕ}
  (h : times_cont_diff_within_at 𝕜 n f s x) {t : set E} (hst : 𝓝[s] x = 𝓝[t] x) :
  times_cont_diff_within_at 𝕜 n f t x :=
h.mono_of_mem $ hst ▸ self_mem_nhds_within

lemma times_cont_diff_within_at_congr_nhds {n : with_top ℕ} {t : set E} (hst : 𝓝[s] x = 𝓝[t] x) :
  times_cont_diff_within_at 𝕜 n f s x ↔ times_cont_diff_within_at 𝕜 n f t x :=
⟨λ h, h.congr_nhds hst, λ h, h.congr_nhds hst.symm⟩

lemma times_cont_diff_within_at_inter' {n : with_top ℕ} (h : t ∈ 𝓝[s] x) :
  times_cont_diff_within_at 𝕜 n f (s ∩ t) x ↔ times_cont_diff_within_at 𝕜 n f s x :=
times_cont_diff_within_at_congr_nhds $ eq.symm $ nhds_within_restrict'' _ h

lemma times_cont_diff_within_at_inter {n : with_top ℕ} (h : t ∈ 𝓝 x) :
  times_cont_diff_within_at 𝕜 n f (s ∩ t) x ↔ times_cont_diff_within_at 𝕜 n f s x :=
times_cont_diff_within_at_inter' (mem_nhds_within_of_mem_nhds h)

/-- If a function is `C^n` within a set at a point, with `n ≥ 1`, then it is differentiable
within this set at this point. -/
lemma times_cont_diff_within_at.differentiable_within_at' {n : with_top ℕ}
  (h : times_cont_diff_within_at 𝕜 n f s x) (hn : 1 ≤ n) :
  differentiable_within_at 𝕜 f (insert x s) x :=
begin
  rcases h 1 hn with ⟨u, hu, p, H⟩,
  rcases mem_nhds_within.1 hu with ⟨t, t_open, xt, tu⟩,
  rw inter_comm at tu,
  have := ((H.mono tu).differentiable_on (le_refl _)) x ⟨mem_insert x s, xt⟩,
  exact (differentiable_within_at_inter (mem_nhds_sets t_open xt)).1 this,
end

lemma times_cont_diff_within_at.differentiable_within_at {n : with_top ℕ}
  (h : times_cont_diff_within_at 𝕜 n f s x) (hn : 1 ≤ n) :
  differentiable_within_at 𝕜 f s x :=
(h.differentiable_within_at' hn).mono  (subset_insert x s)

/-- A function is `C^(n + 1)` on a domain iff locally, it has a derivative which is `C^n`. -/
theorem times_cont_diff_within_at_succ_iff_has_fderiv_within_at {n : ℕ} :
  times_cont_diff_within_at 𝕜 ((n + 1) : ℕ) f s x
  ↔ ∃ u ∈ 𝓝[insert x s] x, ∃ f' : E → (E →L[𝕜] F),
    (∀ x ∈ u, has_fderiv_within_at f (f' x) u x) ∧ (times_cont_diff_within_at 𝕜 n f' u x) :=
begin
  split,
  { assume h,
    rcases h n.succ (le_refl _) with ⟨u, hu, p, Hp⟩,
    refine ⟨u, hu, λ y, (continuous_multilinear_curry_fin1 𝕜 E F) (p y 1),
      λ y hy, Hp.has_fderiv_within_at (with_top.coe_le_coe.2 (nat.le_add_left 1 n)) hy, _⟩,
    assume m hm,
    refine ⟨u, _, λ (y : E), (p y).shift, _⟩,
    { convert self_mem_nhds_within,
      have : x ∈ insert x s, by simp,
      exact (insert_eq_of_mem (mem_of_mem_nhds_within this hu)) },
    { rw has_ftaylor_series_up_to_on_succ_iff_right at Hp,
      exact Hp.2.2.of_le hm } },
  { rintros ⟨u, hu, f', f'_eq_deriv, Hf'⟩,
    rw times_cont_diff_within_at_nat,
    rcases Hf' n (le_refl _) with ⟨v, hv, p', Hp'⟩,
    refine ⟨v ∩ u, _, λ x, (p' x).unshift (f x), _⟩,
    { apply filter.inter_mem_sets _ hu,
      apply nhds_within_le_of_mem hu,
      exact nhds_within_mono _ (subset_insert x u) hv },
    { rw has_ftaylor_series_up_to_on_succ_iff_right,
      refine ⟨λ y hy, rfl, λ y hy, _, _⟩,
      { change has_fderiv_within_at (λ z, (continuous_multilinear_curry_fin0 𝕜 E F).symm (f z))
          ((formal_multilinear_series.unshift (p' y) (f y) 1).curry_left) (v ∩ u) y,
        rw linear_isometry_equiv.comp_has_fderiv_within_at_iff',
        convert (f'_eq_deriv y hy.2).mono (inter_subset_right v u),
        rw ← Hp'.zero_eq y hy.1,
        ext z,
        change ((p' y 0) (init (@cons 0 (λ i, E) z 0))) (@cons 0 (λ i, E) z 0 (last 0))
          = ((p' y 0) 0) z,
        unfold_coes,
        congr },
      { convert (Hp'.mono (inter_subset_left v u)).congr (λ x hx, Hp'.zero_eq x hx.1),
        { ext x y,
          change p' x 0 (init (@snoc 0 (λ i : fin 1, E) 0 y)) y = p' x 0 0 y,
          rw init_snoc },
        { ext x k v y,
          change p' x k (init (@snoc k (λ i : fin k.succ, E) v y))
            (@snoc k (λ i : fin k.succ, E) v y (last k)) = p' x k v y,
          rw [snoc_last, init_snoc] } } } }
end

/-! ### Smooth functions within a set -/

variable (𝕜)

/-- A function is continuously differentiable up to `n` on `s` if, for any point `x` in `s`, it
admits continuous derivatives up to order `n` on a neighborhood of `x` in `s`.

For `n = ∞`, we only require that this holds up to any finite order (where the neighborhood may
depend on the finite order we consider).
-/
definition times_cont_diff_on (n : with_top ℕ) (f : E → F) (s : set E) :=
∀ x ∈ s, times_cont_diff_within_at 𝕜 n f s x

variable {𝕜}

lemma times_cont_diff_on.times_cont_diff_within_at {n : with_top ℕ}
  (h : times_cont_diff_on 𝕜 n f s) (hx : x ∈ s) :
  times_cont_diff_within_at 𝕜 n f s x :=
h x hx

lemma times_cont_diff_within_at.times_cont_diff_on {n : with_top ℕ} {m : ℕ}
  (hm : (m : with_top ℕ) ≤ n) (h : times_cont_diff_within_at 𝕜 n f s x) :
  ∃ u ∈ 𝓝[insert x s] x, u ⊆ insert x s ∧ times_cont_diff_on 𝕜 m f u :=
begin
  rcases h m hm with ⟨u, u_nhd, p, hp⟩,
  refine ⟨u ∩ insert x s, filter.inter_mem_sets u_nhd self_mem_nhds_within,
    inter_subset_right _ _, _⟩,
  assume y hy m' hm',
  refine ⟨u ∩ insert x s, _, p, (hp.mono (inter_subset_left _ _)).of_le hm'⟩,
  convert self_mem_nhds_within,
  exact insert_eq_of_mem hy
end

lemma times_cont_diff_on.of_le {m n : with_top ℕ}
  (h : times_cont_diff_on 𝕜 n f s) (hmn : m ≤ n) :
  times_cont_diff_on 𝕜 m f s :=
λ x hx, (h x hx).of_le hmn

lemma times_cont_diff_on_iff_forall_nat_le {n : with_top ℕ} :
  times_cont_diff_on 𝕜 n f s ↔ ∀ m : ℕ, ↑m ≤ n → times_cont_diff_on 𝕜 m f s :=
⟨λ H m hm, H.of_le hm, λ H x hx m hm, H m hm x hx m le_rfl⟩

lemma times_cont_diff_on_top :
  times_cont_diff_on 𝕜 ∞ f s ↔ ∀ (n : ℕ), times_cont_diff_on 𝕜 n f s :=
times_cont_diff_on_iff_forall_nat_le.trans $ by simp only [le_top, forall_prop_of_true]

lemma times_cont_diff_on_all_iff_nat :
  (∀ n, times_cont_diff_on 𝕜 n f s) ↔ (∀ n : ℕ, times_cont_diff_on 𝕜 n f s) :=
begin
  refine ⟨λ H n, H n, _⟩,
  rintro H (_|n),
  exacts [times_cont_diff_on_top.2 H, H n]
end

lemma times_cont_diff_on.continuous_on {n : with_top ℕ}
  (h : times_cont_diff_on 𝕜 n f s) : continuous_on f s :=
λ x hx, (h x hx).continuous_within_at

lemma times_cont_diff_on.congr {n : with_top ℕ}
  (h : times_cont_diff_on 𝕜 n f s) (h₁ : ∀ x ∈ s, f₁ x = f x) :
  times_cont_diff_on 𝕜 n f₁ s :=
λ x hx, (h x hx).congr h₁ (h₁ x hx)

lemma times_cont_diff_on_congr {n : with_top ℕ} (h₁ : ∀ x ∈ s, f₁ x = f x) :
  times_cont_diff_on 𝕜 n f₁ s ↔ times_cont_diff_on 𝕜 n f s :=
⟨λ H, H.congr (λ x hx, (h₁ x hx).symm), λ H, H.congr h₁⟩

lemma times_cont_diff_on.mono {n : with_top ℕ}
  (h : times_cont_diff_on 𝕜 n f s) {t : set E} (hst : t ⊆ s) :
  times_cont_diff_on 𝕜 n f t :=
λ x hx, (h x (hst hx)).mono hst

lemma times_cont_diff_on.congr_mono {n : with_top ℕ}
  (hf : times_cont_diff_on 𝕜 n f s) (h₁ : ∀ x ∈ s₁, f₁ x = f x) (hs : s₁ ⊆ s) :
  times_cont_diff_on 𝕜 n f₁ s₁ :=
(hf.mono hs).congr h₁

/-- If a function is `C^n` on a set with `n ≥ 1`, then it is differentiable there. -/
lemma times_cont_diff_on.differentiable_on {n : with_top ℕ}
  (h : times_cont_diff_on 𝕜 n f s) (hn : 1 ≤ n) : differentiable_on 𝕜 f s :=
λ x hx, (h x hx).differentiable_within_at hn

/-- If a function is `C^n` around each point in a set, then it is `C^n` on the set. -/
lemma times_cont_diff_on_of_locally_times_cont_diff_on {n : with_top ℕ}
  (h : ∀ x ∈ s, ∃u, is_open u ∧ x ∈ u ∧ times_cont_diff_on 𝕜 n f (s ∩ u)) :
  times_cont_diff_on 𝕜 n f s :=
begin
  assume x xs,
  rcases h x xs with ⟨u, u_open, xu, hu⟩,
  apply (times_cont_diff_within_at_inter _).1 (hu x ⟨xs, xu⟩),
  exact mem_nhds_sets u_open xu
end

/-- A function is `C^(n + 1)` on a domain iff locally, it has a derivative which is `C^n`. -/
theorem times_cont_diff_on_succ_iff_has_fderiv_within_at {n : ℕ} :
  times_cont_diff_on 𝕜 ((n + 1) : ℕ) f s
  ↔ ∀ x ∈ s, ∃ u ∈ 𝓝[insert x s] x, ∃ f' : E → (E →L[𝕜] F),
    (∀ x ∈ u, has_fderiv_within_at f (f' x) u x) ∧ (times_cont_diff_on 𝕜 n f' u) :=
begin
  split,
  { assume h x hx,
    rcases (h x hx) n.succ (le_refl _) with ⟨u, hu, p, Hp⟩,
    refine ⟨u, hu, λ y, (continuous_multilinear_curry_fin1 𝕜 E F) (p y 1),
      λ y hy, Hp.has_fderiv_within_at (with_top.coe_le_coe.2 (nat.le_add_left 1 n)) hy, _⟩,
    rw has_ftaylor_series_up_to_on_succ_iff_right at Hp,
    assume z hz m hm,
    refine ⟨u, _, λ (x : E), (p x).shift, Hp.2.2.of_le hm⟩,
    convert self_mem_nhds_within,
    exact insert_eq_of_mem hz, },
  { assume h x hx,
    rw times_cont_diff_within_at_succ_iff_has_fderiv_within_at,
    rcases h x hx with ⟨u, u_nhbd, f', hu, hf'⟩,
    have : x ∈ u := mem_of_mem_nhds_within (mem_insert _ _) u_nhbd,
    exact ⟨u, u_nhbd, f', hu, hf' x this⟩ }
end

/-! ### Iterated derivative within a set -/
variable (𝕜)

/--
The `n`-th derivative of a function along a set, defined inductively by saying that the `n+1`-th
derivative of `f` is the derivative of the `n`-th derivative of `f` along this set, together with
an uncurrying step to see it as a multilinear map in `n+1` variables..
-/
noncomputable def iterated_fderiv_within (n : ℕ) (f : E → F) (s : set E) :
  E → (E [×n]→L[𝕜] F) :=
nat.rec_on n
  (λ x, continuous_multilinear_map.curry0 𝕜 E (f x))
  (λ n rec x, continuous_linear_map.uncurry_left (fderiv_within 𝕜 rec s x))

/-- Formal Taylor series associated to a function within a set. -/
def ftaylor_series_within (f : E → F) (s : set E) (x : E) : formal_multilinear_series 𝕜 E F :=
λ n, iterated_fderiv_within 𝕜 n f s x

variable {𝕜}

@[simp] lemma iterated_fderiv_within_zero_apply (m : (fin 0) → E) :
  (iterated_fderiv_within 𝕜 0 f s x : ((fin 0) →  E) → F) m = f x := rfl

lemma iterated_fderiv_within_zero_eq_comp :
  iterated_fderiv_within 𝕜 0 f s = (continuous_multilinear_curry_fin0 𝕜 E F).symm ∘ f := rfl

lemma iterated_fderiv_within_succ_apply_left {n : ℕ} (m : fin (n + 1) → E):
  (iterated_fderiv_within 𝕜 (n + 1) f s x : (fin (n + 1) → E) → F) m
  = (fderiv_within 𝕜 (iterated_fderiv_within 𝕜 n f s) s x : E → (E [×n]→L[𝕜] F))
      (m 0) (tail m) := rfl

/-- Writing explicitly the `n+1`-th derivative as the composition of a currying linear equiv,
and the derivative of the `n`-th derivative. -/
lemma iterated_fderiv_within_succ_eq_comp_left {n : ℕ} :
  iterated_fderiv_within 𝕜 (n + 1) f s =
  (continuous_multilinear_curry_left_equiv 𝕜 (λ(i : fin (n + 1)), E) F)
    ∘ (fderiv_within 𝕜 (iterated_fderiv_within 𝕜 n f s) s) := rfl

theorem iterated_fderiv_within_succ_apply_right {n : ℕ}
  (hs : unique_diff_on 𝕜 s) (hx : x ∈ s) (m : fin (n + 1) → E) :
  (iterated_fderiv_within 𝕜 (n + 1) f s x : (fin (n + 1) → E) → F) m
    = iterated_fderiv_within 𝕜 n (λy, fderiv_within 𝕜 f s y) s x (init m) (m (last n)) :=
begin
  induction n with n IH generalizing x,
  { rw [iterated_fderiv_within_succ_eq_comp_left, iterated_fderiv_within_zero_eq_comp,
        iterated_fderiv_within_zero_apply,
        function.comp_apply, linear_isometry_equiv.comp_fderiv_within _ (hs x hx)],
    refl },
  { let I := continuous_multilinear_curry_right_equiv' 𝕜 n E F,
    have A : ∀ y ∈ s, iterated_fderiv_within 𝕜 n.succ f s y
        = (I ∘ (iterated_fderiv_within 𝕜 n (λy, fderiv_within 𝕜 f s y) s)) y,
      by { assume y hy, ext m, rw @IH m y hy, refl },
    calc
    (iterated_fderiv_within 𝕜 (n+2) f s x : (fin (n+2) → E) → F) m =
    (fderiv_within 𝕜 (iterated_fderiv_within 𝕜 n.succ f s) s x
              : E → (E [×(n + 1)]→L[𝕜] F)) (m 0) (tail m) : rfl
    ... = (fderiv_within 𝕜 (I ∘ (iterated_fderiv_within 𝕜 n (fderiv_within 𝕜 f s) s)) s x
              : E → (E [×(n + 1)]→L[𝕜] F)) (m 0) (tail m) :
      by rw fderiv_within_congr (hs x hx) A (A x hx)
    ... = (I ∘ fderiv_within 𝕜 ((iterated_fderiv_within 𝕜 n (fderiv_within 𝕜 f s) s)) s x
              : E → (E [×(n + 1)]→L[𝕜] F)) (m 0) (tail m) :
      by { rw linear_isometry_equiv.comp_fderiv_within _ (hs x hx), refl }
    ... = (fderiv_within 𝕜 ((iterated_fderiv_within 𝕜 n (λ y, fderiv_within 𝕜 f s y) s)) s x
              : E → (E [×n]→L[𝕜] (E →L[𝕜] F))) (m 0) (init (tail m)) ((tail m) (last n)) : rfl
    ... = iterated_fderiv_within 𝕜 (nat.succ n) (λ y, fderiv_within 𝕜 f s y) s x
              (init m) (m (last (n + 1))) :
      by { rw [iterated_fderiv_within_succ_apply_left, tail_init_eq_init_tail], refl } }
end

/-- Writing explicitly the `n+1`-th derivative as the composition of a currying linear equiv,
and the `n`-th derivative of the derivative. -/
lemma iterated_fderiv_within_succ_eq_comp_right {n : ℕ} (hs : unique_diff_on 𝕜 s) (hx : x ∈ s) :
  iterated_fderiv_within 𝕜 (n + 1) f s x =
  ((continuous_multilinear_curry_right_equiv' 𝕜 n E F)
    ∘ (iterated_fderiv_within 𝕜 n (λy, fderiv_within 𝕜 f s y) s)) x :=
by { ext m, rw iterated_fderiv_within_succ_apply_right hs hx, refl }

@[simp] lemma iterated_fderiv_within_one_apply
  (hs : unique_diff_on 𝕜 s) (hx : x ∈ s) (m : (fin 1) → E) :
  (iterated_fderiv_within 𝕜 1 f s x : ((fin 1) → E) → F) m
  = (fderiv_within 𝕜 f s x : E → F) (m 0) :=
by { rw [iterated_fderiv_within_succ_apply_right hs hx, iterated_fderiv_within_zero_apply], refl }

/-- If two functions coincide on a set `s` of unique differentiability, then their iterated
differentials within this set coincide. -/
lemma iterated_fderiv_within_congr {n : ℕ}
  (hs : unique_diff_on 𝕜 s) (hL : ∀y∈s, f₁ y = f y) (hx : x ∈ s) :
  iterated_fderiv_within 𝕜 n f₁ s x = iterated_fderiv_within 𝕜 n f s x :=
begin
  induction n with n IH generalizing x,
  { ext m, simp [hL x hx] },
  { have : fderiv_within 𝕜 (λ y, iterated_fderiv_within 𝕜 n f₁ s y) s x
           = fderiv_within 𝕜 (λ y, iterated_fderiv_within 𝕜 n f s y) s x :=
      fderiv_within_congr (hs x hx) (λ y hy, IH hy) (IH hx),
    ext m,
    rw [iterated_fderiv_within_succ_apply_left, iterated_fderiv_within_succ_apply_left, this] }
end

/-- The iterated differential within a set `s` at a point `x` is not modified if one intersects
`s` with an open set containing `x`. -/
lemma iterated_fderiv_within_inter_open {n : ℕ} (hu : is_open u)
  (hs : unique_diff_on 𝕜 (s ∩ u)) (hx : x ∈ s ∩ u) :
  iterated_fderiv_within 𝕜 n f (s ∩ u) x = iterated_fderiv_within 𝕜 n f s x :=
begin
  induction n with n IH generalizing x,
  { ext m, simp },
  { have A : fderiv_within 𝕜 (λ y, iterated_fderiv_within 𝕜 n f (s ∩ u) y) (s ∩ u) x
           = fderiv_within 𝕜 (λ y, iterated_fderiv_within 𝕜 n f s y) (s ∩ u) x :=
      fderiv_within_congr (hs x hx) (λ y hy, IH hy) (IH hx),
    have B : fderiv_within 𝕜 (λ y, iterated_fderiv_within 𝕜 n f s y) (s ∩ u) x
           = fderiv_within 𝕜 (λ y, iterated_fderiv_within 𝕜 n f s y) s x :=
      fderiv_within_inter (mem_nhds_sets hu hx.2)
        ((unique_diff_within_at_inter (mem_nhds_sets hu hx.2)).1 (hs x hx)),
    ext m,
    rw [iterated_fderiv_within_succ_apply_left, iterated_fderiv_within_succ_apply_left, A, B] }
end

/-- The iterated differential within a set `s` at a point `x` is not modified if one intersects
`s` with a neighborhood of `x` within `s`. -/
lemma iterated_fderiv_within_inter' {n : ℕ}
  (hu : u ∈ 𝓝[s] x) (hs : unique_diff_on 𝕜 s) (xs : x ∈ s) :
  iterated_fderiv_within 𝕜 n f (s ∩ u) x = iterated_fderiv_within 𝕜 n f s x :=
begin
  obtain ⟨v, v_open, xv, vu⟩ : ∃ v, is_open v ∧ x ∈ v ∧ v ∩ s ⊆ u := mem_nhds_within.1 hu,
  have A : (s ∩ u) ∩ v = s ∩ v,
  { apply subset.antisymm (inter_subset_inter (inter_subset_left _ _) (subset.refl _)),
    exact λ y ⟨ys, yv⟩, ⟨⟨ys, vu ⟨yv, ys⟩⟩, yv⟩ },
  have : iterated_fderiv_within 𝕜 n f (s ∩ v) x = iterated_fderiv_within 𝕜 n f s x :=
    iterated_fderiv_within_inter_open v_open (hs.inter v_open) ⟨xs, xv⟩,
  rw ← this,
  have : iterated_fderiv_within 𝕜 n f ((s ∩ u) ∩ v) x = iterated_fderiv_within 𝕜 n f (s ∩ u) x,
  { refine iterated_fderiv_within_inter_open v_open  _ ⟨⟨xs, vu ⟨xv, xs⟩⟩, xv⟩,
    rw A,
    exact hs.inter v_open },
  rw A at this,
  rw ← this
end

/-- The iterated differential within a set `s` at a point `x` is not modified if one intersects
`s` with a neighborhood of `x`. -/
lemma iterated_fderiv_within_inter {n : ℕ}
  (hu : u ∈ 𝓝 x) (hs : unique_diff_on 𝕜 s) (xs : x ∈ s) :
  iterated_fderiv_within 𝕜 n f (s ∩ u) x = iterated_fderiv_within 𝕜 n f s x :=
iterated_fderiv_within_inter' (mem_nhds_within_of_mem_nhds hu) hs xs

@[simp] lemma times_cont_diff_on_zero :
  times_cont_diff_on 𝕜 0 f s ↔ continuous_on f s :=
begin
  refine ⟨λ H, H.continuous_on, λ H, _⟩,
  assume x hx m hm,
  have : (m : with_top ℕ) = 0 := le_antisymm hm bot_le,
  rw this,
  refine ⟨insert x s, self_mem_nhds_within, ftaylor_series_within 𝕜 f s, _⟩,
  rw has_ftaylor_series_up_to_on_zero_iff,
  exact ⟨by rwa insert_eq_of_mem hx, λ x hx, by simp [ftaylor_series_within]⟩
end

lemma times_cont_diff_within_at_zero (hx : x ∈ s) :
  times_cont_diff_within_at 𝕜 0 f s x ↔ ∃ u ∈ 𝓝[s] x, continuous_on f (s ∩ u) :=
begin
  split,
  { intros h,
    obtain ⟨u, H, p, hp⟩ := h 0 (by norm_num),
    refine ⟨u, _, _⟩,
    { simpa [hx] using H },
    { simp only [with_top.coe_zero, has_ftaylor_series_up_to_on_zero_iff] at hp,
      exact hp.1.mono (inter_subset_right s u) } },
  { rintros ⟨u, H, hu⟩,
    rw ← times_cont_diff_within_at_inter' H,
    have h' : x ∈ s ∩ u := ⟨hx, mem_of_mem_nhds_within hx H⟩,
    exact (times_cont_diff_on_zero.mpr hu).times_cont_diff_within_at h' }
end

/-- On a set with unique differentiability, any choice of iterated differential has to coincide
with the one we have chosen in `iterated_fderiv_within 𝕜 m f s`. -/
theorem has_ftaylor_series_up_to_on.eq_ftaylor_series_of_unique_diff_on {n : with_top ℕ}
  (h : has_ftaylor_series_up_to_on n f p s)
  {m : ℕ} (hmn : (m : with_top ℕ) ≤ n) (hs : unique_diff_on 𝕜 s) (hx : x ∈ s) :
  p x m = iterated_fderiv_within 𝕜 m f s x :=
begin
  induction m with m IH generalizing x,
  { rw [h.zero_eq' hx, iterated_fderiv_within_zero_eq_comp] },
  { have A : (m : with_top ℕ) < n := lt_of_lt_of_le (with_top.coe_lt_coe.2 (lt_add_one m)) hmn,
    have : has_fderiv_within_at (λ (y : E), iterated_fderiv_within 𝕜 m f s y)
      (continuous_multilinear_map.curry_left (p x (nat.succ m))) s x :=
    (h.fderiv_within m A x hx).congr (λ y hy, (IH (le_of_lt A) hy).symm) (IH (le_of_lt A) hx).symm,
    rw [iterated_fderiv_within_succ_eq_comp_left, function.comp_apply,
      this.fderiv_within (hs x hx)],
    exact (continuous_multilinear_map.uncurry_curry_left _).symm }
end

/-- When a function is `C^n` in a set `s` of unique differentiability, it admits
`ftaylor_series_within 𝕜 f s` as a Taylor series up to order `n` in `s`. -/
theorem times_cont_diff_on.ftaylor_series_within {n : with_top ℕ}
  (h : times_cont_diff_on 𝕜 n f s) (hs : unique_diff_on 𝕜 s) :
  has_ftaylor_series_up_to_on n f (ftaylor_series_within 𝕜 f s) s :=
begin
  split,
  { assume x hx,
    simp only [ftaylor_series_within, continuous_multilinear_map.uncurry0_apply,
               iterated_fderiv_within_zero_apply] },
  { assume m hm x hx,
    rcases (h x hx) m.succ (with_top.add_one_le_of_lt hm) with ⟨u, hu, p, Hp⟩,
    rw insert_eq_of_mem hx at hu,
    rcases mem_nhds_within.1 hu with ⟨o, o_open, xo, ho⟩,
    rw inter_comm at ho,
    have : p x m.succ = ftaylor_series_within 𝕜 f s x m.succ,
    { change p x m.succ = iterated_fderiv_within 𝕜 m.succ f s x,
      rw ← iterated_fderiv_within_inter (mem_nhds_sets o_open xo) hs hx,
      exact (Hp.mono ho).eq_ftaylor_series_of_unique_diff_on (le_refl _)
        (hs.inter o_open) ⟨hx, xo⟩ },
    rw [← this, ← has_fderiv_within_at_inter (mem_nhds_sets o_open xo)],
    have A : ∀ y ∈ s ∩ o, p y m = ftaylor_series_within 𝕜 f s y m,
    { rintros y ⟨hy, yo⟩,
      change p y m = iterated_fderiv_within 𝕜 m f s y,
      rw ← iterated_fderiv_within_inter (mem_nhds_sets o_open yo) hs hy,
      exact (Hp.mono ho).eq_ftaylor_series_of_unique_diff_on (with_top.coe_le_coe.2 (nat.le_succ m))
        (hs.inter o_open) ⟨hy, yo⟩ },
    exact ((Hp.mono ho).fderiv_within m (with_top.coe_lt_coe.2 (lt_add_one m)) x ⟨hx, xo⟩).congr
      (λ y hy, (A y hy).symm) (A x ⟨hx, xo⟩).symm },
  { assume m hm,
    apply continuous_on_of_locally_continuous_on,
    assume x hx,
    rcases h x hx m hm with ⟨u, hu, p, Hp⟩,
    rcases mem_nhds_within.1 hu with ⟨o, o_open, xo, ho⟩,
    rw insert_eq_of_mem hx at ho,
    rw inter_comm at ho,
    refine ⟨o, o_open, xo, _⟩,
    have A : ∀ y ∈ s ∩ o, p y m = ftaylor_series_within 𝕜 f s y m,
    { rintros y ⟨hy, yo⟩,
      change p y m = iterated_fderiv_within 𝕜 m f s y,
      rw ← iterated_fderiv_within_inter (mem_nhds_sets o_open yo) hs hy,
      exact (Hp.mono ho).eq_ftaylor_series_of_unique_diff_on (le_refl _)
        (hs.inter o_open) ⟨hy, yo⟩ },
    exact ((Hp.mono ho).cont m (le_refl _)).congr (λ y hy, (A y hy).symm) }
end

lemma times_cont_diff_on_of_continuous_on_differentiable_on {n : with_top ℕ}
  (Hcont : ∀ (m : ℕ), (m : with_top ℕ) ≤ n →
    continuous_on (λ x, iterated_fderiv_within 𝕜 m f s x) s)
  (Hdiff : ∀ (m : ℕ), (m : with_top ℕ) < n →
    differentiable_on 𝕜 (λ x, iterated_fderiv_within 𝕜 m f s x) s) :
  times_cont_diff_on 𝕜 n f s :=
begin
  assume x hx m hm,
  rw insert_eq_of_mem hx,
  refine ⟨s, self_mem_nhds_within, ftaylor_series_within 𝕜 f s, _⟩,
  split,
  { assume y hy,
    simp only [ftaylor_series_within, continuous_multilinear_map.uncurry0_apply,
                iterated_fderiv_within_zero_apply] },
  { assume k hk y hy,
    convert (Hdiff k (lt_of_lt_of_le hk hm) y hy).has_fderiv_within_at,
    simp only [ftaylor_series_within, iterated_fderiv_within_succ_eq_comp_left,
                continuous_linear_equiv.coe_apply, function.comp_app, coe_fn_coe_base],
    exact continuous_linear_map.curry_uncurry_left _ },
  { assume k hk,
    exact Hcont k (le_trans hk hm) }
end

lemma times_cont_diff_on_of_differentiable_on {n : with_top ℕ}
  (h : ∀(m : ℕ), (m : with_top ℕ) ≤ n → differentiable_on 𝕜 (iterated_fderiv_within 𝕜 m f s) s) :
  times_cont_diff_on 𝕜 n f s :=
times_cont_diff_on_of_continuous_on_differentiable_on
  (λ m hm, (h m hm).continuous_on) (λ m hm, (h m (le_of_lt hm)))

lemma times_cont_diff_on.continuous_on_iterated_fderiv_within {n : with_top ℕ} {m : ℕ}
  (h : times_cont_diff_on 𝕜 n f s) (hmn : (m : with_top ℕ) ≤ n) (hs : unique_diff_on 𝕜 s) :
  continuous_on (iterated_fderiv_within 𝕜 m f s) s :=
(h.ftaylor_series_within hs).cont m hmn

lemma times_cont_diff_on.differentiable_on_iterated_fderiv_within {n : with_top ℕ} {m : ℕ}
  (h : times_cont_diff_on 𝕜 n f s) (hmn : (m : with_top ℕ) < n) (hs : unique_diff_on 𝕜 s) :
  differentiable_on 𝕜 (iterated_fderiv_within 𝕜 m f s) s :=
λ x hx, ((h.ftaylor_series_within hs).fderiv_within m hmn x hx).differentiable_within_at

lemma times_cont_diff_on_iff_continuous_on_differentiable_on {n : with_top ℕ}
  (hs : unique_diff_on 𝕜 s) :
  times_cont_diff_on 𝕜 n f s ↔
  (∀ (m : ℕ), (m : with_top ℕ) ≤ n →
    continuous_on (λ x, iterated_fderiv_within 𝕜 m f s x) s)
  ∧ (∀ (m : ℕ), (m : with_top ℕ) < n →
    differentiable_on 𝕜 (λ x, iterated_fderiv_within 𝕜 m f s x) s) :=
begin
  split,
  { assume h,
    split,
    { assume m hm, exact h.continuous_on_iterated_fderiv_within hm hs },
    { assume m hm, exact h.differentiable_on_iterated_fderiv_within hm hs } },
  { assume h,
    exact times_cont_diff_on_of_continuous_on_differentiable_on h.1 h.2 }
end

/-- A function is `C^(n + 1)` on a domain with unique derivatives if and only if it is
differentiable there, and its derivative (expressed with `fderiv_within`) is `C^n`. -/
theorem times_cont_diff_on_succ_iff_fderiv_within {n : ℕ} (hs : unique_diff_on 𝕜 s) :
  times_cont_diff_on 𝕜 ((n + 1) : ℕ) f s ↔
  differentiable_on 𝕜 f s ∧ times_cont_diff_on 𝕜 n (λ y, fderiv_within 𝕜 f s y) s :=
begin
  split,
  { assume H,
    refine ⟨H.differentiable_on (with_top.coe_le_coe.2 (nat.le_add_left 1 n)), λ x hx, _⟩,
    rcases times_cont_diff_within_at_succ_iff_has_fderiv_within_at.1 (H x hx)
      with ⟨u, hu, f', hff', hf'⟩,
    rcases mem_nhds_within.1 hu with ⟨o, o_open, xo, ho⟩,
    rw [inter_comm, insert_eq_of_mem hx] at ho,
    have := hf'.mono ho,
    rw times_cont_diff_within_at_inter' (mem_nhds_within_of_mem_nhds (mem_nhds_sets o_open xo))
      at this,
    apply this.congr_of_eventually_eq' _ hx,
    have : o ∩ s ∈ 𝓝[s] x := mem_nhds_within.2 ⟨o, o_open, xo, subset.refl _⟩,
    rw inter_comm at this,
    apply filter.eventually_eq_of_mem this (λ y hy, _),
    have A : fderiv_within 𝕜 f (s ∩ o) y = f' y :=
      ((hff' y (ho hy)).mono ho).fderiv_within (hs.inter o_open y hy),
    rwa fderiv_within_inter (mem_nhds_sets o_open hy.2) (hs y hy.1) at A, },
  { rintros ⟨hdiff, h⟩ x hx,
    rw [times_cont_diff_within_at_succ_iff_has_fderiv_within_at, insert_eq_of_mem hx],
    exact ⟨s, self_mem_nhds_within, fderiv_within 𝕜 f s,
      λ y hy, (hdiff y hy).has_fderiv_within_at, h x hx⟩ }
end

/-- A function is `C^(n + 1)` on an open domain if and only if it is
differentiable there, and its derivative (expressed with `fderiv`) is `C^n`. -/
theorem times_cont_diff_on_succ_iff_fderiv_of_open {n : ℕ} (hs : is_open s) :
  times_cont_diff_on 𝕜 ((n + 1) : ℕ) f s ↔
  differentiable_on 𝕜 f s ∧ times_cont_diff_on 𝕜 n (λ y, fderiv 𝕜 f y) s :=
begin
  rw times_cont_diff_on_succ_iff_fderiv_within hs.unique_diff_on,
  congr' 2,
  rw ← iff_iff_eq,
  apply times_cont_diff_on_congr,
  assume x hx,
  exact fderiv_within_of_open hs hx
end

/-- A function is `C^∞` on a domain with unique derivatives if and only if it is differentiable
there, and its derivative (expressed with `fderiv_within`) is `C^∞`. -/
theorem times_cont_diff_on_top_iff_fderiv_within (hs : unique_diff_on 𝕜 s) :
  times_cont_diff_on 𝕜 ∞ f s ↔
  differentiable_on 𝕜 f s ∧ times_cont_diff_on 𝕜 ∞ (λ y, fderiv_within 𝕜 f s y) s :=
begin
  split,
  { assume h,
    refine ⟨h.differentiable_on le_top, _⟩,
    apply times_cont_diff_on_top.2 (λ n, ((times_cont_diff_on_succ_iff_fderiv_within hs).1 _).2),
    exact h.of_le le_top },
  { assume h,
    refine times_cont_diff_on_top.2 (λ n, _),
    have A : (n : with_top ℕ) ≤ ∞ := le_top,
    apply ((times_cont_diff_on_succ_iff_fderiv_within hs).2 ⟨h.1, h.2.of_le A⟩).of_le,
    exact with_top.coe_le_coe.2 (nat.le_succ n) }
end

/-- A function is `C^∞` on an open domain if and only if it is differentiable there, and its
derivative (expressed with `fderiv`) is `C^∞`. -/
theorem times_cont_diff_on_top_iff_fderiv_of_open (hs : is_open s) :
  times_cont_diff_on 𝕜 ∞ f s ↔
  differentiable_on 𝕜 f s ∧ times_cont_diff_on 𝕜 ∞ (λ y, fderiv 𝕜 f y) s :=
begin
  rw times_cont_diff_on_top_iff_fderiv_within hs.unique_diff_on,
  congr' 2,
  rw ← iff_iff_eq,
  apply times_cont_diff_on_congr,
  assume x hx,
  exact fderiv_within_of_open hs hx
end

lemma times_cont_diff_on.fderiv_within {m n : with_top ℕ}
  (hf : times_cont_diff_on 𝕜 n f s) (hs : unique_diff_on 𝕜 s) (hmn : m + 1 ≤ n) :
  times_cont_diff_on 𝕜 m (λ y, fderiv_within 𝕜 f s y) s :=
begin
  cases m,
  { change ∞ + 1 ≤ n at hmn,
    have : n = ∞, by simpa using hmn,
    rw this at hf,
    exact ((times_cont_diff_on_top_iff_fderiv_within hs).1 hf).2 },
  { change (m.succ : with_top ℕ) ≤ n at hmn,
    exact ((times_cont_diff_on_succ_iff_fderiv_within hs).1 (hf.of_le hmn)).2 }
end

lemma times_cont_diff_on.fderiv_of_open {m n : with_top ℕ}
  (hf : times_cont_diff_on 𝕜 n f s) (hs : is_open s) (hmn : m + 1 ≤ n) :
  times_cont_diff_on 𝕜 m (λ y, fderiv 𝕜 f y) s :=
(hf.fderiv_within hs.unique_diff_on hmn).congr (λ x hx, (fderiv_within_of_open hs hx).symm)

lemma times_cont_diff_on.continuous_on_fderiv_within {n : with_top ℕ}
  (h : times_cont_diff_on 𝕜 n f s) (hs : unique_diff_on 𝕜 s) (hn : 1 ≤ n) :
  continuous_on (λ x, fderiv_within 𝕜 f s x) s :=
((times_cont_diff_on_succ_iff_fderiv_within hs).1 (h.of_le hn)).2.continuous_on

lemma times_cont_diff_on.continuous_on_fderiv_of_open {n : with_top ℕ}
  (h : times_cont_diff_on 𝕜 n f s) (hs : is_open s) (hn : 1 ≤ n) :
  continuous_on (λ x, fderiv 𝕜 f x) s :=
((times_cont_diff_on_succ_iff_fderiv_of_open hs).1 (h.of_le hn)).2.continuous_on

/-- If a function is at least `C^1`, its bundled derivative (mapping `(x, v)` to `Df(x) v`) is
continuous. -/
lemma times_cont_diff_on.continuous_on_fderiv_within_apply
  {n : with_top ℕ} (h : times_cont_diff_on 𝕜 n f s) (hs : unique_diff_on 𝕜 s) (hn : 1 ≤ n) :
  continuous_on (λp : E × E, (fderiv_within 𝕜 f s p.1 : E → F) p.2) (set.prod s univ) :=
begin
  have A : continuous (λq : (E →L[𝕜] F) × E, q.1 q.2),
    from (continuous_linear_map.id 𝕜 (E →L[𝕜] F)).continuous_bilinear,
  have B : continuous_on (λp : E × E, (fderiv_within 𝕜 f s p.1, p.2)) (set.prod s univ),
  { apply continuous_on.prod _ continuous_snd.continuous_on,
    exact continuous_on.comp (h.continuous_on_fderiv_within hs hn) continuous_fst.continuous_on
      (prod_subset_preimage_fst _ _) },
  exact A.comp_continuous_on B
end

/-! ### Functions with a Taylor series on the whole space -/

/-- `has_ftaylor_series_up_to n f p` registers the fact that `p 0 = f` and `p (m+1)` is a
derivative of `p m` for `m < n`, and is continuous for `m ≤ n`. This is a predicate analogous to
`has_fderiv_at` but for higher order derivatives. -/
structure has_ftaylor_series_up_to (n : with_top ℕ)
  (f : E → F) (p : E → formal_multilinear_series 𝕜 E F) : Prop :=
(zero_eq : ∀ x, (p x 0).uncurry0 = f x)
(fderiv  : ∀ (m : ℕ) (hm : (m : with_top ℕ) < n), ∀ x,
    has_fderiv_at (λ y, p y m) (p x m.succ).curry_left x)
(cont    : ∀ (m : ℕ) (hm : (m : with_top ℕ) ≤ n), continuous (λ x, p x m))

lemma has_ftaylor_series_up_to.zero_eq' {n : with_top ℕ}
  (h : has_ftaylor_series_up_to n f p) (x : E) :
  p x 0 = (continuous_multilinear_curry_fin0 𝕜 E F).symm (f x) :=
by { rw ← h.zero_eq x, symmetry, exact continuous_multilinear_map.uncurry0_curry0 _ }

lemma has_ftaylor_series_up_to_on_univ_iff {n : with_top ℕ} :
  has_ftaylor_series_up_to_on n f p univ ↔ has_ftaylor_series_up_to n f p :=
begin
  split,
  { assume H,
    split,
    { exact λ x, H.zero_eq x (mem_univ x) },
    { assume m hm x,
      rw ← has_fderiv_within_at_univ,
      exact H.fderiv_within m hm x (mem_univ x) },
    { assume m hm,
      rw continuous_iff_continuous_on_univ,
      exact H.cont m hm } },
  { assume H,
    split,
    { exact λ x hx, H.zero_eq x },
    { assume m hm x hx,
      rw has_fderiv_within_at_univ,
      exact H.fderiv m hm x },
    { assume m hm,
      rw ← continuous_iff_continuous_on_univ,
      exact H.cont m hm } }
end

lemma has_ftaylor_series_up_to.has_ftaylor_series_up_to_on {n : with_top ℕ}
  (h : has_ftaylor_series_up_to n f p) (s : set E) :
  has_ftaylor_series_up_to_on n f p s :=
(has_ftaylor_series_up_to_on_univ_iff.2 h).mono (subset_univ _)

lemma has_ftaylor_series_up_to.of_le {m n : with_top ℕ}
  (h : has_ftaylor_series_up_to n f p) (hmn : m ≤ n) :
  has_ftaylor_series_up_to m f p :=
by { rw ← has_ftaylor_series_up_to_on_univ_iff at h ⊢, exact h.of_le hmn }

lemma has_ftaylor_series_up_to.continuous {n : with_top ℕ}
  (h : has_ftaylor_series_up_to n f p) : continuous f :=
begin
  rw ← has_ftaylor_series_up_to_on_univ_iff at h,
  rw continuous_iff_continuous_on_univ,
  exact h.continuous_on
end

lemma has_ftaylor_series_up_to_zero_iff :
  has_ftaylor_series_up_to 0 f p ↔ continuous f ∧ (∀ x, (p x 0).uncurry0 = f x) :=
by simp [has_ftaylor_series_up_to_on_univ_iff.symm, continuous_iff_continuous_on_univ,
         has_ftaylor_series_up_to_on_zero_iff]

/-- If a function has a Taylor series at order at least `1`, then the term of order `1` of this
series is a derivative of `f`. -/
lemma has_ftaylor_series_up_to.has_fderiv_at {n : with_top ℕ}
  (h : has_ftaylor_series_up_to n f p) (hn : 1 ≤ n) (x : E) :
  has_fderiv_at f (continuous_multilinear_curry_fin1 𝕜 E F (p x 1)) x :=
begin
  rw [← has_fderiv_within_at_univ],
  exact (has_ftaylor_series_up_to_on_univ_iff.2 h).has_fderiv_within_at hn (mem_univ _)
end

lemma has_ftaylor_series_up_to.differentiable {n : with_top ℕ}
  (h : has_ftaylor_series_up_to n f p) (hn : 1 ≤ n) : differentiable 𝕜 f :=
λ x, (h.has_fderiv_at hn x).differentiable_at

/-- `p` is a Taylor series of `f` up to `n+1` if and only if `p.shift` is a Taylor series up to `n`
for `p 1`, which is a derivative of `f`. -/
theorem has_ftaylor_series_up_to_succ_iff_right {n : ℕ} :
  has_ftaylor_series_up_to ((n + 1) : ℕ) f p ↔
  (∀ x, (p x 0).uncurry0 = f x)
  ∧ (∀ x, has_fderiv_at (λ y, p y 0) (p x 1).curry_left x)
  ∧ has_ftaylor_series_up_to n
    (λ x, continuous_multilinear_curry_fin1 𝕜 E F (p x 1)) (λ x, (p x).shift) :=
by simp [has_ftaylor_series_up_to_on_succ_iff_right, has_ftaylor_series_up_to_on_univ_iff.symm,
         -add_comm, -with_zero.coe_add]

/-! ### Smooth functions at a point -/

variable (𝕜)

/-- A function is continuously differentiable up to `n` at a point `x` if, for any integer `k ≤ n`,
there is a neighborhood of `x` where `f` admits derivatives up to order `n`, which are continuous.
-/
def times_cont_diff_at (n : with_top ℕ) (f : E → F) (x : E) :=
times_cont_diff_within_at 𝕜 n f univ x

variable {𝕜}

theorem times_cont_diff_within_at_univ {n : with_top ℕ} :
  times_cont_diff_within_at 𝕜 n f univ x ↔ times_cont_diff_at 𝕜 n f x :=
iff.rfl

lemma times_cont_diff_at_top :
  times_cont_diff_at 𝕜 ∞ f x ↔ ∀ (n : ℕ), times_cont_diff_at 𝕜 n f x :=
by simp [← times_cont_diff_within_at_univ, times_cont_diff_within_at_top]

lemma times_cont_diff_at.times_cont_diff_within_at {n : with_top ℕ}
  (h : times_cont_diff_at 𝕜 n f x) : times_cont_diff_within_at 𝕜 n f s x :=
h.mono (subset_univ _)

lemma times_cont_diff_within_at.times_cont_diff_at {n : with_top ℕ}
  (h : times_cont_diff_within_at 𝕜 n f s x) (hx : s ∈ 𝓝 x) :
  times_cont_diff_at 𝕜 n f x :=
by rwa [times_cont_diff_at, ← times_cont_diff_within_at_inter hx, univ_inter]

lemma times_cont_diff_at.congr_of_eventually_eq {n : with_top ℕ}
  (h : times_cont_diff_at 𝕜 n f x) (hg : f₁ =ᶠ[𝓝 x] f) :
  times_cont_diff_at 𝕜 n f₁ x :=
h.congr_of_eventually_eq' (by rwa nhds_within_univ) (mem_univ x)

lemma times_cont_diff_at.of_le {m n : with_top ℕ}
  (h : times_cont_diff_at 𝕜 n f x) (hmn : m ≤ n) :
  times_cont_diff_at 𝕜 m f x :=
h.of_le hmn

lemma times_cont_diff_at.continuous_at {n : with_top ℕ}
  (h : times_cont_diff_at 𝕜 n f x) : continuous_at f x :=
by simpa [continuous_within_at_univ] using h.continuous_within_at

/-- If a function is `C^n` with `n ≥ 1` at a point, then it is differentiable there. -/
lemma times_cont_diff_at.differentiable_at {n : with_top ℕ}
  (h : times_cont_diff_at 𝕜 n f x) (hn : 1 ≤ n) : differentiable_at 𝕜 f x :=
by simpa [hn, differentiable_within_at_univ] using h.differentiable_within_at

/-- A function is `C^(n + 1)` at a point iff locally, it has a derivative which is `C^n`. -/
theorem times_cont_diff_at_succ_iff_has_fderiv_at {n : ℕ} :
  times_cont_diff_at 𝕜 ((n + 1) : ℕ) f x
  ↔ (∃ f' : E → (E →L[𝕜] F), (∃ u ∈ 𝓝 x, (∀ x ∈ u, has_fderiv_at f (f' x) x))
      ∧ (times_cont_diff_at 𝕜 n f' x)) :=
begin
  rw [← times_cont_diff_within_at_univ, times_cont_diff_within_at_succ_iff_has_fderiv_within_at],
  simp only [nhds_within_univ, exists_prop, mem_univ, insert_eq_of_mem],
  split,
  { rintros ⟨u, H, f', h_fderiv, h_times_cont_diff⟩,
    rcases mem_nhds_sets_iff.mp H with ⟨t, htu, ht, hxt⟩,
    refine ⟨f', ⟨t, _⟩, h_times_cont_diff.times_cont_diff_at H⟩,
    refine ⟨mem_nhds_sets_iff.mpr ⟨t, subset.rfl, ht, hxt⟩, _⟩,
    intros y hyt,
    refine (h_fderiv y (htu hyt)).has_fderiv_at _,
    exact mem_nhds_sets_iff.mpr ⟨t, htu, ht, hyt⟩ },
  { rintros ⟨f', ⟨u, H, h_fderiv⟩, h_times_cont_diff⟩,
    refine ⟨u, H, f', _, h_times_cont_diff.times_cont_diff_within_at⟩,
    intros x hxu,
    exact (h_fderiv x hxu).has_fderiv_within_at }
end

/-! ### Smooth functions -/

variable (𝕜)

/-- A function is continuously differentiable up to `n` if it admits derivatives up to
order `n`, which are continuous. Contrary to the case of definitions in domains (where derivatives
might not be unique) we do not need to localize the definition in space or time.
-/
definition times_cont_diff (n : with_top ℕ) (f : E → F)  :=
∃ p : E → formal_multilinear_series 𝕜 E F, has_ftaylor_series_up_to n f p

variable {𝕜}

theorem times_cont_diff_on_univ {n : with_top ℕ} :
  times_cont_diff_on 𝕜 n f univ ↔ times_cont_diff 𝕜 n f :=
begin
  split,
  { assume H,
    use ftaylor_series_within 𝕜 f univ,
    rw ← has_ftaylor_series_up_to_on_univ_iff,
    exact H.ftaylor_series_within unique_diff_on_univ },
  { rintros ⟨p, hp⟩ x hx m hm,
    exact ⟨univ, filter.univ_sets _, p, (hp.has_ftaylor_series_up_to_on univ).of_le hm⟩ }
end

lemma times_cont_diff_iff_times_cont_diff_at {n : with_top ℕ} :
  times_cont_diff 𝕜 n f ↔ ∀ x, times_cont_diff_at 𝕜 n f x :=
by simp [← times_cont_diff_on_univ, times_cont_diff_on, times_cont_diff_at]

lemma times_cont_diff.times_cont_diff_at {n : with_top ℕ} (h : times_cont_diff 𝕜 n f) :
  times_cont_diff_at 𝕜 n f x :=
times_cont_diff_iff_times_cont_diff_at.1 h x

lemma times_cont_diff.times_cont_diff_within_at {n : with_top ℕ} (h : times_cont_diff 𝕜 n f) :
  times_cont_diff_within_at 𝕜 n f s x :=
h.times_cont_diff_at.times_cont_diff_within_at

lemma times_cont_diff_top :
  times_cont_diff 𝕜 ∞ f ↔ ∀ (n : ℕ), times_cont_diff 𝕜 n f :=
by simp [times_cont_diff_on_univ.symm, times_cont_diff_on_top]

lemma times_cont_diff_all_iff_nat :
  (∀ n, times_cont_diff 𝕜 n f) ↔ (∀ n : ℕ, times_cont_diff 𝕜 n f) :=
by simp only [← times_cont_diff_on_univ, times_cont_diff_on_all_iff_nat]

lemma times_cont_diff.times_cont_diff_on {n : with_top ℕ}
  (h : times_cont_diff 𝕜 n f) : times_cont_diff_on 𝕜 n f s :=
(times_cont_diff_on_univ.2 h).mono (subset_univ _)

@[simp] lemma times_cont_diff_zero :
  times_cont_diff 𝕜 0 f ↔ continuous f :=
begin
  rw [← times_cont_diff_on_univ, continuous_iff_continuous_on_univ],
  exact times_cont_diff_on_zero
end

lemma times_cont_diff_at_zero :
  times_cont_diff_at 𝕜 0 f x ↔ ∃ u ∈ 𝓝 x, continuous_on f u :=
by { rw ← times_cont_diff_within_at_univ, simp [times_cont_diff_within_at_zero, nhds_within_univ] }

lemma times_cont_diff.of_le {m n : with_top ℕ}
  (h : times_cont_diff 𝕜 n f) (hmn : m ≤ n) :
  times_cont_diff 𝕜 m f :=
times_cont_diff_on_univ.1 $ (times_cont_diff_on_univ.2 h).of_le hmn

lemma times_cont_diff.continuous {n : with_top ℕ}
  (h : times_cont_diff 𝕜 n f) : continuous f :=
times_cont_diff_zero.1 (h.of_le bot_le)

/-- If a function is `C^n` with `n ≥ 1`, then it is differentiable. -/
lemma times_cont_diff.differentiable {n : with_top ℕ}
  (h : times_cont_diff 𝕜 n f) (hn : 1 ≤ n) : differentiable 𝕜 f :=
differentiable_on_univ.1 $ (times_cont_diff_on_univ.2 h).differentiable_on hn


/-! ### Iterated derivative -/

variable (𝕜)

/-- The `n`-th derivative of a function, as a multilinear map, defined inductively. -/
noncomputable def iterated_fderiv (n : ℕ) (f : E → F) :
  E → (E [×n]→L[𝕜] F) :=
nat.rec_on n
  (λ x, continuous_multilinear_map.curry0 𝕜 E (f x))
  (λ n rec x, continuous_linear_map.uncurry_left (fderiv 𝕜 rec x))

/-- Formal Taylor series associated to a function within a set. -/
def ftaylor_series (f : E → F) (x : E) : formal_multilinear_series 𝕜 E F :=
λ n, iterated_fderiv 𝕜 n f x

variable {𝕜}

@[simp] lemma iterated_fderiv_zero_apply (m : (fin 0) → E) :
  (iterated_fderiv 𝕜 0 f x : ((fin 0) →  E) → F) m = f x := rfl

lemma iterated_fderiv_zero_eq_comp :
  iterated_fderiv 𝕜 0 f = (continuous_multilinear_curry_fin0 𝕜 E F).symm ∘ f := rfl

lemma iterated_fderiv_succ_apply_left {n : ℕ} (m : fin (n + 1) → E):
  (iterated_fderiv 𝕜 (n + 1) f x : (fin (n + 1) → E) → F) m
  = (fderiv 𝕜 (iterated_fderiv 𝕜 n f) x : E → (E [×n]→L[𝕜] F)) (m 0) (tail m) := rfl

/-- Writing explicitly the `n+1`-th derivative as the composition of a currying linear equiv,
and the derivative of the `n`-th derivative. -/
lemma iterated_fderiv_succ_eq_comp_left {n : ℕ} :
  iterated_fderiv 𝕜 (n + 1) f =
  (continuous_multilinear_curry_left_equiv 𝕜 (λ(i : fin (n + 1)), E) F)
    ∘ (fderiv 𝕜 (iterated_fderiv 𝕜 n f)) := rfl

lemma iterated_fderiv_within_univ {n : ℕ} :
  iterated_fderiv_within 𝕜 n f univ = iterated_fderiv 𝕜 n f :=
begin
  induction n with n IH,
  { ext x, simp },
  { ext x m,
    rw [iterated_fderiv_succ_apply_left, iterated_fderiv_within_succ_apply_left, IH,
        fderiv_within_univ] }
end

lemma ftaylor_series_within_univ :
  ftaylor_series_within 𝕜 f univ = ftaylor_series 𝕜 f :=
begin
  ext1 x, ext1 n,
  change iterated_fderiv_within 𝕜 n f univ x = iterated_fderiv 𝕜 n f x,
  rw iterated_fderiv_within_univ
end

theorem iterated_fderiv_succ_apply_right {n : ℕ} (m : fin (n + 1) → E) :
  (iterated_fderiv 𝕜 (n + 1) f x : (fin (n + 1) → E) → F) m
    = iterated_fderiv 𝕜 n (λy, fderiv 𝕜 f y) x (init m) (m (last n)) :=
begin
  rw [← iterated_fderiv_within_univ, ← iterated_fderiv_within_univ, ← fderiv_within_univ],
  exact iterated_fderiv_within_succ_apply_right unique_diff_on_univ (mem_univ _) _
end

/-- Writing explicitly the `n+1`-th derivative as the composition of a currying linear equiv,
and the `n`-th derivative of the derivative. -/
lemma iterated_fderiv_succ_eq_comp_right {n : ℕ} :
  iterated_fderiv 𝕜 (n + 1) f x =
  ((continuous_multilinear_curry_right_equiv' 𝕜 n E F)
    ∘ (iterated_fderiv 𝕜 n (λy, fderiv 𝕜 f y))) x :=
by { ext m, rw iterated_fderiv_succ_apply_right, refl }

@[simp] lemma iterated_fderiv_one_apply (m : (fin 1) → E) :
  (iterated_fderiv 𝕜 1 f x : ((fin 1) → E) → F) m
  = (fderiv 𝕜 f x : E → F) (m 0) :=
by { rw [iterated_fderiv_succ_apply_right, iterated_fderiv_zero_apply], refl }

/-- When a function is `C^n` in a set `s` of unique differentiability, it admits
`ftaylor_series_within 𝕜 f s` as a Taylor series up to order `n` in `s`. -/
theorem times_cont_diff_on_iff_ftaylor_series {n : with_top ℕ} :
  times_cont_diff 𝕜 n f ↔ has_ftaylor_series_up_to n f (ftaylor_series 𝕜 f) :=
begin
  split,
  { rw [← times_cont_diff_on_univ, ← has_ftaylor_series_up_to_on_univ_iff,
        ← ftaylor_series_within_univ],
    exact λ h, times_cont_diff_on.ftaylor_series_within h unique_diff_on_univ },
  { assume h, exact ⟨ftaylor_series 𝕜 f, h⟩ }
end

lemma times_cont_diff_iff_continuous_differentiable {n : with_top ℕ} :
  times_cont_diff 𝕜 n f ↔
  (∀ (m : ℕ), (m : with_top ℕ) ≤ n → continuous (λ x, iterated_fderiv 𝕜 m f x))
  ∧ (∀ (m : ℕ), (m : with_top ℕ) < n → differentiable 𝕜 (λ x, iterated_fderiv 𝕜 m f x)) :=
by simp [times_cont_diff_on_univ.symm, continuous_iff_continuous_on_univ,
    differentiable_on_univ.symm, iterated_fderiv_within_univ,
    times_cont_diff_on_iff_continuous_on_differentiable_on unique_diff_on_univ]

lemma times_cont_diff_of_differentiable_iterated_fderiv {n : with_top ℕ}
  (h : ∀(m : ℕ), (m : with_top ℕ) ≤ n → differentiable 𝕜 (iterated_fderiv 𝕜 m f)) :
  times_cont_diff 𝕜 n f :=
times_cont_diff_iff_continuous_differentiable.2
⟨λ m hm, (h m hm).continuous, λ m hm, (h m (le_of_lt hm))⟩

/-- A function is `C^(n + 1)` on a domain with unique derivatives if and only if
it is differentiable there, and its derivative is `C^n`. -/
theorem times_cont_diff_succ_iff_fderiv {n : ℕ} :
  times_cont_diff 𝕜 ((n + 1) : ℕ) f ↔
  differentiable 𝕜 f ∧ times_cont_diff 𝕜 n (λ y, fderiv 𝕜 f y) :=
by simp [times_cont_diff_on_univ.symm, differentiable_on_univ.symm, fderiv_within_univ.symm,
         - fderiv_within_univ, times_cont_diff_on_succ_iff_fderiv_within unique_diff_on_univ,
         -with_zero.coe_add, -add_comm]

/-- A function is `C^∞` on a domain with unique derivatives if and only if it is differentiable
there, and its derivative is `C^∞`. -/
theorem times_cont_diff_top_iff_fderiv :
  times_cont_diff 𝕜 ∞ f ↔
  differentiable 𝕜 f ∧ times_cont_diff 𝕜 ∞ (λ y, fderiv 𝕜 f y) :=
begin
  simp [times_cont_diff_on_univ.symm, differentiable_on_univ.symm, fderiv_within_univ.symm,
        - fderiv_within_univ],
  rw times_cont_diff_on_top_iff_fderiv_within unique_diff_on_univ,
end

lemma times_cont_diff.continuous_fderiv {n : with_top ℕ}
  (h : times_cont_diff 𝕜 n f) (hn : 1 ≤ n) :
  continuous (λ x, fderiv 𝕜 f x) :=
((times_cont_diff_succ_iff_fderiv).1 (h.of_le hn)).2.continuous

/-- If a function is at least `C^1`, its bundled derivative (mapping `(x, v)` to `Df(x) v`) is
continuous. -/
lemma times_cont_diff.continuous_fderiv_apply {n : with_top ℕ}
  (h : times_cont_diff 𝕜 n f) (hn : 1 ≤ n) :
  continuous (λp : E × E, (fderiv 𝕜 f p.1 : E → F) p.2) :=
begin
  simp only [← fderiv_within_univ, ← times_cont_diff_on_univ, continuous_iff_continuous_on_univ,
    ← univ_prod_univ] at h ⊢,
  exact h.continuous_on_fderiv_within_apply unique_diff_on_univ hn
end

/-! ### Constants -/

lemma iterated_fderiv_within_zero_fun {n : ℕ} :
  iterated_fderiv 𝕜 n (λ x : E, (0 : F)) = 0 :=
begin
  induction n with n IH,
  { ext m, simp },
  { ext x m,
    rw [iterated_fderiv_succ_apply_left, IH],
    change (fderiv 𝕜 (λ (x : E), (0 : (E [×n]→L[𝕜] F))) x : E → (E [×n]→L[𝕜] F)) (m 0) (tail m) = _,
    rw fderiv_const,
    refl }
end

lemma times_cont_diff_zero_fun {n : with_top ℕ} :
  times_cont_diff 𝕜 n (λ x : E, (0 : F)) :=
begin
  apply times_cont_diff_of_differentiable_iterated_fderiv (λm hm, _),
  rw iterated_fderiv_within_zero_fun,
  apply differentiable_const (0 : (E [×m]→L[𝕜] F))
end

/--
Constants are `C^∞`.
-/
lemma times_cont_diff_const {n : with_top ℕ} {c : F} : times_cont_diff 𝕜 n (λx : E, c) :=
begin
  suffices h : times_cont_diff 𝕜 ∞ (λx : E, c), by exact h.of_le le_top,
  rw times_cont_diff_top_iff_fderiv,
  refine ⟨differentiable_const c, _⟩,
  rw fderiv_const,
  exact times_cont_diff_zero_fun
end

lemma times_cont_diff_on_const {n : with_top ℕ} {c : F} {s : set E} :
  times_cont_diff_on 𝕜 n (λx : E, c) s :=
times_cont_diff_const.times_cont_diff_on

lemma times_cont_diff_at_const {n : with_top ℕ} {c : F} :
  times_cont_diff_at 𝕜 n (λx : E, c) x :=
times_cont_diff_const.times_cont_diff_at

lemma times_cont_diff_within_at_const {n : with_top ℕ} {c : F} :
  times_cont_diff_within_at 𝕜 n (λx : E, c) s x :=
times_cont_diff_at_const.times_cont_diff_within_at

@[nontriviality] lemma times_cont_diff_of_subsingleton [subsingleton F] {n : with_top ℕ} :
  times_cont_diff 𝕜 n f :=
by { rw [subsingleton.elim f (λ _, 0)], exact times_cont_diff_const }

@[nontriviality] lemma times_cont_diff_at_of_subsingleton [subsingleton F] {n : with_top ℕ} :
  times_cont_diff_at 𝕜 n f x :=
by { rw [subsingleton.elim f (λ _, 0)], exact times_cont_diff_at_const }

@[nontriviality] lemma times_cont_diff_within_at_of_subsingleton [subsingleton F] {n : with_top ℕ} :
  times_cont_diff_within_at 𝕜 n f s x :=
by { rw [subsingleton.elim f (λ _, 0)], exact times_cont_diff_within_at_const }

@[nontriviality] lemma times_cont_diff_on_of_subsingleton [subsingleton F] {n : with_top ℕ} :
  times_cont_diff_on 𝕜 n f s :=
by { rw [subsingleton.elim f (λ _, 0)], exact times_cont_diff_on_const }

/-! ### Linear functions -/

lemma continuous_linear_map.times_cont_diff {n : with_top ℕ} (f : E →L[𝕜] F) :
  times_cont_diff 𝕜 n f :=
begin
  suffices h : times_cont_diff 𝕜 ∞ f, by exact h.of_le le_top,
  rw times_cont_diff_top_iff_fderiv,
  refine ⟨f.differentiable, _⟩,
  simp [f.fderiv, times_cont_diff_const]
end

lemma continuous_linear_map.times_cont_diff_at {n : with_top ℕ} (f : E →L[𝕜] F) {x : E} :
  times_cont_diff_at 𝕜 n f x :=
f.times_cont_diff.times_cont_diff_at

lemma continuous_linear_equiv.times_cont_diff {n : with_top ℕ} (f : E ≃L[𝕜] F) :
  times_cont_diff 𝕜 n f :=
(f : E →L[𝕜] F).times_cont_diff

lemma linear_isometry_map.times_cont_diff {n : with_top ℕ} (f : E →ₗᵢ[𝕜] F) :
  times_cont_diff 𝕜 n f :=
f.to_continuous_linear_map.times_cont_diff

lemma linear_isometry_equiv.times_cont_diff {n : with_top ℕ} (f : E ≃ₗᵢ[𝕜] F) :
  times_cont_diff 𝕜 n f :=
(f : E →L[𝕜] F).times_cont_diff

/--
The first projection in a product is `C^∞`.
-/
lemma times_cont_diff_fst {n : with_top ℕ} : times_cont_diff 𝕜 n (prod.fst : E × F → E) :=
(continuous_linear_map.fst 𝕜 E F).times_cont_diff

/--
The first projection on a domain in a product is `C^∞`.
-/
lemma times_cont_diff_on_fst {s : set (E×F)} {n : with_top ℕ} :
  times_cont_diff_on 𝕜 n (prod.fst : E × F → E) s :=
times_cont_diff.times_cont_diff_on times_cont_diff_fst

/--
The first projection at a point in a product is `C^∞`.
-/
lemma times_cont_diff_at_fst {p : E × F} {n : with_top ℕ} :
  times_cont_diff_at 𝕜 n (prod.fst : E × F → E) p :=
times_cont_diff_fst.times_cont_diff_at

/--
The first projection within a domain at a point in a product is `C^∞`.
-/
lemma times_cont_diff_within_at_fst {s : set (E × F)} {p : E × F} {n : with_top ℕ} :
  times_cont_diff_within_at 𝕜 n (prod.fst : E × F → E) s p :=
times_cont_diff_fst.times_cont_diff_within_at

/--
The second projection in a product is `C^∞`.
-/
lemma times_cont_diff_snd {n : with_top ℕ} : times_cont_diff 𝕜 n (prod.snd : E × F → F) :=
(continuous_linear_map.snd 𝕜 E F).times_cont_diff

/--
The second projection on a domain in a product is `C^∞`.
-/
lemma times_cont_diff_on_snd {s : set (E×F)} {n : with_top ℕ} :
  times_cont_diff_on 𝕜 n (prod.snd : E × F → F) s :=
times_cont_diff.times_cont_diff_on times_cont_diff_snd

/--
The second projection at a point in a product is `C^∞`.
-/
lemma times_cont_diff_at_snd {p : E × F} {n : with_top ℕ} :
  times_cont_diff_at 𝕜 n (prod.snd : E × F → F) p :=
times_cont_diff_snd.times_cont_diff_at

/--
The second projection within a domain at a point in a product is `C^∞`.
-/
lemma times_cont_diff_within_at_snd {s : set (E × F)} {p : E × F} {n : with_top ℕ} :
  times_cont_diff_within_at 𝕜 n (prod.snd : E × F → F) s p :=
times_cont_diff_snd.times_cont_diff_within_at

/--
The identity is `C^∞`.
-/
lemma times_cont_diff_id {n : with_top ℕ} : times_cont_diff 𝕜 n (id : E → E) :=
(continuous_linear_map.id 𝕜 E).times_cont_diff

lemma times_cont_diff_within_at_id {n : with_top ℕ} {s x} :
  times_cont_diff_within_at 𝕜 n (id : E → E) s x :=
times_cont_diff_id.times_cont_diff_within_at

lemma times_cont_diff_at_id {n : with_top ℕ} {x} :
  times_cont_diff_at 𝕜 n (id : E → E) x :=
times_cont_diff_id.times_cont_diff_at

lemma times_cont_diff_on_id {n : with_top ℕ} {s} :
  times_cont_diff_on 𝕜 n (id : E → E) s :=
times_cont_diff_id.times_cont_diff_on

/--
Bilinear functions are `C^∞`.
-/
lemma continuous_linear_map.times_cont_diff_bilinear {n : with_top ℕ} (b : E →L[𝕜] F →L[𝕜] G) :
  times_cont_diff 𝕜 n (λ x : E × F, b x.1 x.2) :=
begin
  suffices h : times_cont_diff 𝕜 ∞ _, by exact h.of_le le_top,
  rw times_cont_diff_top_iff_fderiv,
  refine ⟨differentiable_fst.bilinear_op b differentiable_snd, _⟩,
  simp only [(b.has_strict_fderiv_at_bilinear _).has_fderiv_at.fderiv],
  exact b.deriv₂.times_cont_diff
end

/-- If `f` admits a Taylor series `p` in a set `s`, and `g` is linear, then `g ∘ f` admits a Taylor
series whose `k`-th term is given by `g ∘ (p k)`. -/
lemma has_ftaylor_series_up_to_on.continuous_linear_map_comp {n : with_top ℕ} (g : F →L[𝕜] G)
  (hf : has_ftaylor_series_up_to_on n f p s) :
  has_ftaylor_series_up_to_on n (g ∘ f) (λ x k, g.comp_continuous_multilinear_map (p x k)) s :=
begin
  let A : Π m : ℕ, (E [×m]→L[𝕜] F) →L[𝕜] (E [×m]→L[𝕜] G) :=
    λ m, continuous_linear_map.comp_continuous_multilinear_mapL g,
  split,
  { assume x hx, simp [(hf.zero_eq x hx).symm] },
  { assume m hm x hx,
    exact has_fderiv_at.comp_has_fderiv_within_at x (A m).has_fderiv_at
      (hf.fderiv_within m hm x hx) },
  { assume m hm,
    exact (A m).continuous.comp_continuous_on (hf.cont m hm) }
end

/-- Composition by continuous linear maps on the left preserves `C^n` functions in a domain
at a point. -/
lemma times_cont_diff_within_at.continuous_linear_map_comp {n : with_top ℕ} (g : F →L[𝕜] G)
  (hf : times_cont_diff_within_at 𝕜 n f s x) :
  times_cont_diff_within_at 𝕜 n (g ∘ f) s x :=
begin
  assume m hm,
  rcases hf m hm with ⟨u, hu, p, hp⟩,
  exact ⟨u, hu, _, hp.continuous_linear_map_comp g⟩,
end

/-- Composition by continuous linear maps on the left preserves `C^n` functions in a domain
at a point. -/
lemma times_cont_diff_at.continuous_linear_map_comp {n : with_top ℕ} (g : F →L[𝕜] G)
  (hf : times_cont_diff_at 𝕜 n f x) :
  times_cont_diff_at 𝕜 n (g ∘ f) x :=
times_cont_diff_within_at.continuous_linear_map_comp g hf

/-- Composition by continuous linear maps on the left preserves `C^n` functions on domains. -/
lemma times_cont_diff_on.continuous_linear_map_comp {n : with_top ℕ} (g : F →L[𝕜] G)
  (hf : times_cont_diff_on 𝕜 n f s) :
  times_cont_diff_on 𝕜 n (g ∘ f) s :=
λ x hx, (hf x hx).continuous_linear_map_comp g

/-- Composition by continuous linear maps on the left preserves `C^n` functions. -/
lemma times_cont_diff.continuous_linear_map_comp {n : with_top ℕ} {f : E → F} (g : F →L[𝕜] G)
  (hf : times_cont_diff 𝕜 n f) : times_cont_diff 𝕜 n (λx, g (f x)) :=
times_cont_diff_on_univ.1 $ times_cont_diff_on.continuous_linear_map_comp
  _ (times_cont_diff_on_univ.2 hf)

/-- Composition by continuous linear equivs on the left respects higher differentiability on
domains. -/
lemma continuous_linear_equiv.comp_times_cont_diff_within_at_iff
  {n : with_top ℕ} (e : F ≃L[𝕜] G) :
  times_cont_diff_within_at 𝕜 n (e ∘ f) s x ↔ times_cont_diff_within_at 𝕜 n f s x :=
begin
  split,
  { assume H,
    have : f = e.symm ∘ (e ∘ f),
      by { ext y, simp only [function.comp_app], rw e.symm_apply_apply (f y) },
    rw this,
    exact H.continuous_linear_map_comp _ },
  { assume H,
    exact H.continuous_linear_map_comp _ }
end

/-- Composition by continuous linear equivs on the left respects higher differentiability on
domains. -/
lemma continuous_linear_equiv.comp_times_cont_diff_on_iff
  {n : with_top ℕ} (e : F ≃L[𝕜] G) :
  times_cont_diff_on 𝕜 n (e ∘ f) s ↔ times_cont_diff_on 𝕜 n f s :=
by simp [times_cont_diff_on, e.comp_times_cont_diff_within_at_iff]

/-- If `f` admits a Taylor series `p` in a set `s`, and `g` is linear, then `f ∘ g` admits a Taylor
series in `g ⁻¹' s`, whose `k`-th term is given by `p k (g v₁, ..., g vₖ)` . -/
lemma has_ftaylor_series_up_to_on.comp_continuous_linear_map {n : with_top ℕ}
  (hf : has_ftaylor_series_up_to_on n f p s) (g : G →L[𝕜] E) :
  has_ftaylor_series_up_to_on n (f ∘ g)
    (λ x k, (p (g x) k).comp_continuous_linear_map (λ _, g)) (g ⁻¹' s) :=
begin
  let A : Π m : ℕ, (E [×m]→L[𝕜] F) →L[𝕜] (G [×m]→L[𝕜] F) :=
    λ m, continuous_multilinear_map.comp_continuous_linear_mapL.flip_multilinear (λ _, g),
  split,
  { assume x hx,
    simp only [(hf.zero_eq (g x) hx).symm, function.comp_app],
    change p (g x) 0 (λ (i : fin 0), g 0) = p (g x) 0 0,
    rw continuous_linear_map.map_zero,
    refl },
  { assume m hm x hx,
    convert (A m).has_fderiv_at.comp_has_fderiv_within_at x
      ((hf.fderiv_within m hm (g x) hx).comp x (g.has_fderiv_within_at) (subset.refl _)),
    ext y v,
    change p (g x) (nat.succ m) (g ∘ (cons y v)) = p (g x) m.succ (cons (g y) (g ∘ v)),
    rw comp_cons },
  { assume m hm,
    exact (A m).continuous.comp_continuous_on
      ((hf.cont m hm).comp g.continuous.continuous_on (subset.refl _)) }
end

/-- Composition by continuous linear maps on the right preserves `C^n` functions at a point on
a domain. -/
lemma times_cont_diff_within_at.comp_continuous_linear_map {n : with_top ℕ} {x : G}
  (g : G →L[𝕜] E) (hf : times_cont_diff_within_at 𝕜 n f s (g x)) :
  times_cont_diff_within_at 𝕜 n (f ∘ g) (g ⁻¹' s) x :=
begin
  assume m hm,
  rcases hf m hm with ⟨u, hu, p, hp⟩,
  refine ⟨g ⁻¹' u, _, _, hp.comp_continuous_linear_map g⟩,
  apply continuous_within_at.preimage_mem_nhds_within',
  { exact g.continuous.continuous_within_at },
  { apply nhds_within_mono (g x) _ hu,
    rw image_insert_eq,
    exact insert_subset_insert (image_preimage_subset g s) }
end

/-- Composition by continuous linear maps on the right preserves `C^n` functions on domains. -/
lemma times_cont_diff_on.comp_continuous_linear_map {n : with_top ℕ}
  (hf : times_cont_diff_on 𝕜 n f s) (g : G →L[𝕜] E) :
  times_cont_diff_on 𝕜 n (f ∘ g) (g ⁻¹' s) :=
λ x hx, (hf (g x) hx).comp_continuous_linear_map g

/-- Composition by continuous linear maps on the right preserves `C^n` functions. -/
lemma times_cont_diff.comp_continuous_linear_map {n : with_top ℕ} {f : E → F} {g : G →L[𝕜] E}
  (hf : times_cont_diff 𝕜 n f) : times_cont_diff 𝕜 n (f ∘ g) :=
times_cont_diff_on_univ.1 $
times_cont_diff_on.comp_continuous_linear_map (times_cont_diff_on_univ.2 hf) _

/-- Composition by continuous linear equivs on the right respects higher differentiability at a
point in a domain. -/
lemma continuous_linear_equiv.times_cont_diff_within_at_comp_iff {n : with_top ℕ} (e : G ≃L[𝕜] E) :
  times_cont_diff_within_at 𝕜 n (f ∘ e) (e ⁻¹' s) (e.symm x) ↔
  times_cont_diff_within_at 𝕜 n f s x :=
begin
  split,
  { assume H,
    have A : f = (f ∘ e) ∘ e.symm,
      by { ext y, simp only [function.comp_app], rw e.apply_symm_apply y },
    have B : e.symm ⁻¹' (e ⁻¹' s) = s,
      by { rw [← preimage_comp, e.self_comp_symm], refl },
    rw [A, ← B],
    exact H.comp_continuous_linear_map _},
  { assume H,
    have : x = e (e.symm x), by simp,
    rw this at H,
    exact H.comp_continuous_linear_map _ },
end


/-- Composition by continuous linear equivs on the right respects higher differentiability on
domains. -/
lemma continuous_linear_equiv.times_cont_diff_on_comp_iff {n : with_top ℕ} (e : G ≃L[𝕜] E) :
  times_cont_diff_on 𝕜 n (f ∘ e) (e ⁻¹' s) ↔ times_cont_diff_on 𝕜 n f s :=
begin
  refine ⟨λ H, _, λ H, H.comp_continuous_linear_map _⟩,
  have A : f = (f ∘ e) ∘ e.symm,
    by { ext y, simp only [function.comp_app], rw e.apply_symm_apply y },
  have B : e.symm ⁻¹' (e ⁻¹' s) = s,
    by { rw [← preimage_comp, e.self_comp_symm], refl },
  rw [A, ← B],
  exact H.comp_continuous_linear_map _
end

/-- If two functions `f` and `g` admit Taylor series `p` and `q` in a set `s`, then the cartesian
product of `f` and `g` admits the cartesian product of `p` and `q` as a Taylor series. -/
lemma has_ftaylor_series_up_to_on.prod {n : with_top ℕ} (hf : has_ftaylor_series_up_to_on n f p s)
  {g : E → G} {q : E → formal_multilinear_series 𝕜 E G} (hg : has_ftaylor_series_up_to_on n g q s) :
  has_ftaylor_series_up_to_on n (λ y, (f y, g y)) (λ y k, (p y k).prod (q y k)) s :=
begin
  set A : Π m : ℕ, (E [×m]→L[𝕜] F) × (E [×m]→L[𝕜] G) ≃ₗᵢ[𝕜] (E [×m]→L[𝕜] (F × G)) :=
    λ m, continuous_multilinear_map.prodL,
  split,
  { assume x hx, rw [← hf.zero_eq x hx, ← hg.zero_eq x hx], refl },
  { assume m hm x hx,
    convert (A m).to_continuous_linear_equiv.has_fderiv_at.comp_has_fderiv_within_at x
      ((hf.fderiv_within m hm x hx).prod (hg.fderiv_within m hm x hx)) },
  { exact λ m hm, (A m).continuous.comp_continuous_on ((hf.cont m hm).prod (hg.cont m hm)) }
end

/-- The cartesian product of `C^n` functions at a point in a domain is `C^n`. -/
lemma times_cont_diff_within_at.prod {n : with_top ℕ} {s : set E} {f : E → F} {g : E → G}
  (hf : times_cont_diff_within_at 𝕜 n f s x) (hg : times_cont_diff_within_at 𝕜 n g s x) :
  times_cont_diff_within_at 𝕜 n (λx:E, (f x, g x)) s x :=
begin
  assume m hm,
  rcases hf m hm with ⟨u, hu, p, hp⟩,
  rcases hg m hm with ⟨v, hv, q, hq⟩,
  exact ⟨u ∩ v, filter.inter_mem_sets hu hv, _,
        (hp.mono (inter_subset_left u v)).prod (hq.mono (inter_subset_right u v))⟩
end

/-- The cartesian product of `C^n` functions on domains is `C^n`. -/
lemma times_cont_diff_on.prod {n : with_top ℕ} {s : set E} {f : E → F} {g : E → G}
  (hf : times_cont_diff_on 𝕜 n f s) (hg : times_cont_diff_on 𝕜 n g s) :
  times_cont_diff_on 𝕜 n (λx:E, (f x, g x)) s :=
λ x hx, (hf x hx).prod (hg x hx)

/-- The cartesian product of `C^n` functions at a point is `C^n`. -/
lemma times_cont_diff_at.prod {n : with_top ℕ} {f : E → F} {g : E → G}
  (hf : times_cont_diff_at 𝕜 n f x) (hg : times_cont_diff_at 𝕜 n g x) :
  times_cont_diff_at 𝕜 n (λx:E, (f x, g x)) x :=
times_cont_diff_within_at_univ.1 $ times_cont_diff_within_at.prod
  (times_cont_diff_within_at_univ.2 hf)
  (times_cont_diff_within_at_univ.2 hg)

/--
The cartesian product of `C^n` functions is `C^n`.
-/
lemma times_cont_diff.prod {n : with_top ℕ} {f : E → F} {g : E → G}
  (hf : times_cont_diff 𝕜 n f) (hg : times_cont_diff 𝕜 n g) :
  times_cont_diff 𝕜 n (λx:E, (f x, g x)) :=
times_cont_diff_on_univ.1 $ times_cont_diff_on.prod (times_cont_diff_on_univ.2 hf)
  (times_cont_diff_on_univ.2 hg)

/-!
### Composition of `C^n` functions

We show that the composition of `C^n` functions is `C^n`. One way to prove it would be to write
the `n`-th derivative of the composition (this is Faà di Bruno's formula) and check its continuity,
but this is very painful. Instead, we go for a simple inductive proof. Assume it is done for `n`.
Then, to check it for `n+1`, one needs to check that the derivative of `g ∘ f` is `C^n`, i.e.,
that `Dg(f x) ⬝ Df(x)` is `C^n`. The term `Dg (f x)` is the composition of two `C^n` functions, so
it is `C^n` by the inductive assumption. The term `Df(x)` is also `C^n`. Then, the matrix
multiplication is the application of a bilinear map (which is `C^∞`, and therefore `C^n`) to
`x ↦ (Dg(f x), Df x)`. As the composition of two `C^n` maps, it is again `C^n`, and we are done.

There is a subtlety in this argument: we apply the inductive assumption to functions on other Banach
spaces. In maths, one would say: prove by induction over `n` that, for all `C^n` maps between all
pairs of Banach spaces, their composition is `C^n`. In Lean, this is fine as long as the spaces
stay in the same universe. This is not the case in the above argument: if `E` lives in universe `u`
and `F` lives in universe `v`, then linear maps from `E` to `F` (to which the derivative of `f`
belongs) is in universe `max u v`. If one could quantify over finitely many universes, the above
proof would work fine, but this is not the case. One could still write the proof considering spaces
in any universe in `u, v, w, max u v, max v w, max u v w`, but it would be extremely tedious and
lead to a lot of duplication. Instead, we formulate the above proof when all spaces live in the same
universe (where everything is fine), and then we deduce the general result by lifting all our spaces
to a common universe. We use the trick that any space `H` is isomorphic through a continuous linear
equiv to `continuous_multilinear_map (λ (i : fin 0), E × F × G) H` to change the universe level,
and then argue that composing with such a linear equiv does not change the fact of being `C^n`,
which we have already proved previously.
-/

/-- Auxiliary lemma proving that the composition of `C^n` functions on domains is `C^n` when all
spaces live in the same universe. Use instead `times_cont_diff_on.comp` which removes the universe
assumption (but is deduced from this one). -/
private lemma times_cont_diff_on.comp_same_univ
  {Eu : Type u} [normed_group Eu] [normed_space 𝕜 Eu]
  {Fu : Type u} [normed_group Fu] [normed_space 𝕜 Fu]
  {Gu : Type u} [normed_group Gu] [normed_space 𝕜 Gu]
  {n : with_top ℕ} {s : set Eu} {t : set Fu} {g : Fu → Gu} {f : Eu → Fu}
  (hg : times_cont_diff_on 𝕜 n g t) (hf : times_cont_diff_on 𝕜 n f s) (st : s ⊆ f ⁻¹' t) :
  times_cont_diff_on 𝕜 n (g ∘ f) s :=
begin
  unfreezingI { induction n using with_top.nat_induction with n IH Itop generalizing Eu Fu Gu },
  { rw times_cont_diff_on_zero at hf hg ⊢,
    exact continuous_on.comp hg hf st },
  { rw times_cont_diff_on_succ_iff_has_fderiv_within_at at hg ⊢,
    assume x hx,
    rcases (times_cont_diff_on_succ_iff_has_fderiv_within_at.1 hf) x hx
      with ⟨u, hu, f', hf', f'_diff⟩,
    rcases hg (f x) (st hx) with ⟨v, hv, g', hg', g'_diff⟩,
    rw insert_eq_of_mem hx at hu ⊢,
    have xu : x ∈ u := mem_of_mem_nhds_within hx hu,
    let w := s ∩ (u ∩ f⁻¹' v),
    have wv : w ⊆ f ⁻¹' v := λ y hy, hy.2.2,
    have wu : w ⊆ u := λ y hy, hy.2.1,
    have ws : w ⊆ s := λ y hy, hy.1,
    refine ⟨w, _, λ y, (g' (f y)).comp (f' y), _, _⟩,
    show w ∈ 𝓝[s] x,
    { apply filter.inter_mem_sets self_mem_nhds_within,
      apply filter.inter_mem_sets hu,
      apply continuous_within_at.preimage_mem_nhds_within',
      { rw ← continuous_within_at_inter' hu,
        exact (hf' x xu).differentiable_within_at.continuous_within_at.mono
          (inter_subset_right _ _) },
      { apply nhds_within_mono _ _ hv,
        exact subset.trans (image_subset_iff.mpr st) (subset_insert (f x) t) } },
    show ∀ y ∈ w,
      has_fderiv_within_at (g ∘ f) ((g' (f y)).comp (f' y)) w y,
    { rintros y ⟨ys, yu, yv⟩,
      exact (hg' (f y) yv).comp y ((hf' y yu).mono wu) wv },
    show times_cont_diff_on 𝕜 n (λ y, (g' (f y)).comp (f' y)) w,
    { have A : times_cont_diff_on 𝕜 n (λ y, g' (f y)) w :=
        IH g'_diff ((hf.of_le (with_top.coe_le_coe.2 (nat.le_succ n))).mono ws) wv,
      have B : times_cont_diff_on 𝕜 n f' w := f'_diff.mono wu,
      have C : times_cont_diff_on 𝕜 n (λ y, (f' y, g' (f y))) w :=
        times_cont_diff_on.prod B A,
      have D : times_cont_diff_on 𝕜 n (λ(p : (Eu →L[𝕜] Fu) × (Fu →L[𝕜] Gu)), p.2.comp p.1) univ :=
        (continuous_linear_map.compL 𝕜 Eu Fu Gu).flip.times_cont_diff_bilinear.times_cont_diff_on,
      exact IH D C (subset_univ _) } },
  { rw times_cont_diff_on_top at hf hg ⊢,
    assume n,
    apply Itop n (hg n) (hf n) st }
end

/-- The composition of `C^n` functions on domains is `C^n`. -/
lemma times_cont_diff_on.comp
  {n : with_top ℕ} {s : set E} {t : set F} {g : F → G} {f : E → F}
  (hg : times_cont_diff_on 𝕜 n g t) (hf : times_cont_diff_on 𝕜 n f s) (st : s ⊆ f ⁻¹' t) :
  times_cont_diff_on 𝕜 n (g ∘ f) s :=
begin
  /- we lift all the spaces to a common universe, as we have already proved the result in this
  situation. For the lift, we use the trick that `H` is isomorphic through a
  continuous linear equiv to `continuous_multilinear_map 𝕜 (λ (i : fin 0), (E × F × G)) H`, and
  continuous linear equivs respect smoothness classes. -/
  let Eu := continuous_multilinear_map 𝕜 (λ (i : fin 0), (E × F × G)) E,
  letI : normed_group Eu := by apply_instance,
  letI : normed_space 𝕜 Eu := by apply_instance,
  let Fu := continuous_multilinear_map 𝕜 (λ (i : fin 0), (E × F × G)) F,
  letI : normed_group Fu := by apply_instance,
  letI : normed_space 𝕜 Fu := by apply_instance,
  let Gu := continuous_multilinear_map 𝕜 (λ (i : fin 0), (E × F × G)) G,
  letI : normed_group Gu := by apply_instance,
  letI : normed_space 𝕜 Gu := by apply_instance,
  -- declare the isomorphisms
  let isoE : Eu ≃L[𝕜] E := continuous_multilinear_curry_fin0 𝕜 (E × F × G) E,
  let isoF : Fu ≃L[𝕜] F := continuous_multilinear_curry_fin0 𝕜 (E × F × G) F,
  let isoG : Gu ≃L[𝕜] G := continuous_multilinear_curry_fin0 𝕜 (E × F × G) G,
  -- lift the functions to the new spaces, check smoothness there, and then go back.
  let fu : Eu → Fu := (isoF.symm ∘ f) ∘ isoE,
  have fu_diff : times_cont_diff_on 𝕜 n fu (isoE ⁻¹' s),
    by rwa [isoE.times_cont_diff_on_comp_iff, isoF.symm.comp_times_cont_diff_on_iff],
  let gu : Fu → Gu := (isoG.symm ∘ g) ∘ isoF,
  have gu_diff : times_cont_diff_on 𝕜 n gu (isoF ⁻¹' t),
    by rwa [isoF.times_cont_diff_on_comp_iff, isoG.symm.comp_times_cont_diff_on_iff],
  have main : times_cont_diff_on 𝕜 n (gu ∘ fu) (isoE ⁻¹' s),
  { apply times_cont_diff_on.comp_same_univ gu_diff fu_diff,
    assume y hy,
    simp only [fu, continuous_linear_equiv.coe_apply, function.comp_app, mem_preimage],
    rw isoF.apply_symm_apply (f (isoE y)),
    exact st hy },
  have : gu ∘ fu = (isoG.symm ∘ (g ∘ f)) ∘ isoE,
  { ext y,
    simp only [function.comp_apply, gu, fu],
    rw isoF.apply_symm_apply (f (isoE y)) },
  rwa [this, isoE.times_cont_diff_on_comp_iff, isoG.symm.comp_times_cont_diff_on_iff] at main
end

/-- The composition of `C^n` functions on domains is `C^n`. -/
lemma times_cont_diff_on.comp'
  {n : with_top ℕ} {s : set E} {t : set F} {g : F → G} {f : E → F}
  (hg : times_cont_diff_on 𝕜 n g t) (hf : times_cont_diff_on 𝕜 n f s) :
  times_cont_diff_on 𝕜 n (g ∘ f) (s ∩ f⁻¹' t) :=
hg.comp (hf.mono (inter_subset_left _ _)) (inter_subset_right _ _)

/-- The composition of a `C^n` function on a domain with a `C^n` function is `C^n`. -/
lemma times_cont_diff.comp_times_cont_diff_on {n : with_top ℕ} {s : set E} {g : F → G} {f : E → F}
  (hg : times_cont_diff 𝕜 n g) (hf : times_cont_diff_on 𝕜 n f s) :
  times_cont_diff_on 𝕜 n (g ∘ f) s :=
(times_cont_diff_on_univ.2 hg).comp hf subset_preimage_univ

/-- The composition of `C^n` functions is `C^n`. -/
lemma times_cont_diff.comp {n : with_top ℕ} {g : F → G} {f : E → F}
  (hg : times_cont_diff 𝕜 n g) (hf : times_cont_diff 𝕜 n f) :
  times_cont_diff 𝕜 n (g ∘ f) :=
times_cont_diff_on_univ.1 $ times_cont_diff_on.comp (times_cont_diff_on_univ.2 hg)
  (times_cont_diff_on_univ.2 hf) (subset_univ _)

/-- The composition of `C^n` functions at points in domains is `C^n`. -/
lemma times_cont_diff_within_at.comp
  {n : with_top ℕ} {s : set E} {t : set F} {g : F → G} {f : E → F} (x : E)
  (hg : times_cont_diff_within_at 𝕜 n g t (f x))
  (hf : times_cont_diff_within_at 𝕜 n f s x) (st : s ⊆ f ⁻¹' t) :
  times_cont_diff_within_at 𝕜 n (g ∘ f) s x :=
begin
  assume m hm,
  rcases hg.times_cont_diff_on hm with ⟨u, u_nhd, ut, hu⟩,
  rcases hf.times_cont_diff_on hm with ⟨v, v_nhd, vs, hv⟩,
  have xmem : x ∈ f ⁻¹' u ∩ v :=
    ⟨(mem_of_mem_nhds_within (mem_insert (f x) _) u_nhd : _),
    mem_of_mem_nhds_within (mem_insert x s) v_nhd⟩,
  have : f ⁻¹' u ∈ 𝓝[insert x s] x,
  { apply hf.continuous_within_at.insert_self.preimage_mem_nhds_within',
    apply nhds_within_mono _ _ u_nhd,
    rw image_insert_eq,
    exact insert_subset_insert (image_subset_iff.mpr st) },
  have Z := ((hu.comp (hv.mono (inter_subset_right (f ⁻¹' u) v)) (inter_subset_left _ _))
    .times_cont_diff_within_at) xmem m (le_refl _),
  have : 𝓝[f ⁻¹' u ∩ v] x = 𝓝[insert x s] x,
  { have A : f ⁻¹' u ∩ v = (insert x s) ∩ (f ⁻¹' u ∩ v),
    { apply subset.antisymm _ (inter_subset_right _ _),
      rintros y ⟨hy1, hy2⟩,
      simp [hy1, hy2, vs hy2] },
    rw [A, ← nhds_within_restrict''],
    exact filter.inter_mem_sets this v_nhd },
  rwa [insert_eq_of_mem xmem, this] at Z,
end

/-- The composition of `C^n` functions at points in domains is `C^n`. -/
lemma times_cont_diff_within_at.comp' {n : with_top ℕ} {s : set E} {t : set F} {g : F → G}
  {f : E → F} (x : E)
  (hg : times_cont_diff_within_at 𝕜 n g t (f x)) (hf : times_cont_diff_within_at 𝕜 n f s x) :
  times_cont_diff_within_at 𝕜 n (g ∘ f) (s ∩ f⁻¹' t) x :=
hg.comp x (hf.mono (inter_subset_left _ _)) (inter_subset_right _ _)

lemma times_cont_diff_at.comp_times_cont_diff_within_at {n} (x : E)
  (hg : times_cont_diff_at 𝕜 n g (f x)) (hf : times_cont_diff_within_at 𝕜 n f s x) :
  times_cont_diff_within_at 𝕜 n (g ∘ f) s x :=
hg.comp x hf (maps_to_univ _ _)

/-- The composition of `C^n` functions at points is `C^n`. -/
lemma times_cont_diff_at.comp {n : with_top ℕ} (x : E)
  (hg : times_cont_diff_at 𝕜 n g (f x))
  (hf : times_cont_diff_at 𝕜 n f x) :
  times_cont_diff_at 𝕜 n (g ∘ f) x :=
hg.comp x hf subset_preimage_univ

lemma times_cont_diff.comp_times_cont_diff_within_at
  {n : with_top ℕ} {g : F → G} {f : E → F} (h : times_cont_diff 𝕜 n g)
  (hf : times_cont_diff_within_at 𝕜 n f t x) :
  times_cont_diff_within_at 𝕜 n (g ∘ f) t x :=
begin
  have : times_cont_diff_within_at 𝕜 n g univ (f x) :=
    h.times_cont_diff_at.times_cont_diff_within_at,
  exact this.comp x hf (subset_univ _),
end

lemma times_cont_diff.comp_times_cont_diff_at
  {n : with_top ℕ} {g : F → G} {f : E → F} (x : E)
  (hg : times_cont_diff 𝕜 n g)
  (hf : times_cont_diff_at 𝕜 n f x) :
  times_cont_diff_at 𝕜 n (g ∘ f) x :=
hg.comp_times_cont_diff_within_at hf

/-- The bundled derivative of a `C^{n+1}` function is `C^n`. -/
lemma times_cont_diff_on_fderiv_within_apply {m n : with_top  ℕ} {s : set E}
  {f : E → F} (hf : times_cont_diff_on 𝕜 n f s) (hs : unique_diff_on 𝕜 s) (hmn : m + 1 ≤ n) :
  times_cont_diff_on 𝕜 m (λp : E × E, (fderiv_within 𝕜 f s p.1 : E →L[𝕜] F) p.2)
  (set.prod s (univ : set E)) :=
begin
  have A : times_cont_diff 𝕜 m (λp : (E →L[𝕜] F) × E, p.1 p.2),
    from (continuous_linear_map.id 𝕜 (E →L[𝕜] F)).times_cont_diff_bilinear,
  have B : times_cont_diff_on 𝕜 m
    (λ (p : E × E), ((fderiv_within 𝕜 f s p.fst), p.snd)) (set.prod s univ),
  { refine times_cont_diff_on.prod _ times_cont_diff_on_snd,
    have I : times_cont_diff_on 𝕜 m (λ (x : E), fderiv_within 𝕜 f s x) s :=
      hf.fderiv_within hs hmn,
    have J : times_cont_diff_on 𝕜 m (λ (x : E × E), x.1) (set.prod s univ) :=
      times_cont_diff_fst.times_cont_diff_on,
    exact times_cont_diff_on.comp I J (prod_subset_preimage_fst _ _)},
  exact A.comp_times_cont_diff_on B
end

/-- The bundled derivative of a `C^{n+1}` function is `C^n`. -/
lemma times_cont_diff.times_cont_diff_fderiv_apply {n m : with_top ℕ} {f : E → F}
  (hf : times_cont_diff 𝕜 n f) (hmn : m + 1 ≤ n) :
  times_cont_diff 𝕜 m (λp : E × E, (fderiv 𝕜 f p.1 : E →L[𝕜] F) p.2) :=
begin
  rw ← times_cont_diff_on_univ at ⊢ hf,
  rw [← fderiv_within_univ, ← univ_prod_univ],
  exact times_cont_diff_on_fderiv_within_apply hf unique_diff_on_univ hmn
end

/-! ### Sum of two functions -/

/- The sum is smooth. -/
lemma times_cont_diff_add {n : with_top ℕ} :
  times_cont_diff 𝕜 n (λp : F × F, p.1 + p.2) :=
(continuous_linear_map.fst 𝕜 F F + continuous_linear_map.snd 𝕜 F F).times_cont_diff

/-- The sum of two `C^n` functions within a set at a point is `C^n` within this set
at this point. -/
lemma times_cont_diff_within_at.add {n : with_top ℕ} {s : set E} {f g : E → F}
  (hf : times_cont_diff_within_at 𝕜 n f s x) (hg : times_cont_diff_within_at 𝕜 n g s x) :
  times_cont_diff_within_at 𝕜 n (λx, f x + g x) s x :=
times_cont_diff_add.times_cont_diff_within_at.comp x (hf.prod hg) subset_preimage_univ

/-- The sum of two `C^n` functions at a point is `C^n` at this point. -/
lemma times_cont_diff_at.add {n : with_top ℕ} {f g : E → F}
  (hf : times_cont_diff_at 𝕜 n f x) (hg : times_cont_diff_at 𝕜 n g x) :
  times_cont_diff_at 𝕜 n (λx, f x + g x) x :=
by rw [← times_cont_diff_within_at_univ] at *; exact hf.add hg

/-- The sum of two `C^n`functions is `C^n`. -/
lemma times_cont_diff.add {n : with_top ℕ} {f g : E → F}
  (hf : times_cont_diff 𝕜 n f) (hg : times_cont_diff 𝕜 n g) :
  times_cont_diff 𝕜 n (λx, f x + g x) :=
times_cont_diff_add.comp (hf.prod hg)

/-- The sum of two `C^n` functions on a domain is `C^n`. -/
lemma times_cont_diff_on.add {n : with_top ℕ} {s : set E} {f g : E → F}
  (hf : times_cont_diff_on 𝕜 n f s) (hg : times_cont_diff_on 𝕜 n g s) :
  times_cont_diff_on 𝕜 n (λx, f x + g x) s :=
λ x hx, (hf x hx).add (hg x hx)

/-! ### Negative -/

/- The negative is smooth. -/
lemma times_cont_diff_neg {n : with_top ℕ} :
  times_cont_diff 𝕜 n (λp : F, -p) :=
(-continuous_linear_map.id 𝕜 F).times_cont_diff

/-- The negative of a `C^n` function within a domain at a point is `C^n` within this domain at
this point. -/
lemma times_cont_diff_within_at.neg {n : with_top ℕ} {s : set E} {f : E → F}
  (hf : times_cont_diff_within_at 𝕜 n f s x) : times_cont_diff_within_at 𝕜 n (λx, -f x) s x :=
times_cont_diff_neg.times_cont_diff_within_at.comp x hf subset_preimage_univ

/-- The negative of a `C^n` function at a point is `C^n` at this point. -/
lemma times_cont_diff_at.neg {n : with_top ℕ} {f : E → F}
  (hf : times_cont_diff_at 𝕜 n f x) : times_cont_diff_at 𝕜 n (λx, -f x) x :=
by rw ← times_cont_diff_within_at_univ at *; exact hf.neg

/-- The negative of a `C^n`function is `C^n`. -/
lemma times_cont_diff.neg {n : with_top ℕ} {f : E → F} (hf : times_cont_diff 𝕜 n f) :
  times_cont_diff 𝕜 n (λx, -f x) :=
times_cont_diff_neg.comp hf

/-- The negative of a `C^n` function on a domain is `C^n`. -/
lemma times_cont_diff_on.neg {n : with_top ℕ} {s : set E} {f : E → F}
  (hf : times_cont_diff_on 𝕜 n f s) : times_cont_diff_on 𝕜 n (λx, -f x) s :=
λ x hx, (hf x hx).neg

/-! ### Subtraction -/

/-- The difference of two `C^n` functions within a set at a point is `C^n` within this set
at this point. -/
lemma times_cont_diff_within_at.sub {n : with_top ℕ} {s : set E} {f g : E → F}
  (hf : times_cont_diff_within_at 𝕜 n f s x) (hg : times_cont_diff_within_at 𝕜 n g s x) :
  times_cont_diff_within_at 𝕜 n (λx, f x - g x) s x :=
by simpa only [sub_eq_add_neg] using hf.add hg.neg

/-- The difference of two `C^n` functions at a point is `C^n` at this point. -/
lemma times_cont_diff_at.sub {n : with_top ℕ} {f g : E → F}
  (hf : times_cont_diff_at 𝕜 n f x) (hg : times_cont_diff_at 𝕜 n g x) :
  times_cont_diff_at 𝕜 n (λx, f x - g x) x :=
by simpa only [sub_eq_add_neg] using hf.add hg.neg

/-- The difference of two `C^n` functions on a domain is `C^n`. -/
lemma times_cont_diff_on.sub {n : with_top ℕ} {s : set E} {f g : E → F}
  (hf : times_cont_diff_on 𝕜 n f s) (hg : times_cont_diff_on 𝕜 n g s) :
  times_cont_diff_on 𝕜 n (λx, f x - g x) s :=
by simpa only [sub_eq_add_neg] using hf.add hg.neg

/-- The difference of two `C^n` functions is `C^n`. -/
lemma times_cont_diff.sub {n : with_top ℕ} {f g : E → F}
  (hf : times_cont_diff 𝕜 n f) (hg : times_cont_diff 𝕜 n g) : times_cont_diff 𝕜 n (λx, f x - g x) :=
by simpa only [sub_eq_add_neg] using hf.add hg.neg

/-! ### Sum of finitely many functions -/

lemma times_cont_diff_within_at.sum
  {ι : Type*} {f : ι → E → F} {s : finset ι} {n : with_top ℕ} {t : set E} {x : E}
  (h : ∀ i ∈ s, times_cont_diff_within_at 𝕜 n (λ x, f i x) t x) :
  times_cont_diff_within_at 𝕜 n (λ x, (∑ i in s, f i x)) t x :=
begin
  classical,
  induction s using finset.induction_on with i s is IH,
  { simp [times_cont_diff_within_at_const] },
  { simp only [is, finset.sum_insert, not_false_iff],
    exact (h _ (finset.mem_insert_self i s)).add (IH (λ j hj, h _ (finset.mem_insert_of_mem hj))) }
end

lemma times_cont_diff_at.sum
  {ι : Type*} {f : ι → E → F} {s : finset ι} {n : with_top ℕ} {x : E}
  (h : ∀ i ∈ s, times_cont_diff_at 𝕜 n (λ x, f i x) x) :
  times_cont_diff_at 𝕜 n (λ x, (∑ i in s, f i x)) x :=
by rw [← times_cont_diff_within_at_univ] at *; exact times_cont_diff_within_at.sum h

lemma times_cont_diff_on.sum
  {ι : Type*} {f : ι → E → F} {s : finset ι} {n : with_top ℕ} {t : set E}
  (h : ∀ i ∈ s, times_cont_diff_on 𝕜 n (λ x, f i x) t) :
  times_cont_diff_on 𝕜 n (λ x, (∑ i in s, f i x)) t :=
λ x hx, times_cont_diff_within_at.sum (λ i hi, h i hi x hx)

lemma times_cont_diff.sum
  {ι : Type*} {f : ι → E → F} {s : finset ι} {n : with_top ℕ}
  (h : ∀ i ∈ s, times_cont_diff 𝕜 n (λ x, f i x)) :
  times_cont_diff 𝕜 n (λ x, (∑ i in s, f i x)) :=
by simp [← times_cont_diff_on_univ] at *; exact times_cont_diff_on.sum h

/-! ### Product of two functions -/

/- The product is smooth. -/
lemma times_cont_diff_mul {n : with_top ℕ} :
  times_cont_diff 𝕜 n (λ p : 𝕜 × 𝕜, p.1 * p.2) :=
(continuous_linear_map.lmul 𝕜 𝕜).times_cont_diff_bilinear

/-- The product of two `C^n` functions within a set at a point is `C^n` within this set
at this point. -/
lemma times_cont_diff_within_at.mul {n : with_top ℕ} {s : set E} {f g : E → 𝕜}
  (hf : times_cont_diff_within_at 𝕜 n f s x) (hg : times_cont_diff_within_at 𝕜 n g s x) :
  times_cont_diff_within_at 𝕜 n (λ x, f x * g x) s x :=
times_cont_diff_mul.times_cont_diff_within_at.comp x (hf.prod hg) subset_preimage_univ

/-- The product of two `C^n` functions at a point is `C^n` at this point. -/
lemma times_cont_diff_at.mul {n : with_top ℕ} {f g : E → 𝕜}
  (hf : times_cont_diff_at 𝕜 n f x) (hg : times_cont_diff_at 𝕜 n g x) :
  times_cont_diff_at 𝕜 n (λ x, f x * g x) x :=
by rw [← times_cont_diff_within_at_univ] at *; exact hf.mul hg

/-- The product of two `C^n` functions on a domain is `C^n`. -/
lemma times_cont_diff_on.mul {n : with_top ℕ} {s : set E} {f g : E → 𝕜}
  (hf : times_cont_diff_on 𝕜 n f s) (hg : times_cont_diff_on 𝕜 n g s) :
  times_cont_diff_on 𝕜 n (λ x, f x * g x) s :=
λ x hx, (hf x hx).mul (hg x hx)

/-- The product of two `C^n`functions is `C^n`. -/
lemma times_cont_diff.mul {n : with_top ℕ} {f g : E → 𝕜}
  (hf : times_cont_diff 𝕜 n f) (hg : times_cont_diff 𝕜 n g) :
  times_cont_diff 𝕜 n (λ x, f x * g x) :=
times_cont_diff_mul.comp (hf.prod hg)

lemma times_cont_diff_within_at.div_const {f : E → 𝕜} {n} {c : 𝕜}
  (hf : times_cont_diff_within_at 𝕜 n f s x) :
  times_cont_diff_within_at 𝕜 n (λ x, f x / c) s x :=
hf.mul times_cont_diff_within_at_const

lemma times_cont_diff_at.div_const {f : E → 𝕜} {n} {c : 𝕜} (hf : times_cont_diff_at 𝕜 n f x) :
  times_cont_diff_at 𝕜 n (λ x, f x / c) x :=
hf.mul times_cont_diff_at_const

lemma times_cont_diff_on.div_const {f : E → 𝕜} {n} {c : 𝕜} (hf : times_cont_diff_on 𝕜 n f s) :
  times_cont_diff_on 𝕜 n (λ x, f x / c) s :=
hf.mul times_cont_diff_on_const

lemma times_cont_diff.div_const {f : E → 𝕜} {n} {c : 𝕜} (hf : times_cont_diff 𝕜 n f) :
  times_cont_diff 𝕜 n (λ x, f x / c) :=
hf.mul times_cont_diff_const

lemma times_cont_diff.pow {n : with_top ℕ} {f : E → 𝕜}
  (hf : times_cont_diff 𝕜 n f) :
  ∀ m : ℕ, times_cont_diff 𝕜 n (λ x, (f x) ^ m)
| 0 := by simpa using times_cont_diff_const
| (m + 1) := hf.mul (times_cont_diff.pow m)

lemma times_cont_diff_at.pow {n : with_top ℕ} {f : E → 𝕜} (hf : times_cont_diff_at 𝕜 n f x)
  (m : ℕ) : times_cont_diff_at 𝕜 n (λ y, f y ^ m) x :=
(times_cont_diff_id.pow m).times_cont_diff_at.comp x hf

lemma times_cont_diff_within_at.pow {n : with_top ℕ} {f : E → 𝕜}
  (hf : times_cont_diff_within_at 𝕜 n f s x) (m : ℕ) :
  times_cont_diff_within_at 𝕜 n (λ y, f y ^ m) s x :=
(times_cont_diff_id.pow m).times_cont_diff_at.comp_times_cont_diff_within_at x hf

lemma times_cont_diff_on.pow {n : with_top ℕ} {f : E → 𝕜}
  (hf : times_cont_diff_on 𝕜 n f s) (m : ℕ) :
  times_cont_diff_on 𝕜 n (λ y, f y ^ m) s :=
λ y hy, (hf y hy).pow m

/-! ### Scalar multiplication -/

/- The scalar multiplication is smooth. -/
lemma times_cont_diff_smul {n : with_top ℕ} :
  times_cont_diff 𝕜 n (λ p : 𝕜 × F, p.1 • p.2) :=
(continuous_linear_map.lsmul 𝕜 𝕜 : 𝕜 →L[𝕜] F →L[𝕜] F).times_cont_diff_bilinear

/-- The scalar multiplication of two `C^n` functions within a set at a point is `C^n` within this
set at this point. -/
lemma times_cont_diff_within_at.smul {n : with_top ℕ} {s : set E} {f : E → 𝕜} {g : E → F}
  (hf : times_cont_diff_within_at 𝕜 n f s x) (hg : times_cont_diff_within_at 𝕜 n g s x) :
  times_cont_diff_within_at 𝕜 n (λ x, f x • g x) s x :=
times_cont_diff_smul.times_cont_diff_within_at.comp x (hf.prod hg) subset_preimage_univ

/-- The scalar multiplication of two `C^n` functions at a point is `C^n` at this point. -/
lemma times_cont_diff_at.smul {n : with_top ℕ} {f : E → 𝕜} {g : E → F}
  (hf : times_cont_diff_at 𝕜 n f x) (hg : times_cont_diff_at 𝕜 n g x) :
  times_cont_diff_at 𝕜 n (λ x, f x • g x) x :=
by rw [← times_cont_diff_within_at_univ] at *; exact hf.smul hg

/-- The scalar multiplication of two `C^n` functions is `C^n`. -/
lemma times_cont_diff.smul {n : with_top ℕ} {f : E → 𝕜} {g : E → F}
  (hf : times_cont_diff 𝕜 n f) (hg : times_cont_diff 𝕜 n g) :
  times_cont_diff 𝕜 n (λ x, f x • g x) :=
times_cont_diff_smul.comp (hf.prod hg)

/-- The scalar multiplication of two `C^n` functions on a domain is `C^n`. -/
lemma times_cont_diff_on.smul {n : with_top ℕ} {s : set E} {f : E → 𝕜} {g : E → F}
  (hf : times_cont_diff_on 𝕜 n f s) (hg : times_cont_diff_on 𝕜 n g s) :
  times_cont_diff_on 𝕜 n (λ x, f x • g x) s :=
λ x hx, (hf x hx).smul (hg x hx)

/-! ### Cartesian product of two functions-/

section prod_map
variables {E' : Type*} [normed_group E'] [normed_space 𝕜 E']
{F' : Type*} [normed_group F'] [normed_space 𝕜 F']
{n : with_top ℕ}

/-- The product map of two `C^n` functions within a set at a point is `C^n`
within the product set at the product point. -/
lemma times_cont_diff_within_at.prod_map'
  {s : set E} {t : set E'} {f : E → F} {g : E' → F'} {p : E × E'}
  (hf : times_cont_diff_within_at 𝕜 n f s p.1) (hg : times_cont_diff_within_at 𝕜 n g t p.2) :
  times_cont_diff_within_at 𝕜 n (prod.map f g) (set.prod s t) p :=
(hf.comp p times_cont_diff_within_at_fst (prod_subset_preimage_fst _ _)).prod
  (hg.comp p times_cont_diff_within_at_snd (prod_subset_preimage_snd _ _))

lemma times_cont_diff_within_at.prod_map
  {s : set E} {t : set E'} {f : E → F} {g : E' → F'} {x : E} {y : E'}
  (hf : times_cont_diff_within_at 𝕜 n f s x) (hg : times_cont_diff_within_at 𝕜 n g t y) :
  times_cont_diff_within_at 𝕜 n (prod.map f g) (set.prod s t) (x, y) :=
times_cont_diff_within_at.prod_map' hf hg

/-- The product map of two `C^n` functions on a set is `C^n` on the product set. -/
lemma times_cont_diff_on.prod_map {E' : Type*} [normed_group E'] [normed_space 𝕜 E']
  {F' : Type*} [normed_group F'] [normed_space 𝕜 F']
  {s : set E} {t : set E'} {n : with_top ℕ} {f : E → F} {g : E' → F'}
  (hf : times_cont_diff_on 𝕜 n f s) (hg : times_cont_diff_on 𝕜 n g t) :
  times_cont_diff_on 𝕜 n (prod.map f g) (set.prod s t) :=
(hf.comp times_cont_diff_on_fst (prod_subset_preimage_fst _ _)).prod
  (hg.comp (times_cont_diff_on_snd) (prod_subset_preimage_snd _ _))

/-- The product map of two `C^n` functions within a set at a point is `C^n`
within the product set at the product point. -/
lemma times_cont_diff_at.prod_map {f : E → F} {g : E' → F'} {x : E} {y : E'}
  (hf : times_cont_diff_at 𝕜 n f x) (hg : times_cont_diff_at 𝕜 n g y) :
  times_cont_diff_at 𝕜 n (prod.map f g) (x, y) :=
begin
  rw times_cont_diff_at at *,
  convert hf.prod_map hg,
  simp only [univ_prod_univ]
end

/-- The product map of two `C^n` functions within a set at a point is `C^n`
within the product set at the product point. -/
lemma times_cont_diff_at.prod_map' {f : E → F} {g : E' → F'} {p : E × E'}
  (hf : times_cont_diff_at 𝕜 n f p.1) (hg : times_cont_diff_at 𝕜 n g p.2) :
  times_cont_diff_at 𝕜 n (prod.map f g) p :=
begin
  rcases p,
  exact times_cont_diff_at.prod_map hf hg
end

/-- The product map of two `C^n` functions is `C^n`. -/
lemma times_cont_diff.prod_map
  {f : E → F} {g : E' → F'}
  (hf : times_cont_diff 𝕜 n f) (hg : times_cont_diff 𝕜 n g) :
  times_cont_diff 𝕜 n (prod.map f g) :=
begin
  rw times_cont_diff_iff_times_cont_diff_at at *,
  exact λ ⟨x, y⟩, (hf x).prod_map (hg y)
end

end prod_map

/-! ### Inversion in a complete normed algebra -/

section algebra_inverse
variables (𝕜) {R : Type*} [normed_ring R] [normed_algebra 𝕜 R]
open normed_ring continuous_linear_map ring

/-- In a complete normed algebra, the operation of inversion is `C^n`, for all `n`, at each
invertible element.  The proof is by induction, bootstrapping using an identity expressing the
derivative of inversion as a bilinear map of inversion itself. -/
lemma times_cont_diff_at_ring_inverse [complete_space R] {n : with_top ℕ} (x : units R) :
  times_cont_diff_at 𝕜 n ring.inverse (x : R) :=
begin
  induction n using with_top.nat_induction with n IH Itop,
  { intros m hm,
    refine ⟨{y : R | is_unit y}, _, _⟩,
    { simp [nhds_within_univ],
      exact x.nhds },
    { use (ftaylor_series_within 𝕜 inverse univ),
      rw [le_antisymm hm bot_le, has_ftaylor_series_up_to_on_zero_iff],
      split,
      { rintros _ ⟨x', rfl⟩,
        exact (inverse_continuous_at x').continuous_within_at },
      { simp [ftaylor_series_within] } } },
  { apply times_cont_diff_at_succ_iff_has_fderiv_at.mpr,
    refine ⟨λ (x : R), - lmul_left_right 𝕜 R (inverse x) (inverse x), _, _⟩,
    { refine ⟨{y : R | is_unit y}, x.nhds, _⟩,
      rintros _ ⟨y, rfl⟩,
      rw [inverse_unit],
      exact has_fderiv_at_ring_inverse y },
<<<<<<< HEAD
    { convert (-lmul_left_right 𝕜 R).times_cont_diff_bilinear.comp_times_cont_diff_at
=======
    { convert (lmul_left_right_is_bounded_bilinear 𝕜 R).times_cont_diff.neg.comp_times_cont_diff_at
>>>>>>> 8289518d
        (x : R) (IH.prod IH) } },
  { exact times_cont_diff_at_top.mpr Itop }
end

variables (𝕜) {𝕜' : Type*} [normed_field 𝕜'] [normed_algebra 𝕜 𝕜'] [complete_space 𝕜']

lemma times_cont_diff_at_inv {x : 𝕜'} (hx : x ≠ 0) {n} :
  times_cont_diff_at 𝕜 n has_inv.inv x :=
by simpa only [inverse_eq_has_inv] using times_cont_diff_at_ring_inverse 𝕜 (units.mk0 x hx)

lemma times_cont_diff_on_inv {n} : times_cont_diff_on 𝕜 n (has_inv.inv : 𝕜' → 𝕜') {0}ᶜ :=
λ x hx, (times_cont_diff_at_inv 𝕜 hx).times_cont_diff_within_at

variable {𝕜}

-- TODO: the next few lemmas don't need `𝕜` or `𝕜'` to be complete
-- A good way to show this is to generalize `times_cont_diff_at_ring_inverse` to the setting
-- of a function `f` such that `∀ᶠ x in 𝓝 a, x * f x = 1`.

lemma times_cont_diff_within_at.inv {f : E → 𝕜'} {n} (hf : times_cont_diff_within_at 𝕜 n f s x)
  (hx : f x ≠ 0) :
  times_cont_diff_within_at 𝕜 n (λ x, (f x)⁻¹) s x :=
(times_cont_diff_at_inv 𝕜 hx).comp_times_cont_diff_within_at x hf

lemma times_cont_diff_on.inv {f : E → 𝕜'} {n} (hf : times_cont_diff_on 𝕜 n f s)
  (h : ∀ x ∈ s, f x ≠ 0) :
  times_cont_diff_on 𝕜 n (λ x, (f x)⁻¹) s :=
λ x hx, (hf.times_cont_diff_within_at hx).inv (h x hx)

lemma times_cont_diff_at.inv {f : E → 𝕜'} {n} (hf : times_cont_diff_at 𝕜 n f x) (hx : f x ≠ 0) :
  times_cont_diff_at 𝕜 n (λ x, (f x)⁻¹) x :=
hf.inv hx

lemma times_cont_diff.inv {f : E → 𝕜'} {n} (hf : times_cont_diff 𝕜 n f) (h : ∀ x, f x ≠ 0) :
  times_cont_diff 𝕜 n (λ x, (f x)⁻¹) :=
by { rw times_cont_diff_iff_times_cont_diff_at, exact λ x, hf.times_cont_diff_at.inv (h x) }

-- TODO: generalize to `f g : E → 𝕜'`
lemma times_cont_diff_within_at.div [complete_space 𝕜] {f g : E → 𝕜} {n}
  (hf : times_cont_diff_within_at 𝕜 n f s x) (hg : times_cont_diff_within_at 𝕜 n g s x)
  (hx : g x ≠ 0) :
  times_cont_diff_within_at 𝕜 n (λ x, f x / g x) s x :=
hf.mul (hg.inv hx)

lemma times_cont_diff_on.div [complete_space 𝕜] {f g : E → 𝕜} {n}
  (hf : times_cont_diff_on 𝕜 n f s) (hg : times_cont_diff_on 𝕜 n g s) (h₀ : ∀ x ∈ s, g x ≠ 0) :
  times_cont_diff_on 𝕜 n (f / g) s :=
λ x hx, (hf x hx).div (hg x hx) (h₀ x hx)

lemma times_cont_diff_at.div [complete_space 𝕜] {f g : E → 𝕜} {n}
  (hf : times_cont_diff_at 𝕜 n f x) (hg : times_cont_diff_at 𝕜 n g x)
  (hx : g x ≠ 0) :
  times_cont_diff_at 𝕜 n (λ x, f x / g x) x :=
hf.div hg hx

lemma times_cont_diff.div [complete_space 𝕜] {f g : E → 𝕜} {n}
  (hf : times_cont_diff 𝕜 n f) (hg : times_cont_diff 𝕜 n g)
  (h0 : ∀ x, g x ≠ 0) :
  times_cont_diff 𝕜 n (λ x, f x / g x) :=
begin
  simp only [times_cont_diff_iff_times_cont_diff_at] at *,
  exact λ x, (hf x).div (hg x) (h0 x)
end

end algebra_inverse

/-! ### Inversion of continuous linear maps between Banach spaces -/

section map_inverse
open continuous_linear_map

/-- At a continuous linear equivalence `e : E ≃L[𝕜] F` between Banach spaces, the operation of
inversion is `C^n`, for all `n`. -/
lemma times_cont_diff_at_map_inverse [complete_space E] {n : with_top ℕ} (e : E ≃L[𝕜] F) :
  times_cont_diff_at 𝕜 n inverse (e : E →L[𝕜] F) :=
begin
  nontriviality E,
  -- first, we use the lemma `to_ring_inverse` to rewrite in terms of `ring.inverse` in the ring
  -- `E →L[𝕜] E`
  let O₁ : (E →L[𝕜] E) →L[𝕜] (F →L[𝕜] E) :=
    (continuous_linear_map.compL 𝕜 F E E).flip e.symm,
  let O₂ : (E →L[𝕜] F) →L[𝕜] (E →L[𝕜] E) :=
    continuous_linear_map.compL 𝕜 E F E e.symm,
  have : continuous_linear_map.inverse = O₁ ∘ ring.inverse ∘ O₂ :=
    funext (to_ring_inverse e),
  rw this,
<<<<<<< HEAD
  -- `O₁` and `O₂` are `times_cont_diff`, so we reduce to proving that `ring.inverse`
  -- is `times_cont_diff`
  refine O₁.times_cont_diff_at.comp _ (times_cont_diff_at.comp _ _ O₂.times_cont_diff_at),
=======
  -- `O₁` and `O₂` are `times_cont_diff`,
  -- so we reduce to proving that `ring.inverse` is `times_cont_diff`
  have h₁ : times_cont_diff 𝕜 n O₁,
    from is_bounded_bilinear_map_comp.times_cont_diff.comp
      (times_cont_diff_const.prod times_cont_diff_id),
  have h₂ : times_cont_diff 𝕜 n O₂,
    from is_bounded_bilinear_map_comp.times_cont_diff.comp
      (times_cont_diff_id.prod times_cont_diff_const),
  refine h₁.times_cont_diff_at.comp _ (times_cont_diff_at.comp _ _ h₂.times_cont_diff_at),
>>>>>>> 8289518d
  convert times_cont_diff_at_ring_inverse 𝕜 (1 : units (E →L[𝕜] E)),
  simp [O₂, one_def]
end

end map_inverse

section function_inverse
open continuous_linear_map

/-- If `f` is a local homeomorphism and the point `a` is in its target,
and if `f` is `n` times continuously differentiable at `f.symm a`,
and if the derivative at `f.symm a` is a continuous linear equivalence,
then `f.symm` is `n` times continuously differentiable at the point `a`.

This is one of the easy parts of the inverse function theorem: it assumes that we already have
an inverse function. -/
theorem local_homeomorph.times_cont_diff_at_symm [complete_space E] {n : with_top ℕ}
  (f : local_homeomorph E F) {f₀' : E ≃L[𝕜] F} {a : F} (ha : a ∈ f.target)
  (hf₀' : has_fderiv_at f (f₀' : E →L[𝕜] F) (f.symm a)) (hf : times_cont_diff_at 𝕜 n (f : E → F) (f.symm a)) :
  times_cont_diff_at 𝕜 n (f.symm : F → E) a :=
begin
  -- We prove this by induction on `n`
  induction n using with_top.nat_induction with n IH Itop,
  { rw times_cont_diff_at_zero,
    exact ⟨f.target, mem_nhds_sets f.open_target ha, f.continuous_inv_fun⟩ },
  { obtain ⟨f', ⟨u, hu, hff'⟩, hf'⟩ := times_cont_diff_at_succ_iff_has_fderiv_at.mp hf,
    apply times_cont_diff_at_succ_iff_has_fderiv_at.mpr,
    -- For showing `n.succ` times continuous differentiability (the main inductive step), it
    -- suffices to produce the derivative and show that it is `n` times continuously differentiable
    have eq_f₀' : f' (f.symm a) = f₀',
    { exact (hff' (f.symm a) (mem_of_nhds hu)).unique hf₀' },
    -- This follows by a bootstrapping formula expressing the derivative as a function of `f` itself
    refine ⟨inverse ∘ f' ∘ f.symm, _, _⟩,
    { -- We first check that the derivative of `f` is that formula
      have h_nhds : {y : E | ∃ (e : E ≃L[𝕜] F), ↑e = f' y} ∈ 𝓝 ((f.symm) a),
      { have hf₀' := f₀'.nhds,
        rw ← eq_f₀' at hf₀',
        exact hf'.continuous_at.preimage_mem_nhds hf₀' },
      obtain ⟨t, htu, ht, htf⟩ := mem_nhds_sets_iff.mp (filter.inter_mem_sets hu h_nhds),
      use f.target ∩ (f.symm) ⁻¹' t,
      refine ⟨mem_nhds_sets _ _, _⟩,
      { exact f.preimage_open_of_open_symm ht },
      { exact mem_inter ha (mem_preimage.mpr htf) },
      intros x hx,
      obtain ⟨hxu, e, he⟩ := htu hx.2,
      have h_deriv : has_fderiv_at f ↑e ((f.symm) x),
      { rw he,
        exact hff' (f.symm x) hxu },
      convert f.has_fderiv_at_symm hx.1 h_deriv,
      simp [← he] },
    { -- Then we check that the formula, being a composition of `times_cont_diff` pieces, is
      -- itself `times_cont_diff`
      have h_deriv₁ : times_cont_diff_at 𝕜 n inverse (f' (f.symm a)),
      { rw eq_f₀',
        exact times_cont_diff_at_map_inverse _ },
      have h_deriv₂ : times_cont_diff_at 𝕜 n f.symm a,
      { refine IH (hf.of_le _),
        norm_cast,
        exact nat.le_succ n },
      exact (h_deriv₁.comp _ hf').comp _ h_deriv₂ } },
  { refine times_cont_diff_at_top.mpr _,
    intros n,
    exact Itop n (times_cont_diff_at_top.mp hf n) }
end

/-- Let `f` be a local homeomorphism of a nondiscrete normed field, let `a` be a point in its
target. if `f` is `n` times continuously differentiable at `f.symm a`, and if the derivative at
`f.symm a` is nonzero, then `f.symm` is `n` times continuously differentiable at the point `a`.

This is one of the easy parts of the inverse function theorem: it assumes that we already have
an inverse function. -/
theorem local_homeomorph.times_cont_diff_at_symm_deriv [complete_space 𝕜] {n : with_top ℕ}
  (f : local_homeomorph 𝕜 𝕜) {f₀' a : 𝕜} (h₀ : f₀' ≠ 0) (ha : a ∈ f.target)
  (hf₀' : has_deriv_at f f₀' (f.symm a)) (hf : times_cont_diff_at 𝕜 n ⇑f (f.symm a)) :
  times_cont_diff_at 𝕜 n ⇑f.symm a :=
f.times_cont_diff_at_symm ha (hf₀'.has_fderiv_at_equiv h₀) hf

end function_inverse

section real
/-!
### Results over `ℝ` or `ℂ`
  The results in this section rely on the Mean Value Theorem, and therefore hold only over `ℝ` (and
  its extension fields such as `ℂ`).
-/

variables
{𝕂 : Type*} [is_R_or_C 𝕂]
{E' : Type*} [normed_group E'] [normed_space 𝕂 E']
{F' : Type*} [normed_group F'] [normed_space 𝕂 F']

/-- If a function has a Taylor series at order at least 1, then at points in the interior of the
    domain of definition, the term of order 1 of this series is a strict derivative of `f`. -/
lemma has_ftaylor_series_up_to_on.has_strict_fderiv_at
  {s : set E'} {f : E' → F'} {x : E'} {p : E' → formal_multilinear_series 𝕂 E' F'} {n : with_top ℕ}
  (hf : has_ftaylor_series_up_to_on n f p s) (hn : 1 ≤ n) (hs : s ∈ 𝓝 x) :
  has_strict_fderiv_at f ((continuous_multilinear_curry_fin1 𝕂 E' F') (p x 1)) x :=
has_strict_fderiv_at_of_has_fderiv_at_of_continuous_at (hf.eventually_has_fderiv_at hn hs) $
  (continuous_multilinear_curry_fin1 𝕂 E' F').continuous_at.comp $
    (hf.cont 1 hn).continuous_at hs

/-- If a function is `C^n` with `1 ≤ n` around a point, and its derivative at that point is given to
us as `f'`, then `f'` is also a strict derivative. -/
lemma times_cont_diff_at.has_strict_fderiv_at'
  {f : E' → F'} {f' : E' →L[𝕂] F'} {x : E'}
  {n : with_top ℕ} (hf : times_cont_diff_at 𝕂 n f x) (hf' : has_fderiv_at f f' x) (hn : 1 ≤ n) :
  has_strict_fderiv_at f f' x :=
begin
  rcases hf 1 hn with ⟨u, H, p, hp⟩,
  simp only [nhds_within_univ, mem_univ, insert_eq_of_mem] at H,
  have := hp.has_strict_fderiv_at le_rfl H,
  rwa hf'.unique this.has_fderiv_at
end

/-- If a function is `C^n` with `1 ≤ n` around a point, and its derivative at that point is given to
us as `f'`, then `f'` is also a strict derivative. -/
lemma times_cont_diff_at.has_strict_deriv_at' {f : 𝕂 → F'} {f' : F'} {x : 𝕂}
  {n : with_top ℕ} (hf : times_cont_diff_at 𝕂 n f x) (hf' : has_deriv_at f f' x) (hn : 1 ≤ n) :
  has_strict_deriv_at f f' x :=
hf.has_strict_fderiv_at' hf' hn

/-- If a function is `C^n` with `1 ≤ n` around a point, then the derivative of `f` at this point
is also a strict derivative. -/
lemma times_cont_diff_at.has_strict_fderiv_at {f : E' → F'} {x : E'} {n : with_top ℕ}
  (hf : times_cont_diff_at 𝕂 n f x) (hn : 1 ≤ n) :
  has_strict_fderiv_at f (fderiv 𝕂 f x) x :=
hf.has_strict_fderiv_at' (hf.differentiable_at hn).has_fderiv_at hn

/-- If a function is `C^n` with `1 ≤ n` around a point, then the derivative of `f` at this point
is also a strict derivative. -/
lemma times_cont_diff_at.has_strict_deriv_at {f : 𝕂 → F'} {x : 𝕂} {n : with_top ℕ}
  (hf : times_cont_diff_at 𝕂 n f x) (hn : 1 ≤ n) :
  has_strict_deriv_at f (deriv f x) x :=
(hf.has_strict_fderiv_at hn).has_strict_deriv_at

/-- If a function is `C^n` with `1 ≤ n`, then the derivative of `f` is also a strict derivative. -/
lemma times_cont_diff.has_strict_fderiv_at
  {f : E' → F'} {x : E'} {n : with_top ℕ} (hf : times_cont_diff 𝕂 n f) (hn : 1 ≤ n) :
  has_strict_fderiv_at f (fderiv 𝕂 f x) x :=
hf.times_cont_diff_at.has_strict_fderiv_at hn

/-- If a function is `C^n` with `1 ≤ n`, then the derivative of `f` is also a strict derivative. -/
lemma times_cont_diff.has_strict_deriv_at
  {f : 𝕂 → F'} {x : 𝕂} {n : with_top ℕ} (hf : times_cont_diff 𝕂 n f) (hn : 1 ≤ n) :
  has_strict_deriv_at f (deriv f x) x :=
hf.times_cont_diff_at.has_strict_deriv_at hn

end real

section deriv
/-!
### One dimension

All results up to now have been expressed in terms of the general Fréchet derivative `fderiv`. For
maps defined on the field, the one-dimensional derivative `deriv` is often easier to use. In this
paragraph, we reformulate some higher smoothness results in terms of `deriv`.
-/

variables {f₂ : 𝕜 → F} {s₂ : set 𝕜}
open continuous_linear_map (smul_right)

/-- A function is `C^(n + 1)` on a domain with unique derivatives if and only if it is
differentiable there, and its derivative (formulated with `deriv_within`) is `C^n`. -/
theorem times_cont_diff_on_succ_iff_deriv_within {n : ℕ} (hs : unique_diff_on 𝕜 s₂) :
  times_cont_diff_on 𝕜 ((n + 1) : ℕ) f₂ s₂ ↔
  differentiable_on 𝕜 f₂ s₂ ∧ times_cont_diff_on 𝕜 n (deriv_within f₂ s₂) s₂ :=
begin
  rw times_cont_diff_on_succ_iff_fderiv_within hs,
  congr' 2,
  apply le_antisymm,
  { assume h,
    have : deriv_within f₂ s₂ = (λ u : 𝕜 →L[𝕜] F, u 1) ∘ (fderiv_within 𝕜 f₂ s₂) := rfl,
    simp only [this],
    apply times_cont_diff.comp_times_cont_diff_on _ h,
    exact (continuous_linear_map.apply 𝕜 F (1 :  𝕜)).times_cont_diff },
  { assume h,
    simp only [← deriv_within_fderiv_within],
    apply times_cont_diff.comp_times_cont_diff_on _ h,
    exact (continuous_linear_map.smul_rightL 𝕜 𝕜 F 1).times_cont_diff }
end

/-- A function is `C^(n + 1)` on an open domain if and only if it is
differentiable there, and its derivative (formulated with `deriv`) is `C^n`. -/
theorem times_cont_diff_on_succ_iff_deriv_of_open {n : ℕ} (hs : is_open s₂) :
  times_cont_diff_on 𝕜 ((n + 1) : ℕ) f₂ s₂ ↔
  differentiable_on 𝕜 f₂ s₂ ∧ times_cont_diff_on 𝕜 n (deriv f₂) s₂ :=
begin
  rw times_cont_diff_on_succ_iff_deriv_within hs.unique_diff_on,
  congr' 2,
  rw ← iff_iff_eq,
  apply times_cont_diff_on_congr,
  assume x hx,
  exact deriv_within_of_open hs hx
end

/-- A function is `C^∞` on a domain with unique derivatives if and only if it is differentiable
there, and its derivative (formulated with `deriv_within`) is `C^∞`. -/
theorem times_cont_diff_on_top_iff_deriv_within (hs : unique_diff_on 𝕜 s₂) :
  times_cont_diff_on 𝕜 ∞ f₂ s₂ ↔
  differentiable_on 𝕜 f₂ s₂ ∧ times_cont_diff_on 𝕜 ∞ (deriv_within f₂ s₂) s₂ :=
begin
  split,
  { assume h,
    refine ⟨h.differentiable_on le_top, _⟩,
    apply times_cont_diff_on_top.2 (λ n, ((times_cont_diff_on_succ_iff_deriv_within hs).1 _).2),
    exact h.of_le le_top },
  { assume h,
    refine times_cont_diff_on_top.2 (λ n, _),
    have A : (n : with_top ℕ) ≤ ∞ := le_top,
    apply ((times_cont_diff_on_succ_iff_deriv_within hs).2 ⟨h.1, h.2.of_le A⟩).of_le,
    exact with_top.coe_le_coe.2 (nat.le_succ n) }
end

/-- A function is `C^∞` on an open domain if and only if it is differentiable
there, and its derivative (formulated with `deriv`) is `C^∞`. -/
theorem times_cont_diff_on_top_iff_deriv_of_open (hs : is_open s₂) :
  times_cont_diff_on 𝕜 ∞ f₂ s₂ ↔
  differentiable_on 𝕜 f₂ s₂ ∧ times_cont_diff_on 𝕜 ∞ (deriv f₂) s₂ :=
begin
  rw times_cont_diff_on_top_iff_deriv_within hs.unique_diff_on,
  congr' 2,
  rw ← iff_iff_eq,
  apply times_cont_diff_on_congr,
  assume x hx,
  exact deriv_within_of_open hs hx
end

lemma times_cont_diff_on.deriv_within {m n : with_top ℕ}
  (hf : times_cont_diff_on 𝕜 n f₂ s₂) (hs : unique_diff_on 𝕜 s₂) (hmn : m + 1 ≤ n) :
  times_cont_diff_on 𝕜 m (deriv_within f₂ s₂) s₂ :=
begin
  cases m,
  { change ∞ + 1 ≤ n at hmn,
    have : n = ∞, by simpa using hmn,
    rw this at hf,
    exact ((times_cont_diff_on_top_iff_deriv_within hs).1 hf).2 },
  { change (m.succ : with_top ℕ) ≤ n at hmn,
    exact ((times_cont_diff_on_succ_iff_deriv_within hs).1 (hf.of_le hmn)).2 }
end

lemma times_cont_diff_on.deriv_of_open {m n : with_top ℕ}
  (hf : times_cont_diff_on 𝕜 n f₂ s₂) (hs : is_open s₂) (hmn : m + 1 ≤ n) :
  times_cont_diff_on 𝕜 m (deriv f₂) s₂ :=
(hf.deriv_within hs.unique_diff_on hmn).congr (λ x hx, (deriv_within_of_open hs hx).symm)

lemma times_cont_diff_on.continuous_on_deriv_within {n : with_top ℕ}
  (h : times_cont_diff_on 𝕜 n f₂ s₂) (hs : unique_diff_on 𝕜 s₂) (hn : 1 ≤ n) :
  continuous_on (deriv_within f₂ s₂) s₂ :=
((times_cont_diff_on_succ_iff_deriv_within hs).1 (h.of_le hn)).2.continuous_on

lemma times_cont_diff_on.continuous_on_deriv_of_open {n : with_top ℕ}
  (h : times_cont_diff_on 𝕜 n f₂ s₂) (hs : is_open s₂) (hn : 1 ≤ n) :
  continuous_on (deriv f₂) s₂ :=
((times_cont_diff_on_succ_iff_deriv_of_open hs).1 (h.of_le hn)).2.continuous_on

/-- A function is `C^(n + 1)` on a domain with unique derivatives if and only if it is
differentiable there, and its derivative is `C^n`. -/
theorem times_cont_diff_succ_iff_deriv {n : ℕ} :
  times_cont_diff 𝕜 ((n + 1) : ℕ) f₂ ↔
    differentiable 𝕜 f₂ ∧ times_cont_diff 𝕜 n (deriv f₂) :=
by simp only [← times_cont_diff_on_univ, times_cont_diff_on_succ_iff_deriv_of_open, is_open_univ,
  differentiable_on_univ]

end deriv

section restrict_scalars
/-!
### Restricting from `ℂ` to `ℝ`, or generally from `𝕜'` to `𝕜`

If a function is `n` times continuously differentiable over `ℂ`, then it is `n` times continuously
differentiable over `ℝ`. In this paragraph, we give variants of this statement, in the general
situation where `ℂ` and `ℝ` are replaced respectively by `𝕜'` and `𝕜` where `𝕜'` is a normed algebra
over `𝕜`.
-/

variables (𝕜) {𝕜' : Type*} [nondiscrete_normed_field 𝕜'] [normed_algebra 𝕜 𝕜']
variables [normed_space 𝕜' E] [is_scalar_tower 𝕜 𝕜' E]
variables [normed_space 𝕜' F] [is_scalar_tower 𝕜 𝕜' F]
variables {p' : E → formal_multilinear_series 𝕜' E F} {n : with_top ℕ}

lemma has_ftaylor_series_up_to_on.restrict_scalars
  (h : has_ftaylor_series_up_to_on n f p' s) :
  has_ftaylor_series_up_to_on n f (λ x, (p' x).restrict_scalars 𝕜) s :=
{ zero_eq := λ x hx, h.zero_eq x hx,
  fderiv_within :=
    begin
      intros m hm x hx,
      convert ((continuous_multilinear_map.restrict_scalars_linear 𝕜).has_fderiv_at)
        .comp_has_fderiv_within_at _ ((h.fderiv_within m hm x hx).restrict_scalars 𝕜),
    end,
  cont := λ m hm, continuous_multilinear_map.continuous_restrict_scalars.comp_continuous_on
    (h.cont m hm) }

lemma times_cont_diff_within_at.restrict_scalars (h : times_cont_diff_within_at 𝕜' n f s x) :
  times_cont_diff_within_at 𝕜 n f s x :=
begin
  intros m hm,
  rcases h m hm with ⟨u, u_mem, p', hp'⟩,
  exact ⟨u, u_mem, _, hp'.restrict_scalars _⟩
end

lemma times_cont_diff_on.restrict_scalars (h : times_cont_diff_on 𝕜' n f s) :
  times_cont_diff_on 𝕜 n f s :=
λ x hx, (h x hx).restrict_scalars _

lemma times_cont_diff_at.restrict_scalars (h : times_cont_diff_at 𝕜' n f x) :
  times_cont_diff_at 𝕜 n f x :=
times_cont_diff_within_at_univ.1 $ h.times_cont_diff_within_at.restrict_scalars _

lemma times_cont_diff.restrict_scalars (h : times_cont_diff 𝕜' n f) :
  times_cont_diff 𝕜 n f :=
times_cont_diff_iff_times_cont_diff_at.2 $ λ x, h.times_cont_diff_at.restrict_scalars _

end restrict_scalars<|MERGE_RESOLUTION|>--- conflicted
+++ resolved
@@ -2399,11 +2399,7 @@
       rintros _ ⟨y, rfl⟩,
       rw [inverse_unit],
       exact has_fderiv_at_ring_inverse y },
-<<<<<<< HEAD
     { convert (-lmul_left_right 𝕜 R).times_cont_diff_bilinear.comp_times_cont_diff_at
-=======
-    { convert (lmul_left_right_is_bounded_bilinear 𝕜 R).times_cont_diff.neg.comp_times_cont_diff_at
->>>>>>> 8289518d
         (x : R) (IH.prod IH) } },
   { exact times_cont_diff_at_top.mpr Itop }
 end
@@ -2490,21 +2486,9 @@
   have : continuous_linear_map.inverse = O₁ ∘ ring.inverse ∘ O₂ :=
     funext (to_ring_inverse e),
   rw this,
-<<<<<<< HEAD
   -- `O₁` and `O₂` are `times_cont_diff`, so we reduce to proving that `ring.inverse`
   -- is `times_cont_diff`
   refine O₁.times_cont_diff_at.comp _ (times_cont_diff_at.comp _ _ O₂.times_cont_diff_at),
-=======
-  -- `O₁` and `O₂` are `times_cont_diff`,
-  -- so we reduce to proving that `ring.inverse` is `times_cont_diff`
-  have h₁ : times_cont_diff 𝕜 n O₁,
-    from is_bounded_bilinear_map_comp.times_cont_diff.comp
-      (times_cont_diff_const.prod times_cont_diff_id),
-  have h₂ : times_cont_diff 𝕜 n O₂,
-    from is_bounded_bilinear_map_comp.times_cont_diff.comp
-      (times_cont_diff_id.prod times_cont_diff_const),
-  refine h₁.times_cont_diff_at.comp _ (times_cont_diff_at.comp _ _ h₂.times_cont_diff_at),
->>>>>>> 8289518d
   convert times_cont_diff_at_ring_inverse 𝕜 (1 : units (E →L[𝕜] E)),
   simp [O₂, one_def]
 end
