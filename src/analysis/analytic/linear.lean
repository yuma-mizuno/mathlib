/-
Copyright (c) 2021 Yury G. Kudryashov. All rights reserved.
Released under Apache 2.0 license as described in the file LICENSE.
Author: Yury G. Kudryashov
-/
import analysis.analytic.basic

/-!
# Linear functions are analytic

In this file we prove that a `continuous_linear_map` defines an analytic function with
the formal power series `f x = f a + f (x - a)`.
-/

variables {𝕜 : Type*} [nondiscrete_normed_field 𝕜]
{E : Type*} [normed_group E] [normed_space 𝕜 E]
{F : Type*} [normed_group F] [normed_space 𝕜 F]
{G : Type*} [normed_group G] [normed_space 𝕜 G]

open_locale topological_space classical big_operators nnreal ennreal
open set filter asymptotics

noncomputable theory

namespace continuous_linear_map

/-- Formal power series of a continuous linear map `f : E →L[𝕜] F` at `x : E`:
`f y = f x + f (y - x)`. -/
@[simp] def fpower_series (f : E →L[𝕜] F) (x : E) : formal_multilinear_series 𝕜 E F
| 0 := continuous_multilinear_map.curry0 𝕜 _ (f x)
| 1 := (continuous_multilinear_curry_fin1 𝕜 E F).symm f
| _ := 0

@[simp] lemma fpower_series_radius (f : E →L[𝕜] F) (x : E) : (f.fpower_series x).radius = ∞ :=
(f.fpower_series x).radius_eq_top_of_forall_image_add_eq_zero 2 $ λ n, rfl

protected theorem has_fpower_series_on_ball (f : E →L[𝕜] F) (x : E) :
  has_fpower_series_on_ball f (f.fpower_series x) x ∞ :=
{ r_le := by simp,
  r_pos := ennreal.coe_lt_top,
  has_sum := λ y _, (has_sum_nat_add_iff' 2).1 $
    by simp [finset.sum_range_succ, ← sub_sub, has_sum_zero] }

protected theorem has_fpower_series_at (f : E →L[𝕜] F) (x : E) :
  has_fpower_series_at f (f.fpower_series x) x :=
⟨∞, f.has_fpower_series_on_ball x⟩

protected theorem analytic_at (f : E →L[𝕜] F) (x : E) : analytic_at 𝕜 f x :=
(f.has_fpower_series_at x).analytic_at

<<<<<<< HEAD
def uncurry_bilinear (f : E →L[𝕜] F →L[𝕜] G) : (E × F) [×2]→L[𝕜] G :=
@continuous_linear_map.uncurry_left 𝕜 1 (λ _, E × F) G _ _ _ _ _ $
  (continuous_multilinear_curry_fin1 𝕜 (E × F) G).symm.to_continuous_linear_map.comp $
  f.on_prod₂
=======
/-- Reinterpret a bilinear map `f : E →L[𝕜] F →L[𝕜] G` as a multilinear map
`(E × F) [×2]→L[𝕜] G`. This multilinear map is the second term in the formal
multilinear series expansion of `uncurry f`. It is given by
`f.uncurry_bilinear ![(x, y), (x', y')] = f x y'`. -/
def uncurry_bilinear (f : E →L[𝕜] F →L[𝕜] G) : (E × F) [×2]→L[𝕜] G :=
@continuous_linear_map.uncurry_left 𝕜 1 (λ _, E × F) G _ _ _ _ _ $
  (↑(continuous_multilinear_curry_fin1 𝕜 (E × F) G).symm : (E × F →L[𝕜] G) →L[𝕜] _).comp $
    f.bilinear_comp (fst _ _ _) (snd _ _ _)
>>>>>>> 8289518d

@[simp] lemma uncurry_bilinear_apply (f : E →L[𝕜] F →L[𝕜] G) (m : fin 2 → E × F) :
  f.uncurry_bilinear m = f (m 0).1 (m 1).2 :=
rfl

<<<<<<< HEAD
@[simp] def fpower_series_bilinear (f : E →L[𝕜] F →L[𝕜] G) (x : E × F) :
  formal_multilinear_series 𝕜 (E × F) G
| 0 := continuous_multilinear_map.curry0 𝕜 _ (f x.1 x.2)
| 1 := (continuous_multilinear_curry_fin1 𝕜 _ _).symm (f.deriv₂ x)
=======
/-- Formal multilinear series expansion of a bilinear function `f : E →L[𝕜] F →L[𝕜] G`. -/
@[simp] def fpower_series_bilinear (f : E →L[𝕜] F →L[𝕜] G) (x : E × F) :
  formal_multilinear_series 𝕜 (E × F) G
| 0 := continuous_multilinear_map.curry0 𝕜 _ (f x.1 x.2)
| 1 := (continuous_multilinear_curry_fin1 𝕜 (E × F) G).symm (f.deriv₂ x)
>>>>>>> 8289518d
| 2 := f.uncurry_bilinear
| _ := 0

@[simp] lemma fpower_series_bilinear_radius (f : E →L[𝕜] F →L[𝕜] G) (x : E × F) :
  (f.fpower_series_bilinear x).radius = ∞ :=
(f.fpower_series_bilinear x).radius_eq_top_of_forall_image_add_eq_zero 3 $ λ n, rfl

protected theorem has_fpower_series_on_ball_bilinear (f : E →L[𝕜] F →L[𝕜] G) (x : E × F) :
  has_fpower_series_on_ball (λ x : E × F, f x.1 x.2) (f.fpower_series_bilinear x) x ∞ :=
{ r_le := by simp,
  r_pos := ennreal.coe_lt_top,
  has_sum := λ y _, (has_sum_nat_add_iff' 3).1 $
    begin
      simp only [finset.sum_range_succ, finset.sum_range_one, prod.fst_add, prod.snd_add,
        f.map_add₂],
      dsimp, simp only [add_comm, add_left_comm, sub_self, has_sum_zero]
    end }

protected theorem has_fpower_series_at_bilinear (f : E →L[𝕜] F →L[𝕜] G) (x : E × F) :
  has_fpower_series_at (λ x : E × F, f x.1 x.2) (f.fpower_series_bilinear x) x :=
⟨∞, f.has_fpower_series_on_ball_bilinear x⟩

protected theorem analytic_at_bilinear (f : E →L[𝕜] F →L[𝕜] G) (x : E × F) :
  analytic_at 𝕜 (λ x : E × F, f x.1 x.2) x :=
(f.has_fpower_series_at_bilinear x).analytic_at

end continuous_linear_map<|MERGE_RESOLUTION|>--- conflicted
+++ resolved
@@ -48,12 +48,6 @@
 protected theorem analytic_at (f : E →L[𝕜] F) (x : E) : analytic_at 𝕜 f x :=
 (f.has_fpower_series_at x).analytic_at
 
-<<<<<<< HEAD
-def uncurry_bilinear (f : E →L[𝕜] F →L[𝕜] G) : (E × F) [×2]→L[𝕜] G :=
-@continuous_linear_map.uncurry_left 𝕜 1 (λ _, E × F) G _ _ _ _ _ $
-  (continuous_multilinear_curry_fin1 𝕜 (E × F) G).symm.to_continuous_linear_map.comp $
-  f.on_prod₂
-=======
 /-- Reinterpret a bilinear map `f : E →L[𝕜] F →L[𝕜] G` as a multilinear map
 `(E × F) [×2]→L[𝕜] G`. This multilinear map is the second term in the formal
 multilinear series expansion of `uncurry f`. It is given by
@@ -62,24 +56,16 @@
 @continuous_linear_map.uncurry_left 𝕜 1 (λ _, E × F) G _ _ _ _ _ $
   (↑(continuous_multilinear_curry_fin1 𝕜 (E × F) G).symm : (E × F →L[𝕜] G) →L[𝕜] _).comp $
     f.bilinear_comp (fst _ _ _) (snd _ _ _)
->>>>>>> 8289518d
 
 @[simp] lemma uncurry_bilinear_apply (f : E →L[𝕜] F →L[𝕜] G) (m : fin 2 → E × F) :
   f.uncurry_bilinear m = f (m 0).1 (m 1).2 :=
 rfl
 
-<<<<<<< HEAD
-@[simp] def fpower_series_bilinear (f : E →L[𝕜] F →L[𝕜] G) (x : E × F) :
-  formal_multilinear_series 𝕜 (E × F) G
-| 0 := continuous_multilinear_map.curry0 𝕜 _ (f x.1 x.2)
-| 1 := (continuous_multilinear_curry_fin1 𝕜 _ _).symm (f.deriv₂ x)
-=======
 /-- Formal multilinear series expansion of a bilinear function `f : E →L[𝕜] F →L[𝕜] G`. -/
 @[simp] def fpower_series_bilinear (f : E →L[𝕜] F →L[𝕜] G) (x : E × F) :
   formal_multilinear_series 𝕜 (E × F) G
 | 0 := continuous_multilinear_map.curry0 𝕜 _ (f x.1 x.2)
 | 1 := (continuous_multilinear_curry_fin1 𝕜 (E × F) G).symm (f.deriv₂ x)
->>>>>>> 8289518d
 | 2 := f.uncurry_bilinear
 | _ := 0
 
