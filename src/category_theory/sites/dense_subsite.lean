--- conflicted
+++ resolved
@@ -19,13 +19,8 @@
 ## Main results
 
 - `category_theory.cover_dense.sheaf_hom`: If `G : C ⥤ (D, K)` is full and cover-dense,
-<<<<<<< HEAD
   then given any presheaf `ℱ` and sheaf `ℱ'` on `D`, and a morphism `α : G ⋙ ℱ ⟶ G ⋙ ℱ'`,
   we may glue them together to obtain a morphsim of sheaves `ℱ ⟶ ℱ'`.
-=======
-then given any sheaves `ℱ, ℱ'` on `D`, and a morphism `α : G ⋙ ℱ ⟶ G ⋙ ℱ'`, we may glue them
-together to obtain a morphism of sheaves `ℱ ⟶ ℱ'`.
->>>>>>> 5b2f4c1d
 - `category_theory.cover_dense.sheaf_iso`: If the `α` above is iso, then the result is also iso.
 - `category_theory.cover_dense.iso_of_restrict_iso`: If `G : C ⥤ (D, K)` is full and cover-dense,
   then given any sheaves `ℱ, ℱ'` on `D`, and a morphism `α : ℱ ⟶ ℱ'`, then `α` is an iso if
