/-
Copyright (c) 2018 Scott Morrison. All rights reserved.
Released under Apache 2.0 license as described in the file LICENSE.
Authors: Scott Morrison
-/
import category_theory.limits.preserves.limits
import category_theory.currying
import category_theory.products

open category_theory category_theory.category

namespace category_theory.limits

universes v v₂ u u₂ -- morphism levels before object levels. See note [category_theory universes].

variables {C : Type u} [category.{v} C] {D : Type u₂} [category.{v} D]

variables {J K : Type v} [small_category J] [category.{v₂} K]

@[simp, reassoc]
lemma limit.lift_π_app (H : J ⥤ K ⥤ C) [has_limit H] (c : cone H) (j : J) (k : K) :
  (limit.lift H c).app k ≫ (limit.π H j).app k = (c.π.app j).app k :=
congr_app (limit.lift_π c j) k

@[simp, reassoc]
lemma colimit.ι_desc_app (H : J ⥤ K ⥤ C) [has_colimit H] (c : cocone H) (j : J) (k : K) :
  (colimit.ι H j).app k ≫ (colimit.desc H c).app k = (c.ι.app j).app k :=
congr_app (colimit.ι_desc c j) k

/--
The evaluation functors jointly reflect limits: that is, to show a cone is a limit of `F`
it suffices to show that each evaluation cone is a limit. In other words, to prove a cone is
limiting you can show it's pointwise limiting.
-/
def evaluation_jointly_reflects_limits {F : J ⥤ K ⥤ C} (c : cone F)
  (t : Π (k : K), is_limit (((evaluation K C).obj k).map_cone c)) : is_limit c :=
{ lift := λ s,
  { app := λ k, (t k).lift ⟨s.X.obj k, whisker_right s.π ((evaluation K C).obj k)⟩,
    naturality' := λ X Y f, (t Y).hom_ext $ λ j,
    begin
      rw [assoc, (t Y).fac _ j],
      simpa using
        ((t X).fac_assoc ⟨s.X.obj X, whisker_right s.π ((evaluation K C).obj X)⟩ j _).symm,
    end },
  fac' := λ s j, nat_trans.ext _ _ $ funext $ λ k, (t k).fac _ j,
  uniq' := λ s m w, nat_trans.ext _ _ $ funext $ λ x, (t x).hom_ext $ λ j,
      (congr_app (w j) x).trans
        ((t x).fac ⟨s.X.obj _, whisker_right s.π ((evaluation K C).obj _)⟩ j).symm }

/--
Given a functor `F` and a collection of limit cones for each diagram `X ↦ F X k`, we can stitch
them together to give a cone for the diagram `F`.
`combined_is_limit` shows that the new cone is limiting, and `eval_combined` shows it is
(essentially) made up of the original cones.
-/
@[simps] def combine_cones (F : J ⥤ K ⥤ C) (c : Π (k : K), limit_cone (F.flip.obj k)) :
  cone F :=
{ X :=
  { obj := λ k, (c k).cone.X,
    map := λ k₁ k₂ f, (c k₂).is_limit.lift ⟨_, (c k₁).cone.π ≫ F.flip.map f⟩,
    map_id' := λ k, (c k).is_limit.hom_ext (λ j, by { dsimp, simp }),
    map_comp' := λ k₁ k₂ k₃ f₁ f₂, (c k₃).is_limit.hom_ext (λ j, by simp) },
  π :=
  { app := λ j, { app := λ k, (c k).cone.π.app j },
    naturality' := λ j₁ j₂ g, nat_trans.ext _ _ $ funext $ λ k, (c k).cone.π.naturality g } }

/-- The stitched together cones each project down to the original given cones (up to iso). -/
def evaluate_combined_cones (F : J ⥤ K ⥤ C) (c : Π (k : K), limit_cone (F.flip.obj k)) (k : K) :
  ((evaluation K C).obj k).map_cone (combine_cones F c) ≅ (c k).cone :=
cones.ext (iso.refl _) (by tidy)

/-- Stitching together limiting cones gives a limiting cone. -/
def combined_is_limit (F : J ⥤ K ⥤ C) (c : Π (k : K), limit_cone (F.flip.obj k)) :
  is_limit (combine_cones F c) :=
evaluation_jointly_reflects_limits _
  (λ k, (c k).is_limit.of_iso_limit (evaluate_combined_cones F c k).symm)

/--
The evaluation functors jointly reflect colimits: that is, to show a cocone is a colimit of `F`
it suffices to show that each evaluation cocone is a colimit. In other words, to prove a cocone is
colimiting you can show it's pointwise colimiting.
-/
def evaluation_jointly_reflects_colimits {F : J ⥤ K ⥤ C} (c : cocone F)
  (t : Π (k : K), is_colimit (((evaluation K C).obj k).map_cocone c)) : is_colimit c :=
{ desc := λ s,
  { app := λ k, (t k).desc ⟨s.X.obj k, whisker_right s.ι ((evaluation K C).obj k)⟩,
    naturality' := λ X Y f, (t X).hom_ext $ λ j,
    begin
      rw [(t X).fac_assoc _ j],
      erw ← (c.ι.app j).naturality_assoc f,
      erw (t Y).fac ⟨s.X.obj _, whisker_right s.ι _⟩ j,
      dsimp,
      simp,
    end },
  fac' := λ s j, nat_trans.ext _ _ $ funext $ λ k, (t k).fac _ j,
  uniq' := λ s m w, nat_trans.ext _ _ $ funext $ λ x, (t x).hom_ext $ λ j,
      (congr_app (w j) x).trans
        ((t x).fac ⟨s.X.obj _, whisker_right s.ι ((evaluation K C).obj _)⟩ j).symm }

/--
Given a functor `F` and a collection of colimit cocones for each diagram `X ↦ F X k`, we can stitch
them together to give a cocone for the diagram `F`.
`combined_is_colimit` shows that the new cocone is colimiting, and `eval_combined` shows it is
(essentially) made up of the original cocones.
-/
@[simps] def combine_cocones (F : J ⥤ K ⥤ C) (c : Π (k : K), colimit_cocone (F.flip.obj k)) :
  cocone F :=
{ X :=
  { obj := λ k, (c k).cocone.X,
    map := λ k₁ k₂ f, (c k₁).is_colimit.desc ⟨_, F.flip.map f ≫ (c k₂).cocone.ι⟩,
    map_id' := λ k, (c k).is_colimit.hom_ext (λ j, by { dsimp, simp }),
    map_comp' := λ k₁ k₂ k₃ f₁ f₂, (c k₁).is_colimit.hom_ext (λ j, by simp) },
  ι :=
  { app := λ j, { app := λ k, (c k).cocone.ι.app j },
    naturality' := λ j₁ j₂ g, nat_trans.ext _ _ $ funext $ λ k, (c k).cocone.ι.naturality g } }

/-- The stitched together cocones each project down to the original given cocones (up to iso). -/
def evaluate_combined_cocones
  (F : J ⥤ K ⥤ C) (c : Π (k : K), colimit_cocone (F.flip.obj k)) (k : K) :
  ((evaluation K C).obj k).map_cocone (combine_cocones F c) ≅ (c k).cocone :=
cocones.ext (iso.refl _) (by tidy)

/-- Stitching together colimiting cocones gives a colimiting cocone. -/
def combined_is_colimit (F : J ⥤ K ⥤ C) (c : Π (k : K), colimit_cocone (F.flip.obj k)) :
  is_colimit (combine_cocones F c) :=
evaluation_jointly_reflects_colimits _
  (λ k, (c k).is_colimit.of_iso_colimit (evaluate_combined_cocones F c k).symm)

noncomputable theory

instance functor_category_has_limits_of_shape
  [has_limits_of_shape J C] : has_limits_of_shape J (K ⥤ C) :=
{ has_limit := λ F, has_limit.mk
  { cone := combine_cones F (λ k, get_limit_cone _),
    is_limit := combined_is_limit _ _ } }

instance functor_category_has_colimits_of_shape
  [has_colimits_of_shape J C] : has_colimits_of_shape J (K ⥤ C) :=
{ has_colimit := λ F, has_colimit.mk
  { cocone := combine_cocones _ (λ k, get_colimit_cocone _),
    is_colimit := combined_is_colimit _ _ } }

instance functor_category_has_limits [has_limits C] : has_limits (K ⥤ C) := {}

instance functor_category_has_colimits [has_colimits C] : has_colimits (K ⥤ C) := {}

instance evaluation_preserves_limits_of_shape [has_limits_of_shape J C] (k : K) :
  preserves_limits_of_shape J ((evaluation K C).obj k) :=
{ preserves_limit :=
  λ F, preserves_limit_of_preserves_limit_cone (combined_is_limit _ _) $
    is_limit.of_iso_limit (limit.is_limit _)
      (evaluate_combined_cones F _ k).symm }

/--
If `F : J ⥤ K ⥤ C` is a functor into a functor category which has a limit,
then the evaluation of that limit at `k` is the limit of the evaluations of `F.obj j` at `k`.
-/
def limit_obj_iso_limit_comp_evaluation [has_limits_of_shape J C] (F : J ⥤ K ⥤ C) (k : K) :
  (limit F).obj k ≅ limit (F ⋙ ((evaluation K C).obj k)) :=
preserves_limit_iso ((evaluation K C).obj k) F

@[simp, reassoc]
lemma limit_obj_iso_limit_comp_evaluation_hom_π
  [has_limits_of_shape J C] (F : J ⥤ (K ⥤ C)) (j : J) (k : K) :
  (limit_obj_iso_limit_comp_evaluation F k).hom ≫ limit.π (F ⋙ ((evaluation K C).obj k)) j =
    (limit.π F j).app k :=
begin
  dsimp [limit_obj_iso_limit_comp_evaluation],
  simp,
end

@[simp, reassoc]
lemma limit_obj_iso_limit_comp_evaluation_inv_π_app
  [has_limits_of_shape J C] (F : J ⥤ (K ⥤ C)) (j : J) (k : K):
  (limit_obj_iso_limit_comp_evaluation F k).inv ≫ (limit.π F j).app k =
    limit.π (F ⋙ ((evaluation K C).obj k)) j :=
begin
  dsimp [limit_obj_iso_limit_comp_evaluation],
  rw iso.inv_comp_eq,
  simp,
end

@[ext]
lemma limit_obj_ext {H : J ⥤ K ⥤ C} [has_limits_of_shape J C]
  {k : K} {W : C} {f g : W ⟶ (limit H).obj k}
  (w : ∀ j, f ≫ (limits.limit.π H j).app k = g ≫ (limits.limit.π H j).app k) : f = g :=
begin
  apply (cancel_mono (limit_obj_iso_limit_comp_evaluation H k).hom).1,
  ext,
  simpa using w j,
end

instance evaluation_preserves_colimits_of_shape [has_colimits_of_shape J C] (k : K) :
  preserves_colimits_of_shape J ((evaluation K C).obj k) :=
{ preserves_colimit :=
  λ F, preserves_colimit_of_preserves_colimit_cocone (combined_is_colimit _ _) $
    is_colimit.of_iso_colimit (colimit.is_colimit _)
      (evaluate_combined_cocones F _ k).symm }

/--
If `F : J ⥤ K ⥤ C` is a functor into a functor category which has a colimit,
then the evaluation of that colimit at `k` is the colimit of the evaluations of `F.obj j` at `k`.
-/
def colimit_obj_iso_colimit_comp_evaluation [has_colimits_of_shape J C] (F : J ⥤ K ⥤ C) (k : K) :
  (colimit F).obj k ≅ colimit (F ⋙ ((evaluation K C).obj k)) :=
preserves_colimit_iso ((evaluation K C).obj k) F

@[simp, reassoc]
lemma colimit_obj_iso_colimit_comp_evaluation_ι_inv
  [has_colimits_of_shape J C] (F : J ⥤ (K ⥤ C)) (j : J) (k : K) :
  colimit.ι (F ⋙ ((evaluation K C).obj k)) j ≫ (colimit_obj_iso_colimit_comp_evaluation F k).inv =
    (colimit.ι F j).app k :=
begin
  dsimp [colimit_obj_iso_colimit_comp_evaluation],
  simp,
end

@[simp, reassoc]
lemma colimit_obj_iso_colimit_comp_evaluation_ι_app_hom
  [has_colimits_of_shape J C] (F : J ⥤ (K ⥤ C)) (j : J) (k : K) :
  (colimit.ι F j).app k ≫ (colimit_obj_iso_colimit_comp_evaluation F k).hom =
     colimit.ι (F ⋙ ((evaluation K C).obj k)) j :=
begin
  dsimp [colimit_obj_iso_colimit_comp_evaluation],
  rw ←iso.eq_comp_inv,
  simp,
end

@[ext]
lemma colimit_obj_ext {H : J ⥤ K ⥤ C} [has_colimits_of_shape J C]
  {k : K} {W : C} {f g : (colimit H).obj k ⟶ W}
  (w : ∀ j, (colimit.ι H j).app k ≫ f = (colimit.ι H j).app k ≫ g) : f = g :=
begin
  apply (cancel_epi (colimit_obj_iso_colimit_comp_evaluation H k).inv).1,
  ext,
  simpa using w j,
end

instance evaluation_preserves_limits [has_limits C] (k : K) :
  preserves_limits ((evaluation K C).obj k) :=
{ preserves_limits_of_shape := λ J 𝒥, by resetI; apply_instance }

/-- `F : D ⥤ K ⥤ C` preserves limit if it does for each `k : K`. -/
def preserves_limit_if_evaluation (F : D ⥤ K ⥤ C) (G : J ⥤ D)
  (H : Π (k : K), preserves_limit G (F ⋙ (evaluation K C).obj k : D ⥤ C)) :
  preserves_limit G F := ⟨λ c hc,
begin
  apply evaluation_jointly_reflects_limits,
  intro X,
  haveI := H X,
  change is_limit ((F ⋙ (evaluation K C).obj X).map_cone c),
  exact preserves_limit.preserves hc,
end⟩

/-- `F : D ⥤ K ⥤ C` preserves limits of shape `J` if it does for each `k : K`. -/
def preserves_limits_of_shape_if_evaluation (F : D ⥤ K ⥤ C) (J : Type v) [small_category J]
  (H : Π (k : K), preserves_limits_of_shape J (F ⋙ (evaluation K C).obj k)) :
  preserves_limits_of_shape J F :=
⟨λ G, preserves_limit_if_evaluation F G (λ k, preserves_limits_of_shape.preserves_limit)⟩

/-- `F : D ⥤ K ⥤ C` preserves all limits if it does for each `k : K`. -/
def preserves_limits_if_evaluation (F : D ⥤ K ⥤ C)
  (H : Π (k : K), preserves_limits (F ⋙ (evaluation K C).obj k)) :
  preserves_limits F :=
⟨λ L hL, by { letI := hL,
  exact preserves_limits_of_shape_if_evaluation
    F L (λ k, preserves_limits.preserves_limits_of_shape) }⟩

instance evaluation_preserves_colimits [has_colimits C] (k : K) :
  preserves_colimits ((evaluation K C).obj k) :=
{ preserves_colimits_of_shape := λ J 𝒥, by resetI; apply_instance }

<<<<<<< HEAD
/-- `F : D ⥤ K ⥤ C` preserves limit if it does for each `k : K`. -/
def preserves_colimit_if_evaluation (F : D ⥤ K ⥤ C) (G : J ⥤ D)
  (H : Π (k), preserves_colimit G (F ⋙ (evaluation K C).obj k)) : preserves_colimit G F := ⟨λ c hc,
begin
  apply evaluation_jointly_reflects_colimits,
  intro X,
  haveI := H X,
  change is_colimit ((F ⋙ (evaluation K C).obj X).map_cocone c),
  exact preserves_colimit.preserves hc,
end⟩

/-- `F : D ⥤ K ⥤ C` preserves all colimits of shape `J` if it does for each `k : K`. -/
def preserves_colimits_of_shape_if_evaluation (F : D ⥤ K ⥤ C) (J : Type v) [small_category J]
  (H : Π (k : K), preserves_colimits_of_shape J (F ⋙ (evaluation K C).obj k)) :
  preserves_colimits_of_shape J F :=
⟨λ G, preserves_colimit_if_evaluation F G (λ k, preserves_colimits_of_shape.preserves_colimit)⟩

/-- `F : D ⥤ K ⥤ C` preserves all colimits if it does for each `k : K`. -/
def preserves_colimits_if_evaluation (F : D ⥤ K ⥤ C)
  (H : Π (k : K), preserves_colimits (F ⋙ (evaluation K C).obj k)) :
  preserves_colimits F :=
⟨λ L hL, by { letI := hL,
  exact preserves_colimits_of_shape_if_evaluation
    F L (λ k, preserves_colimits.preserves_colimits_of_shape) }⟩

=======
open category_theory.prod

/--
For a functor `G : J ⥤ K ⥤ C`, its limit `K ⥤ C` is given by `(G' : K ⥤ J ⥤ C) ⋙ lim`.
Note that this does not require `K` to be small.
-/
@[simps] def limit_iso_swap_comp_lim [has_limits_of_shape J C] (G : J ⥤ K ⥤ C) [has_limit G] :
  limit G ≅ curry.obj (swap K J ⋙ uncurry.obj G) ⋙ lim :=
nat_iso.of_components (λ Y, limit_obj_iso_limit_comp_evaluation G Y ≪≫
  (lim.map_iso (eq_to_iso (by
  { apply functor.hext,
    { intro X, simp },
    { intros X₁ X₂ f, dsimp only [swap], simp }}))))
  begin
    intros Y₁ Y₂ f,
    ext1 x,
    dsimp only [swap],
    simp only [limit_obj_iso_limit_comp_evaluation_hom_π_assoc, category.comp_id,
      limit_obj_iso_limit_comp_evaluation_hom_π, eq_to_iso.hom, curry.obj_map_app,
      nat_trans.naturality, category.id_comp, eq_to_hom_refl, functor.comp_map,
      eq_to_hom_app, lim_map_π_assoc, lim_map_π, category.assoc,
      uncurry.obj_map, lim_map_eq_lim_map, iso.trans_hom,
      nat_trans.id_app, category_theory.functor.map_id, functor.map_iso_hom],
    erw category.id_comp,
  end

/--
For a functor `G : J ⥤ K ⥤ C`, its colimit `K ⥤ C` is given by `(G' : K ⥤ J ⥤ C) ⋙ colim`.
Note that this does not require `K` to be small.
-/
@[simps]
def colimit_iso_swap_comp_colim [has_colimits_of_shape J C] (G : J ⥤ K ⥤ C) [has_colimit G] :
  colimit G ≅ curry.obj (swap K J ⋙ uncurry.obj G) ⋙ colim :=
nat_iso.of_components (λ Y, colimit_obj_iso_colimit_comp_evaluation G Y ≪≫
  (colim.map_iso (eq_to_iso (by
  { apply functor.hext,
    { intro X, simp },
    { intros X Y f, dsimp only [swap], simp, } }))))
  begin
    intros Y₁ Y₂ f,
    ext1 x,
    rw ← (colimit.ι G x).naturality_assoc f,
    dsimp only [swap],
    simp only [eq_to_iso.hom, colimit_obj_iso_colimit_comp_evaluation_ι_app_hom_assoc,
      curry.obj_map_app, colimit.ι_map, category.id_comp, eq_to_hom_refl, iso.trans_hom,
      functor.comp_map, eq_to_hom_app, colimit.ι_map_assoc, functor.map_iso_hom,
      category.assoc, uncurry.obj_map, nat_trans.id_app, category_theory.functor.map_id],
    erw category.id_comp,
  end
>>>>>>> 87640533

end category_theory.limits<|MERGE_RESOLUTION|>--- conflicted
+++ resolved
@@ -270,7 +270,6 @@
   preserves_colimits ((evaluation K C).obj k) :=
 { preserves_colimits_of_shape := λ J 𝒥, by resetI; apply_instance }
 
-<<<<<<< HEAD
 /-- `F : D ⥤ K ⥤ C` preserves limit if it does for each `k : K`. -/
 def preserves_colimit_if_evaluation (F : D ⥤ K ⥤ C) (G : J ⥤ D)
   (H : Π (k), preserves_colimit G (F ⋙ (evaluation K C).obj k)) : preserves_colimit G F := ⟨λ c hc,
@@ -296,7 +295,6 @@
   exact preserves_colimits_of_shape_if_evaluation
     F L (λ k, preserves_colimits.preserves_colimits_of_shape) }⟩
 
-=======
 open category_theory.prod
 
 /--
@@ -346,6 +344,5 @@
       category.assoc, uncurry.obj_map, nat_trans.id_app, category_theory.functor.map_id],
     erw category.id_comp,
   end
->>>>>>> 87640533
 
 end category_theory.limits