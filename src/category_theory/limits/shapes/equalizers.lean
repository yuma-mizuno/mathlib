/-
Copyright (c) 2018 Scott Morrison. All rights reserved.
Released under Apache 2.0 license as described in the file LICENSE.
Authors: Scott Morrison, Markus Himmel
-/
import category_theory.epi_mono
import category_theory.limits.limits

/-!
# Equalizers and coequalizers

This file defines (co)equalizers as special cases of (co)limits.

An equalizer is the categorical generalization of the subobject {a ∈ A | f(a) = g(a)} known
from abelian groups or modules. It is a limit cone over the diagram formed by `f` and `g`.

A coequalizer is the dual concept.

## Main definitions

* `walking_parallel_pair` is the indexing category used for (co)equalizer_diagrams
* `parallel_pair` is a functor from `walking_parallel_pair` to our category `C`.
* a `fork` is a cone over a parallel pair.
  * there is really only one interesting morphism in a fork: the arrow from the vertex of the fork
    to the domain of f and g. It is called `fork.ι`.
* an `equalizer` is now just a `limit (parallel_pair f g)`

Each of these has a dual.

## Main statements

* `equalizer.ι_mono` states that every equalizer map is a monomorphism
* `is_iso_limit_cone_parallel_pair_of_self` states that the identity on the domain of `f` is an equalizer
  of `f` and `f`.

## Implementation notes
As with the other special shapes in the limits library, all the definitions here are given as
`abbreviation`s of the general statements for limits, so all the `simp` lemmas and theorems about
general limits can be used.

## References

* [F. Borceux, *Handbook of Categorical Algebra 1*][borceux-vol1]
-/

open category_theory

namespace category_theory.limits

local attribute [tidy] tactic.case_bash

universes v u

/-- The type of objects for the diagram indexing a (co)equalizer. -/
@[derive decidable_eq, derive inhabited] inductive walking_parallel_pair : Type v
| zero | one

open walking_parallel_pair

/-- The type family of morphisms for the diagram indexing a (co)equalizer. -/
@[derive decidable_eq] inductive walking_parallel_pair_hom :
  walking_parallel_pair → walking_parallel_pair → Type v
| left : walking_parallel_pair_hom zero one
| right : walking_parallel_pair_hom zero one
| id : Π X : walking_parallel_pair.{v}, walking_parallel_pair_hom X X

/-- Satisfying the inhabited linter -/
instance : inhabited (walking_parallel_pair_hom zero one) :=
{ default := walking_parallel_pair_hom.left }

open walking_parallel_pair_hom

/-- Composition of morphisms in the indexing diagram for (co)equalizers. -/
def walking_parallel_pair_hom.comp :
  Π (X Y Z : walking_parallel_pair)
    (f : walking_parallel_pair_hom X Y) (g : walking_parallel_pair_hom Y Z),
    walking_parallel_pair_hom X Z
  | _ _ _ (id _) h := h
  | _ _ _ left   (id one) := left
  | _ _ _ right  (id one) := right
.

instance walking_parallel_pair_hom_category : small_category walking_parallel_pair :=
{ hom  := walking_parallel_pair_hom,
  id   := walking_parallel_pair_hom.id,
  comp := walking_parallel_pair_hom.comp }

@[simp]
lemma walking_parallel_pair_hom_id (X : walking_parallel_pair) :
  walking_parallel_pair_hom.id X = 𝟙 X :=
rfl

variables {C : Type u} [category.{v} C]
variables {X Y : C}

/-- `parallel_pair f g` is the diagram in `C` consisting of the two morphisms `f` and `g` with
    common domain and codomain. -/
def parallel_pair (f g : X ⟶ Y) : walking_parallel_pair ⥤ C :=
{ obj := λ x, match x with
  | zero := X
  | one := Y
  end,
  map := λ x y h, match x, y, h with
  | _, _, (id _) := 𝟙 _
  | _, _, left := f
  | _, _, right := g
  end,
  -- `tidy` can cope with this, but it's too slow:
  map_comp' := begin rintros (⟨⟩|⟨⟩) (⟨⟩|⟨⟩) (⟨⟩|⟨⟩) ⟨⟩⟨⟩; { unfold_aux, simp; refl }, end, }.

@[simp] lemma parallel_pair_obj_zero (f g : X ⟶ Y) : (parallel_pair f g).obj zero = X := rfl
@[simp] lemma parallel_pair_obj_one (f g : X ⟶ Y) : (parallel_pair f g).obj one = Y := rfl

@[simp] lemma parallel_pair_map_left (f g : X ⟶ Y) : (parallel_pair f g).map left = f := rfl
@[simp] lemma parallel_pair_map_right (f g : X ⟶ Y) : (parallel_pair f g).map right = g := rfl

@[simp] lemma parallel_pair_functor_obj
  {F : walking_parallel_pair ⥤ C} (j : walking_parallel_pair) :
  (parallel_pair (F.map left) (F.map right)).obj j = F.obj j :=
begin
  cases j; refl
end

/-- Every functor indexing a (co)equalizer is naturally isomorphic (actually, equal) to a
    `parallel_pair` -/
def diagram_iso_parallel_pair (F : walking_parallel_pair ⥤ C) :
  F ≅ parallel_pair (F.map left) (F.map right) :=
nat_iso.of_components (λ j, eq_to_iso $ by cases j; tidy) $ by tidy

/-- A fork on `f` and `g` is just a `cone (parallel_pair f g)`. -/
abbreviation fork (f g : X ⟶ Y) := cone (parallel_pair f g)

/-- A cofork on `f` and `g` is just a `cocone (parallel_pair f g)`. -/
abbreviation cofork (f g : X ⟶ Y) := cocone (parallel_pair f g)

variables {f g : X ⟶ Y}

@[simp, reassoc] lemma fork.app_zero_left (s : fork f g) :
  (s.π).app zero ≫ f = (s.π).app one :=
by rw [←s.w left, parallel_pair_map_left]

@[simp, reassoc] lemma fork.app_zero_right (s : fork f g) :
  (s.π).app zero ≫ g = (s.π).app one :=
by rw [←s.w right, parallel_pair_map_right]

@[simp, reassoc] lemma cofork.left_app_one (s : cofork f g) :
  f ≫ (s.ι).app one = (s.ι).app zero :=
by rw [←s.w left, parallel_pair_map_left]

@[simp, reassoc] lemma cofork.right_app_one (s : cofork f g) :
  g ≫ (s.ι).app one = (s.ι).app zero :=
by rw [←s.w right, parallel_pair_map_right]

/-- A fork on `f g : X ⟶ Y` is determined by the morphism `ι : P ⟶ X` satisfying `ι ≫ f = ι ≫ g`.
-/
def fork.of_ι {P : C} (ι : P ⟶ X) (w : ι ≫ f = ι ≫ g) : fork f g :=
{ X := P,
  π :=
  { app := λ X, begin cases X, exact ι, exact ι ≫ f, end,
    naturality' := λ X Y f,
    begin
      cases X; cases Y; cases f; dsimp; simp,
      { dsimp, simp, }, -- TODO If someone could decipher why these aren't done on the previous line, that would be great
      { exact w },
      { dsimp, simp, }, -- TODO idem
    end } }

/-- A cofork on `f g : X ⟶ Y` is determined by the morphism `π : Y ⟶ P` satisfying
    `f ≫ π = g ≫ π`. -/
def cofork.of_π {P : C} (π : Y ⟶ P) (w : f ≫ π = g ≫ π) : cofork f g :=
{ X := P,
  ι :=
  { app := λ X, begin cases X, exact f ≫ π, exact π, end,
    naturality' := λ X Y f,
    begin
      cases X; cases Y; cases f; dsimp; simp,
      { dsimp, simp, }, -- TODO idem
      { exact w.symm },
      { dsimp, simp, }, -- TODO idem
    end } }

@[simp] lemma fork.of_ι_app_zero {P : C} (ι : P ⟶ X) (w : ι ≫ f = ι ≫ g) :
  (fork.of_ι ι w).π.app zero = ι := rfl
@[simp] lemma fork.of_ι_app_one {P : C} (ι : P ⟶ X) (w : ι ≫ f = ι ≫ g) :
  (fork.of_ι ι w).π.app one = ι ≫ f := rfl
@[simp] lemma cofork.of_π_app_zero {P : C} (π : Y ⟶ P) (w : f ≫ π = g ≫ π) :
  (cofork.of_π π w).ι.app zero = f ≫ π := rfl
@[simp] lemma cofork.of_π_app_one {P : C} (π : Y ⟶ P) (w : f ≫ π = g ≫ π) :
  (cofork.of_π π w).ι.app one = π := rfl

/-- A fork `t` on the parallel pair `f g : X ⟶ Y` consists of two morphisms `t.π.app zero : t.X ⟶ X`
    and `t.π.app one : t.X ⟶ Y`. Of these, only the first one is interesting, and we give it the
    shorter name `fork.ι t`. -/
abbreviation fork.ι (t : fork f g) := t.π.app zero

/-- A cofork `t` on the parallel_pair `f g : X ⟶ Y` consists of two morphisms
    `t.ι.app zero : X ⟶ t.X` and `t.ι.app one : Y ⟶ t.X`. Of these, only the second one is
    interesting, and we give it the shorter name `cofork.π t`. -/
abbreviation cofork.π (t : cofork f g) := t.ι.app one

@[simp] lemma fork.ι_of_ι {P : C} (ι : P ⟶ X) (w : ι ≫ f = ι ≫ g) :
  fork.ι (fork.of_ι ι w) = ι := rfl
@[simp] lemma cofork.π_of_π {P : C} (π : Y ⟶ P) (w : f ≫ π = g ≫ π) :
  cofork.π (cofork.of_π π w) = π := rfl

lemma fork.ι_eq_app_zero (t : fork f g) : fork.ι t = t.π.app zero := rfl
lemma cofork.π_eq_app_one (t : cofork f g) : cofork.π t = t.ι.app one := rfl

lemma fork.condition (t : fork f g) : (fork.ι t) ≫ f = (fork.ι t) ≫ g :=
begin
  erw [t.w left, ← t.w right], refl
end
lemma cofork.condition (t : cofork f g) : f ≫ (cofork.π t) = g ≫ (cofork.π t) :=
begin
  erw [t.w left, ← t.w right], refl
end

/-- To check whether two maps are equalized by both maps of a fork, it suffices to check it for the
    first map -/
lemma fork.equalizer_ext (s : fork f g) {W : C} {k l : W ⟶ s.X}
  (h : k ≫ fork.ι s = l ≫ fork.ι s) : ∀ (j : walking_parallel_pair),
    k ≫ s.π.app j = l ≫ s.π.app j
| zero := h
| one := by rw [←fork.app_zero_left, reassoc_of h]

/-- To check whether two maps are coequalized by both maps of a cofork, it suffices to check it for
    the second map -/
lemma cofork.coequalizer_ext (s : cofork f g) {W : C} {k l : s.X ⟶ W}
  (h : cofork.π s ≫ k = cofork.π s ≫ l) : ∀ (j : walking_parallel_pair),
    s.ι.app j ≫ k = s.ι.app j ≫ l
| zero := by simp only [←cofork.left_app_one, category.assoc, h]
| one := h

lemma fork.is_limit.hom_ext {s : fork f g} (hs : is_limit s) {W : C} {k l : W ⟶ s.X}
  (h : k ≫ fork.ι s = l ≫ fork.ι s) : k = l :=
hs.hom_ext $ fork.equalizer_ext _ h

lemma cofork.is_colimit.hom_ext {s : cofork f g} (hs : is_colimit s) {W : C} {k l : s.X ⟶ W}
  (h : cofork.π s ≫ k = cofork.π s ≫ l) : k = l :=
hs.hom_ext $ cofork.coequalizer_ext _ h

/-- If `s` is a limit fork over `f` and `g`, then a morphism `k : W ⟶ X` satisfying
    `k ≫ f = k ≫ g` induces a morphism `l : W ⟶ s.X` such that `l ≫ fork.ι s = k`. -/
def fork.is_limit.lift' {s : fork f g} (hs : is_limit s) {W : C} (k : W ⟶ X) (h : k ≫ f = k ≫ g) :
  {l : W ⟶ s.X // l ≫ fork.ι s = k} :=
⟨hs.lift $ fork.of_ι _ h, hs.fac _ _⟩

/-- If `s` is a colimit cofork over `f` and `g`, then a morphism `k : Y ⟶ W` satisfying
    `f ≫ k = g ≫ k` induces a morphism `l : s.X ⟶ W` such that `cofork.π s ≫ l = k`. -/
def cofork.is_colimit.desc' {s : cofork f g} (hs : is_colimit s) {W : C} (k : Y ⟶ W)
  (h : f ≫ k = g ≫ k) : {l : s.X ⟶ W // cofork.π s ≫ l = k} :=
⟨hs.desc $ cofork.of_π _ h, hs.fac _ _⟩

/-- This is a slightly more convenient method to verify that a fork is a limit cone. It
    only asks for a proof of facts that carry any mathematical content -/
def fork.is_limit.mk (t : fork f g)
  (lift : Π (s : fork f g), s.X ⟶ t.X)
  (fac : ∀ (s : fork f g), lift s ≫ fork.ι t = fork.ι s)
  (uniq : ∀ (s : fork f g) (m : s.X ⟶ t.X)
    (w : ∀ j : walking_parallel_pair, m ≫ t.π.app j = s.π.app j), m = lift s) :
  is_limit t :=
{ lift := lift,
  fac' := λ s j, walking_parallel_pair.cases_on j (fac s) $
    by erw [←s.w left, ←t.w left, ←category.assoc, fac]; refl,
  uniq' := uniq }

/-- This is another convenient method to verify that a fork is a limit cone. It
    only asks for a proof of facts that carry any mathematical content, and allows access to the
    same `s` for all parts. -/
def fork.is_limit.mk' {X Y : C} {f g : X ⟶ Y} (t : fork f g)
  (create : Π (s : fork f g), {l // l ≫ t.ι = s.ι ∧ ∀ {m}, m ≫ t.ι = s.ι → m = l}) :
is_limit t :=
fork.is_limit.mk t
  (λ s, (create s).1)
  (λ s, (create s).2.1)
  (λ s m w, (create s).2.2 (w zero))

/-- This is a slightly more convenient method to verify that a cofork is a colimit cocone. It
    only asks for a proof of facts that carry any mathematical content -/
def cofork.is_colimit.mk (t : cofork f g)
  (desc : Π (s : cofork f g), t.X ⟶ s.X)
  (fac : ∀ (s : cofork f g), cofork.π t ≫ desc s = cofork.π s)
  (uniq : ∀ (s : cofork f g) (m : t.X ⟶ s.X)
    (w : ∀ j : walking_parallel_pair, t.ι.app j ≫ m = s.ι.app j), m = desc s) :
  is_colimit t :=
{ desc := desc,
  fac' := λ s j, walking_parallel_pair.cases_on j
    (by erw [←s.w left, ←t.w left, category.assoc, fac]; refl) (fac s),
  uniq' := uniq }

/-- This is another convenient method to verify that a fork is a limit cone. It
    only asks for a proof of facts that carry any mathematical content, and allows access to the
    same `s` for all parts. -/
def cofork.is_colimit.mk' {X Y : C} {f g : X ⟶ Y} (t : cofork f g)
  (create : Π (s : cofork f g), {l : t.X ⟶ s.X // t.π ≫ l = s.π ∧ ∀ {m}, t.π ≫ m = s.π → m = l}) :
is_colimit t :=
cofork.is_colimit.mk t
  (λ s, (create s).1)
  (λ s, (create s).2.1)
  (λ s m w, (create s).2.2 (w one))

/-- This is a helper construction that can be useful when verifying that a category has all
    equalizers. Given `F : walking_parallel_pair ⥤ C`, which is really the same as
    `parallel_pair (F.map left) (F.map right)`, and a fork on `F.map left` and `F.map right`,
    we get a cone on `F`.

    If you're thinking about using this, have a look at `has_equalizers_of_has_limit_parallel_pair`,
    which you may find to be an easier way of achieving your goal. -/
def cone.of_fork
  {F : walking_parallel_pair ⥤ C} (t : fork (F.map left) (F.map right)) : cone F :=
{ X := t.X,
  π :=
  { app := λ X, t.π.app X ≫ eq_to_hom (by tidy),
    naturality' := λ j j' g, by { cases j; cases j'; cases g; dsimp; simp } } }

/-- This is a helper construction that can be useful when verifying that a category has all
    coequalizers. Given `F : walking_parallel_pair ⥤ C`, which is really the same as
    `parallel_pair (F.map left) (F.map right)`, and a cofork on `F.map left` and `F.map right`,
    we get a cocone on `F`.

    If you're thinking about using this, have a look at
    `has_coequalizers_of_has_colimit_parallel_pair`, which you may find to be an easier way of
    achieving your goal. -/
def cocone.of_cofork
  {F : walking_parallel_pair ⥤ C} (t : cofork (F.map left) (F.map right)) : cocone F :=
{ X := t.X,
  ι :=
  { app := λ X, eq_to_hom (by tidy) ≫ t.ι.app X,
    naturality' := λ j j' g, by { cases j; cases j'; cases g; dsimp; simp } } }

@[simp] lemma cone.of_fork_π
  {F : walking_parallel_pair ⥤ C} (t : fork (F.map left) (F.map right)) (j) :
  (cone.of_fork t).π.app j = t.π.app j ≫ eq_to_hom (by tidy) := rfl

@[simp] lemma cocone.of_cofork_ι
  {F : walking_parallel_pair ⥤ C} (t : cofork (F.map left) (F.map right)) (j) :
  (cocone.of_cofork t).ι.app j = eq_to_hom (by tidy) ≫ t.ι.app j := rfl

/-- Given `F : walking_parallel_pair ⥤ C`, which is really the same as
    `parallel_pair (F.map left) (F.map right)` and a cone on `F`, we get a fork on
    `F.map left` and `F.map right`. -/
def fork.of_cone
  {F : walking_parallel_pair ⥤ C} (t : cone F) : fork (F.map left) (F.map right) :=
{ X := t.X,
  π := { app := λ X, t.π.app X ≫ eq_to_hom (by tidy) } }

/-- Given `F : walking_parallel_pair ⥤ C`, which is really the same as
    `parallel_pair (F.map left) (F.map right)` and a cocone on `F`, we get a cofork on
    `F.map left` and `F.map right`. -/
def cofork.of_cocone
  {F : walking_parallel_pair ⥤ C} (t : cocone F) : cofork (F.map left) (F.map right) :=
{ X := t.X,
  ι := { app := λ X, eq_to_hom (by tidy) ≫ t.ι.app X } }

@[simp] lemma fork.of_cone_π {F : walking_parallel_pair ⥤ C} (t : cone F) (j) :
  (fork.of_cone t).π.app j = t.π.app j ≫ eq_to_hom (by tidy) := rfl
@[simp] lemma cofork.of_cocone_ι {F : walking_parallel_pair ⥤ C} (t : cocone F) (j) :
  (cofork.of_cocone t).ι.app j = eq_to_hom (by tidy) ≫ t.ι.app j := rfl

<<<<<<< HEAD
=======
/--
Helper function for constructing morphisms between equalizer forks.
-/
>>>>>>> 5bb1edef
def fork.mk_hom {s t : fork f g} (k : s.X ⟶ t.X) (w : k ≫ t.ι = s.ι) : s ⟶ t :=
{ hom := k,
  w' :=
  begin
    rintro ⟨_|_⟩,
    exact w,
    simpa using w =≫ f,
  end }

variables (f g)

section
variables [has_limit (parallel_pair f g)]

/-- If we have chosen an equalizer of `f` and `g`, we can access the corresponding object by
    saying `equalizer f g`. -/
abbreviation equalizer : C := limit (parallel_pair f g)

/-- If we have chosen an equalizer of `f` and `g`, we can access the inclusion
    `equalizer f g ⟶ X` by saying `equalizer.ι f g`. -/
abbreviation equalizer.ι : equalizer f g ⟶ X :=
limit.π (parallel_pair f g) zero

<<<<<<< HEAD
abbreviation equalizer.fork : fork f g := limit.cone (parallel_pair f g)

@[simp] lemma equalizer.fork_ι :
  (equalizer.fork f g).ι = equalizer.ι f g := rfl

=======
/--
The chosen equalizer cone for a parallel pair `f` and `g`.
-/
abbreviation equalizer.fork : fork f g := limit.cone (parallel_pair f g)

@[simp] lemma equalizer.fork_ι :
  (equalizer.fork f g).ι = equalizer.ι f g := rfl

>>>>>>> 5bb1edef
@[simp] lemma equalizer.fork_π_app_zero :
  (equalizer.fork f g).π.app zero = equalizer.ι f g := rfl

@[reassoc] lemma equalizer.condition : equalizer.ι f g ≫ f = equalizer.ι f g ≫ g :=
fork.condition $ limit.cone $ parallel_pair f g

variables {f g}

/-- A morphism `k : W ⟶ X` satisfying `k ≫ f = k ≫ g` factors through the equalizer of `f` and `g`
    via `equalizer.lift : W ⟶ equalizer f g`. -/
abbreviation equalizer.lift {W : C} (k : W ⟶ X) (h : k ≫ f = k ≫ g) : W ⟶ equalizer f g :=
limit.lift (parallel_pair f g) (fork.of_ι k h)

@[simp, reassoc]
lemma equalizer.lift_ι {W : C} (k : W ⟶ X) (h : k ≫ f = k ≫ g) :
  equalizer.lift k h ≫ equalizer.ι f g = k :=
limit.lift_π _ _

/-- A morphism `k : W ⟶ X` satisfying `k ≫ f = k ≫ g` induces a morphism `l : W ⟶ equalizer f g`
    satisfying `l ≫ equalizer.ι f g = k`. -/
def equalizer.lift' {W : C} (k : W ⟶ X) (h : k ≫ f = k ≫ g) :
  {l : W ⟶ equalizer f g // l ≫ equalizer.ι f g = k} :=
⟨equalizer.lift k h, equalizer.lift_ι _ _⟩

/-- Two maps into an equalizer are equal if they are are equal when composed with the equalizer
    map. -/
@[ext] lemma equalizer.hom_ext {W : C} {k l : W ⟶ equalizer f g}
  (h : k ≫ equalizer.ι f g = l ≫ equalizer.ι f g) : k = l :=
fork.is_limit.hom_ext (limit.is_limit _) h

/-- An equalizer morphism is a monomorphism -/
instance equalizer.ι_mono : mono (equalizer.ι f g) :=
{ right_cancellation := λ Z h k w, equalizer.hom_ext w }

end

section
variables {f g}
/-- The equalizer morphism in any limit cone is a monomorphism. -/
lemma mono_of_is_limit_parallel_pair {c : cone (parallel_pair f g)} (i : is_limit c) :
  mono (fork.ι c) :=
{ right_cancellation := λ Z h k w, fork.is_limit.hom_ext i w }

end

section
variables {f g}

/-- The identity determines a cone on the equalizer diagram of `f` and `g` if `f = g`. -/
def id_fork (h : f = g) : fork f g :=
fork.of_ι (𝟙 X) $ h ▸ rfl

/-- The identity on `X` is an equalizer of `(f, g)`, if `f = g`. -/
def is_limit_id_fork (h : f = g) : is_limit (id_fork h) :=
fork.is_limit.mk _
  (λ s, fork.ι s)
  (λ s, category.comp_id _)
  (λ s m h, by { convert h zero, exact (category.comp_id _).symm })

/-- Every equalizer of `(f, g)`, where `f = g`, is an isomorphism. -/
def is_iso_limit_cone_parallel_pair_of_eq (h₀ : f = g) {c : cone (parallel_pair f g)}
  (h : is_limit c) : is_iso (c.π.app zero) :=
is_iso.of_iso $ is_limit.cone_point_unique_up_to_iso h $ is_limit_id_fork h₀

/-- The equalizer of `(f, g)`, where `f = g`, is an isomorphism. -/
def equalizer.ι_of_eq [has_limit (parallel_pair f g)] (h : f = g) : is_iso (equalizer.ι f g) :=
is_iso_limit_cone_parallel_pair_of_eq h $ limit.is_limit _

/-- Every equalizer of `(f, f)` is an isomorphism. -/
def is_iso_limit_cone_parallel_pair_of_self {c : cone (parallel_pair f f)} (h : is_limit c) :
  is_iso (c.π.app zero) :=
is_iso_limit_cone_parallel_pair_of_eq rfl h

/-- An equalizer that is an epimorphism is an isomorphism. -/
def is_iso_limit_cone_parallel_pair_of_epi {c : cone (parallel_pair f g)}
  (h : is_limit c) [epi (c.π.app zero)] : is_iso (c.π.app zero) :=
is_iso_limit_cone_parallel_pair_of_eq ((cancel_epi _).1 (fork.condition c)) h

end

/-- The equalizer inclusion for `(f, f)` is an isomorphism. -/
instance equalizer.ι_of_self [has_limit (parallel_pair f f)] : is_iso (equalizer.ι f f) :=
equalizer.ι_of_eq rfl

/-- The equalizer of a morphism with itself is isomorphic to the source. -/
def equalizer.iso_source_of_self [has_limit (parallel_pair f f)] : equalizer f f ≅ X :=
as_iso (equalizer.ι f f)

@[simp] lemma equalizer.iso_source_of_self_hom [has_limit (parallel_pair f f)] :
  (equalizer.iso_source_of_self f).hom = equalizer.ι f f :=
rfl

@[simp] lemma equalizer.iso_source_of_self_inv [has_limit (parallel_pair f f)] :
  (equalizer.iso_source_of_self f).inv = equalizer.lift (𝟙 X) (by simp) :=
rfl

<<<<<<< HEAD
=======
/--
Helper function for constructing morphisms between coequalizer coforks.
-/
>>>>>>> 5bb1edef
def cofork.mk_hom {s t : cofork f g} (k : s.X ⟶ t.X) (w : s.π ≫ k = t.π) : s ⟶ t :=
{ hom := k,
  w' :=
  begin
    rintro ⟨_|_⟩,
    simpa using f ≫= w,
    exact w,
  end }

section
variables [has_colimit (parallel_pair f g)]

/-- If we have chosen a coequalizer of `f` and `g`, we can access the corresponding object by
    saying `coequalizer f g`. -/
abbreviation coequalizer : C := colimit (parallel_pair f g)

/-- If we have chosen a coequalizer of `f` and `g`, we can access the corresponding projection by
    saying `coequalizer.π f g`. -/
abbreviation coequalizer.π : Y ⟶ coequalizer f g :=
colimit.ι (parallel_pair f g) one

<<<<<<< HEAD
=======
/--
The chosen coequalizer cocone for a parallel pair `f` and `g`.
-/
>>>>>>> 5bb1edef
abbreviation coequalizer.cofork : cofork f g := colimit.cocone (parallel_pair f g)

@[simp] lemma coequalizer.cofork_π :
  (coequalizer.cofork f g).π = coequalizer.π f g := rfl
<<<<<<< HEAD

@[simp] lemma coequalizer.cofork_ι_app_one :
  (coequalizer.cofork f g).ι.app one = coequalizer.π f g := rfl

@[simp] lemma coequalizer.π.cofork :
  cofork.π (colimit.cocone (parallel_pair f g)) = coequalizer.π f g := rfl
=======
>>>>>>> 5bb1edef

@[simp] lemma coequalizer.cofork_ι_app_one :
  (coequalizer.cofork f g).ι.app one = coequalizer.π f g := rfl

@[reassoc] lemma coequalizer.condition : f ≫ coequalizer.π f g = g ≫ coequalizer.π f g :=
cofork.condition $ colimit.cocone $ parallel_pair f g

variables {f g}

/-- Any morphism `k : Y ⟶ W` satisfying `f ≫ k = g ≫ k` factors through the coequalizer of `f`
    and `g` via `coequalizer.desc : coequalizer f g ⟶ W`. -/
abbreviation coequalizer.desc {W : C} (k : Y ⟶ W) (h : f ≫ k = g ≫ k) : coequalizer f g ⟶ W :=
colimit.desc (parallel_pair f g) (cofork.of_π k h)

@[simp, reassoc]
lemma coequalizer.π_desc {W : C} (k : Y ⟶ W) (h : f ≫ k = g ≫ k) :
  coequalizer.π f g ≫ coequalizer.desc k h = k :=
colimit.ι_desc _ _

/-- Any morphism `k : Y ⟶ W` satisfying `f ≫ k = g ≫ k` induces a morphism
    `l : coequalizer f g ⟶ W` satisfying `coequalizer.π ≫ g = l`. -/
def coequalizer.desc' {W : C} (k : Y ⟶ W) (h : f ≫ k = g ≫ k) :
  {l : coequalizer f g ⟶ W // coequalizer.π f g ≫ l = k} :=
⟨coequalizer.desc k h, coequalizer.π_desc _ _⟩

/-- Two maps from a coequalizer are equal if they are equal when composed with the coequalizer
    map -/
@[ext] lemma coequalizer.hom_ext {W : C} {k l : coequalizer f g ⟶ W}
  (h : coequalizer.π f g ≫ k = coequalizer.π f g ≫ l) : k = l :=
cofork.is_colimit.hom_ext (colimit.is_colimit _) h

/-- A coequalizer morphism is an epimorphism -/
instance coequalizer.π_epi : epi (coequalizer.π f g) :=
{ left_cancellation := λ Z h k w, coequalizer.hom_ext w }

end

section
variables {f g}

/-- The coequalizer morphism in any colimit cocone is an epimorphism. -/
lemma epi_of_is_colimit_parallel_pair {c : cocone (parallel_pair f g)} (i : is_colimit c) :
  epi (c.ι.app one) :=
{ left_cancellation := λ Z h k w, cofork.is_colimit.hom_ext i w }

end

section
variables {f g}

/-- The identity determines a cocone on the coequalizer diagram of `f` and `g`, if `f = g`. -/
def id_cofork (h : f = g) : cofork f g :=
cofork.of_π (𝟙 Y) $ h ▸ rfl

/-- The identity on `Y` is a coequalizer of `(f, g)`, where `f = g`.  -/
def is_colimit_id_cofork (h : f = g) : is_colimit (id_cofork h) :=
cofork.is_colimit.mk _
  (λ s, cofork.π s)
  (λ s, category.id_comp _)
  (λ s m h, by { convert h one, exact (category.id_comp _).symm })

/-- Every coequalizer of `(f, g)`, where `f = g`, is an isomorphism. -/
def is_iso_colimit_cocone_parallel_pair_of_eq (h₀ : f = g) {c : cocone (parallel_pair f g)}
  (h : is_colimit c) : is_iso (c.ι.app one) :=
is_iso.of_iso $ is_colimit.cocone_point_unique_up_to_iso (is_colimit_id_cofork h₀) h

/-- The coequalizer of `(f, g)`, where `f = g`, is an isomorphism. -/
def coequalizer.π_of_eq [has_colimit (parallel_pair f g)] (h : f = g) :
  is_iso (coequalizer.π f g) :=
is_iso_colimit_cocone_parallel_pair_of_eq h $ colimit.is_colimit _

/-- Every coequalizer of `(f, f)` is an isomorphism. -/
def is_iso_colimit_cocone_parallel_pair_of_self {c : cocone (parallel_pair f f)}
  (h : is_colimit c) : is_iso (c.ι.app one) :=
is_iso_colimit_cocone_parallel_pair_of_eq rfl h

/-- A coequalizer that is a monomorphism is an isomorphism. -/
def is_iso_limit_cocone_parallel_pair_of_epi {c : cocone (parallel_pair f g)}
  (h : is_colimit c) [mono (c.ι.app one)] : is_iso (c.ι.app one) :=
is_iso_colimit_cocone_parallel_pair_of_eq ((cancel_mono _).1 (cofork.condition c)) h

end

/-- The coequalizer projection for `(f, f)` is an isomorphism. -/
instance coequalizer.π_of_self [has_colimit (parallel_pair f f)] : is_iso (coequalizer.π f f) :=
coequalizer.π_of_eq rfl

/-- The coequalizer of a morphism with itself is isomorphic to the target. -/
def coequalizer.iso_target_of_self [has_colimit (parallel_pair f f)] : coequalizer f f ≅ Y :=
(as_iso (coequalizer.π f f)).symm

@[simp] lemma coequalizer.iso_target_of_self_hom [has_colimit (parallel_pair f f)] :
  (coequalizer.iso_target_of_self f).hom = coequalizer.desc (𝟙 Y) (by simp) :=
rfl

@[simp] lemma coequalizer.iso_target_of_self_inv [has_colimit (parallel_pair f f)] :
  (coequalizer.iso_target_of_self f).inv = coequalizer.π f f :=
rfl

variables (C)

/-- `has_equalizers` represents a choice of equalizer for every pair of morphisms -/
class has_equalizers :=
(has_limits_of_shape : has_limits_of_shape walking_parallel_pair C)

/-- `has_coequalizers` represents a choice of coequalizer for every pair of morphisms -/
class has_coequalizers :=
(has_colimits_of_shape : has_colimits_of_shape walking_parallel_pair C)

attribute [instance] has_equalizers.has_limits_of_shape has_coequalizers.has_colimits_of_shape

/-- If `C` has all limits of diagrams `parallel_pair f g`, then it has all equalizers -/
def has_equalizers_of_has_limit_parallel_pair
  [Π {X Y : C} {f g : X ⟶ Y}, has_limit (parallel_pair f g)] : has_equalizers C :=
{ has_limits_of_shape := { has_limit := λ F, has_limit_of_iso (diagram_iso_parallel_pair F).symm } }

/-- If `C` has all colimits of diagrams `parallel_pair f g`, then it has all coequalizers -/
def has_coequalizers_of_has_colimit_parallel_pair
  [Π {X Y : C} {f g : X ⟶ Y}, has_colimit (parallel_pair f g)] : has_coequalizers C :=
{ has_colimits_of_shape := { has_colimit := λ F, has_colimit_of_iso (diagram_iso_parallel_pair F) } }

section
-- In this section we show that a split mono `f` equalizes `(retraction f ≫ f)` and `(𝟙 Y)`.
variables {C} [split_mono f]

/--
A split mono `f` equalizes `(retraction f ≫ f)` and `(𝟙 Y)`.
Here we build the cone, and show in `split_mono_equalizes` that it is a limit cone.
-/
def cone_of_split_mono : cone (parallel_pair (𝟙 Y) (retraction f ≫ f)) :=
fork.of_ι f (by tidy)

@[simp] lemma cone_of_split_mono_π_app_zero : (cone_of_split_mono f).π.app zero = f := rfl
@[simp] lemma cone_of_split_mono_π_app_one : (cone_of_split_mono f).π.app one = f ≫ 𝟙 Y := rfl

/--
A split mono `f` equalizes `(retraction f ≫ f)` and `(𝟙 Y)`.
-/
def split_mono_equalizes {X Y : C} (f : X ⟶ Y) [split_mono f] : is_limit (cone_of_split_mono f) :=
{ lift := λ s, s.π.app zero ≫ retraction f,
  fac' := λ s,
  begin
    rintros (⟨⟩|⟨⟩),
    { rw [cone_of_split_mono_π_app_zero],
      erw [category.assoc, ← s.π.naturality right, s.π.naturality left, category.comp_id], },
    { erw [cone_of_split_mono_π_app_one, category.comp_id, category.assoc,
            ← s.π.naturality right, category.id_comp], }
  end,
  uniq' := λ s m w, begin rw ←(w zero), simp, end, }

end

section
-- In this section we show that a split epi `f` coequalizes `(f ≫ section_ f)` and `(𝟙 X)`.
variables {C} [split_epi f]

/--
A split epi `f` coequalizes `(f ≫ section_ f)` and `(𝟙 X)`.
Here we build the cocone, and show in `split_epi_coequalizes` that it is a colimit cocone.
-/
def cocone_of_split_epi : cocone (parallel_pair (𝟙 X) (f ≫ section_ f)) :=
cofork.of_π f (by tidy)

@[simp] lemma cocone_of_split_epi_ι_app_one : (cocone_of_split_epi f).ι.app one = f := rfl
@[simp] lemma cocone_of_split_epi_ι_app_zero : (cocone_of_split_epi f).ι.app zero = 𝟙 X ≫ f := rfl

/--
A split epi `f` coequalizes `(f ≫ section_ f)` and `(𝟙 X)`.
-/
def split_epi_coequalizes {X Y : C} (f : X ⟶ Y) [split_epi f] : is_colimit (cocone_of_split_epi f) :=
{ desc := λ s, section_ f ≫ s.ι.app one,
  fac' := λ s,
  begin
    rintros (⟨⟩|⟨⟩),
    { erw [cocone_of_split_epi_ι_app_zero, category.assoc, category.id_comp, ←category.assoc,
            s.ι.naturality right, functor.const.obj_map, category.comp_id], },
    { erw [cocone_of_split_epi_ι_app_one, ←category.assoc, s.ι.naturality right,
            ←s.ι.naturality left, category.id_comp] }
  end,
  uniq' := λ s m w, begin rw ←(w one), simp, end, }

end

end category_theory.limits<|MERGE_RESOLUTION|>--- conflicted
+++ resolved
@@ -357,12 +357,9 @@
 @[simp] lemma cofork.of_cocone_ι {F : walking_parallel_pair ⥤ C} (t : cocone F) (j) :
   (cofork.of_cocone t).ι.app j = eq_to_hom (by tidy) ≫ t.ι.app j := rfl
 
-<<<<<<< HEAD
-=======
 /--
 Helper function for constructing morphisms between equalizer forks.
 -/
->>>>>>> 5bb1edef
 def fork.mk_hom {s t : fork f g} (k : s.X ⟶ t.X) (w : k ≫ t.ι = s.ι) : s ⟶ t :=
 { hom := k,
   w' :=
@@ -386,22 +383,14 @@
 abbreviation equalizer.ι : equalizer f g ⟶ X :=
 limit.π (parallel_pair f g) zero
 
-<<<<<<< HEAD
+/--
+The chosen equalizer cone for a parallel pair `f` and `g`.
+-/
 abbreviation equalizer.fork : fork f g := limit.cone (parallel_pair f g)
 
 @[simp] lemma equalizer.fork_ι :
   (equalizer.fork f g).ι = equalizer.ι f g := rfl
 
-=======
-/--
-The chosen equalizer cone for a parallel pair `f` and `g`.
--/
-abbreviation equalizer.fork : fork f g := limit.cone (parallel_pair f g)
-
-@[simp] lemma equalizer.fork_ι :
-  (equalizer.fork f g).ι = equalizer.ι f g := rfl
-
->>>>>>> 5bb1edef
 @[simp] lemma equalizer.fork_π_app_zero :
   (equalizer.fork f g).π.app zero = equalizer.ι f g := rfl
 
@@ -498,12 +487,9 @@
   (equalizer.iso_source_of_self f).inv = equalizer.lift (𝟙 X) (by simp) :=
 rfl
 
-<<<<<<< HEAD
-=======
 /--
 Helper function for constructing morphisms between coequalizer coforks.
 -/
->>>>>>> 5bb1edef
 def cofork.mk_hom {s t : cofork f g} (k : s.X ⟶ t.X) (w : s.π ≫ k = t.π) : s ⟶ t :=
 { hom := k,
   w' :=
@@ -525,25 +511,13 @@
 abbreviation coequalizer.π : Y ⟶ coequalizer f g :=
 colimit.ι (parallel_pair f g) one
 
-<<<<<<< HEAD
-=======
 /--
 The chosen coequalizer cocone for a parallel pair `f` and `g`.
 -/
->>>>>>> 5bb1edef
 abbreviation coequalizer.cofork : cofork f g := colimit.cocone (parallel_pair f g)
 
 @[simp] lemma coequalizer.cofork_π :
   (coequalizer.cofork f g).π = coequalizer.π f g := rfl
-<<<<<<< HEAD
-
-@[simp] lemma coequalizer.cofork_ι_app_one :
-  (coequalizer.cofork f g).ι.app one = coequalizer.π f g := rfl
-
-@[simp] lemma coequalizer.π.cofork :
-  cofork.π (colimit.cocone (parallel_pair f g)) = coequalizer.π f g := rfl
-=======
->>>>>>> 5bb1edef
 
 @[simp] lemma coequalizer.cofork_ι_app_one :
   (coequalizer.cofork f g).ι.app one = coequalizer.π f g := rfl
