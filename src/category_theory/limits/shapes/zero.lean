/-
Copyright (c) 2019 Scott Morrison. All rights reserved.
Released under Apache 2.0 license as described in the file LICENSE.
Authors: Scott Morrison
-/
<<<<<<< HEAD
import tactic.equiv_rw
=======
import category_theory.limits.shapes.terminal
>>>>>>> 5ddbdc18
import category_theory.limits.shapes.binary_products
import category_theory.limits.shapes.products
import category_theory.limits.shapes.images

/-!
# Zero morphisms and zero objects

A category "has zero morphisms" if there is a designated "zero morphism" in each morphism space,
and compositions of zero morphisms with anything give the zero morphism. (Notice this is extra
structure, not merely a property.)

A category "has a zero object" if it has an object which is both initial and terminal. Having a
zero object provides zero morphisms, as the unique morphisms factoring through the zero object.

## References

* https://en.wikipedia.org/wiki/Zero_morphism
* [F. Borceux, *Handbook of Categorical Algebra 2*][borceux-vol2]
-/

universes v u

open category_theory
open category_theory.category

namespace category_theory.limits

variables (C : Type u) [category.{v} C]

/-- A category "has zero morphisms" if there is a designated "zero morphism" in each morphism space,
and compositions of zero morphisms with anything give the zero morphism. -/
class has_zero_morphisms :=
[has_zero : Π X Y : C, has_zero (X ⟶ Y)]
(comp_zero' : ∀ {X Y : C} (f : X ⟶ Y) (Z : C), f ≫ (0 : Y ⟶ Z) = (0 : X ⟶ Z) . obviously)
(zero_comp' : ∀ (X : C) {Y Z : C} (f : Y ⟶ Z), (0 : X ⟶ Y) ≫ f = (0 : X ⟶ Z) . obviously)

attribute [instance] has_zero_morphisms.has_zero
restate_axiom has_zero_morphisms.comp_zero'
attribute [simp] has_zero_morphisms.comp_zero
restate_axiom has_zero_morphisms.zero_comp'
attribute [simp, reassoc] has_zero_morphisms.zero_comp

instance has_zero_morphisms_pempty : has_zero_morphisms (discrete pempty) :=
{ has_zero := by tidy }

instance has_zero_morphisms_punit : has_zero_morphisms (discrete punit) :=
{ has_zero := by tidy }

namespace has_zero_morphisms
variables {C}

/-- This lemma will be immediately superseded by `ext`, below. -/
private lemma ext_aux (I J : has_zero_morphisms C)
  (w : ∀ X Y : C, (@has_zero_morphisms.has_zero _ _ I X Y).zero = (@has_zero_morphisms.has_zero _ _ J X Y).zero) : I = J :=
begin
  casesI I, casesI J,
  congr,
  { ext X Y,
    exact w X Y },
  { apply proof_irrel_heq, },
  { apply proof_irrel_heq, }
end

/--
If you're tempted to use this lemma "in the wild", you should probably
carefully consider whether you've made a mistake in allowing two
instances of `has_zero_morphisms` to exist at all.

See, particularly, the note on `zero_morphisms_of_zero_object` below.
-/
lemma ext (I J : has_zero_morphisms C) : I = J :=
begin
  apply ext_aux,
  intros X Y,
  rw ←@has_zero_morphisms.comp_zero _ _ I X X (@has_zero_morphisms.has_zero _ _ J X X).zero,
  rw @has_zero_morphisms.zero_comp _ _ J,
end

instance : subsingleton (has_zero_morphisms C) :=
⟨ext⟩

end has_zero_morphisms

open has_zero_morphisms

section
variables {C} [has_zero_morphisms C]

lemma zero_of_comp_mono {X Y Z : C} {f : X ⟶ Y} (g : Y ⟶ Z) [mono g] (h : f ≫ g = 0) : f = 0 :=
by { rw [←zero_comp X g, cancel_mono] at h, exact h }

lemma zero_of_epi_comp {X Y Z : C} (f : X ⟶ Y) {g : Y ⟶ Z} [epi f] (h : f ≫ g = 0) : g = 0 :=
by { rw [←comp_zero f Z, cancel_epi] at h, exact h }

lemma eq_zero_of_image_eq_zero {X Y : C} {f : X ⟶ Y} [has_image f] (w : image.ι f = 0) : f = 0 :=
by rw [←image.fac f, w, has_zero_morphisms.comp_zero]

lemma nonzero_image_of_nonzero {X Y : C} {f : X ⟶ Y} [has_image f] (w : f ≠ 0) : image.ι f ≠ 0 :=
λ h, w (eq_zero_of_image_eq_zero h)
end

section
universes v' u'
variables (D : Type u') [category.{v'} D]

variables [has_zero_morphisms C] [has_zero_morphisms D]

@[simp] lemma equivalence_preserves_zero_morphisms (F : C ≌ D) (X Y : C) :
  F.functor.map (0 : X ⟶ Y) = (0 : F.functor.obj X ⟶ F.functor.obj Y) :=
begin
  have t : F.functor.map (0 : X ⟶ Y) = F.functor.map (0 : X ⟶ Y) ≫ (0 : F.functor.obj Y ⟶ F.functor.obj Y),
  { apply faithful.map_injective (F.inverse),
    rw [functor.map_comp, equivalence.inv_fun_map],
    dsimp,
    rw [zero_comp, comp_zero, zero_comp], },
  exact t.trans (by simp)
end

end

/-- A category "has a zero object" if it has an object which is both initial and terminal. -/
class has_zero_object :=
(zero : C)
(unique_to : Π X : C, unique (zero ⟶ X))
(unique_from : Π X : C, unique (X ⟶ zero))

instance has_zero_object_punit : has_zero_object (discrete punit) :=
{ zero := punit.star,
  unique_to := by tidy,
  unique_from := by tidy, }

variables {C}

namespace has_zero_object

variables [has_zero_object C]

/--
Construct a `has_zero C` for a category with a zero object.
This can not be a global instance as it will trigger for every `has_zero C` typeclass search.
-/
protected def has_zero : has_zero C :=
{ zero := has_zero_object.zero }

local attribute [instance] has_zero_object.has_zero
local attribute [instance] has_zero_object.unique_to has_zero_object.unique_from

@[ext]
lemma to_zero_ext {X : C} (f g : X ⟶ 0) : f = g :=
by rw [(has_zero_object.unique_from X).uniq f, (has_zero_object.unique_from X).uniq g]

@[ext]
lemma from_zero_ext {X : C} (f g : 0 ⟶ X) : f = g :=
by rw [(has_zero_object.unique_to X).uniq f, (has_zero_object.unique_to X).uniq g]

instance (X : C) : subsingleton (X ≅ 0) := by tidy

instance {X : C} (f : 0 ⟶ X) : mono f :=
{ right_cancellation := λ Z g h w, by ext, }

instance {X : C} (f : X ⟶ 0) : epi f :=
{ left_cancellation := λ Z g h w, by ext, }

/-- A category with a zero object has zero morphisms.

    It is rarely a good idea to use this. Many categories that have a zero object have zero
    morphisms for some other reason, for example from additivity. Library code that uses
    `zero_morphisms_of_zero_object` will then be incompatible with these categories because
    the `has_zero_morphisms` instances will not be definitionally equal. For this reason library
    code should generally ask for an instance of `has_zero_morphisms` separately, even if it already
    asks for an instance of `has_zero_objects`. -/
def zero_morphisms_of_zero_object : has_zero_morphisms C :=
{ has_zero := λ X Y,
  { zero := inhabited.default (X ⟶ 0) ≫ inhabited.default (0 ⟶ Y) },
  zero_comp' := λ X Y Z f, by { dunfold has_zero.zero, rw category.assoc, congr, },
  comp_zero' := λ X Y Z f, by { dunfold has_zero.zero, rw ←category.assoc, congr, }}

/-- A zero object is in particular initial. -/
def has_initial : has_initial C :=
has_initial_of_unique 0
/-- A zero object is in particular terminal. -/
def has_terminal : has_terminal C :=
has_terminal_of_unique 0

end has_zero_object

section
variables [has_zero_object C] [has_zero_morphisms C]
local attribute [instance] has_zero_object.has_zero

@[simp]
lemma id_zero : 𝟙 (0 : C) = (0 : 0 ⟶ 0) :=
by ext

/--  An arrow ending in the zero object is zero -/
-- This can't be a `simp` lemma because the left hand side would be a metavariable.
lemma zero_of_to_zero {X : C} (f : X ⟶ 0) : f = 0 :=
by ext

lemma zero_of_target_iso_zero {X Y : C} (f : X ⟶ Y) (i : Y ≅ 0) : f = 0 :=
begin
  have h : f = f ≫ i.hom ≫ 𝟙 0 ≫ i.inv := by simp only [iso.hom_inv_id, id_comp, comp_id],
  simpa using h,
end

/-- An arrow starting at the zero object is zero -/
lemma zero_of_from_zero {X : C} (f : 0 ⟶ X) : f = 0 :=
by ext

lemma zero_of_source_iso_zero {X Y : C} (f : X ⟶ Y) (i : X ≅ 0) : f = 0 :=
begin
  have h : f = i.hom ≫ 𝟙 0 ≫ i.inv ≫ f := by simp only [iso.hom_inv_id_assoc, id_comp, comp_id],
  simpa using h,
end

lemma mono_of_source_iso_zero {X Y : C} (f : X ⟶ Y) (i : X ≅ 0) : mono f :=
⟨λ Z g h w, by rw [zero_of_target_iso_zero g i, zero_of_target_iso_zero h i]⟩

lemma epi_of_target_iso_zero {X Y : C} (f : X ⟶ Y) (i : Y ≅ 0) : epi f :=
⟨λ Z g h w, by rw [zero_of_source_iso_zero g i, zero_of_source_iso_zero h i]⟩

<<<<<<< HEAD
@[simps]
=======
/--
An object `X` has `𝟙 X = 0` if and only if it is isomorphic to the zero object.

Because `X ≅ 0` contains data (even if a subsingleton), we express this `↔` as an `≃`.
-/
>>>>>>> 5ddbdc18
def id_zero_equiv_iso_zero (X : C) : (𝟙 X = 0) ≃ (X ≅ 0) :=
{ to_fun    := λ h, { hom := 0, inv := 0, },
  inv_fun   := λ i, zero_of_target_iso_zero (𝟙 X) i,
  left_inv  := by tidy,
  right_inv := by tidy, }

<<<<<<< HEAD
=======
@[simp]
lemma id_zero_equiv_iso_zero_apply_hom (X : C) (h : 𝟙 X = 0) :
  ((id_zero_equiv_iso_zero X) h).hom = 0 := rfl

@[simp]
lemma id_zero_equiv_iso_zero_apply_inv (X : C) (h : 𝟙 X = 0) :
  ((id_zero_equiv_iso_zero X) h).inv = 0 := rfl

>>>>>>> 5ddbdc18
end

section is_iso
variables [has_zero_morphisms C]

<<<<<<< HEAD
=======
/--
A zero morphism `0 : X ⟶ Y` is an isomorphism if and only if
the identities on both `X` and `Y` are zero.
-/
>>>>>>> 5ddbdc18
@[simps]
def is_iso_zero_equiv (X Y : C) : is_iso (0 : X ⟶ Y) ≃ (𝟙 X = 0 ∧ 𝟙 Y = 0) :=
{ to_fun := begin introsI i, rw ←is_iso.hom_inv_id (0 : X ⟶ Y), rw ←is_iso.inv_hom_id (0 : X ⟶ Y), simp, end,
  inv_fun := λ h, { inv := (0 : Y ⟶ X), },
  left_inv := by tidy,
  right_inv := by tidy, }

<<<<<<< HEAD
=======
/--
A zero morphism `0 : X ⟶ X` is an isomorphism if and only if
the identity on `X` is zero.
-/
>>>>>>> 5ddbdc18
def is_iso_zero_self_equiv (X : C) : is_iso (0 : X ⟶ X) ≃ (𝟙 X = 0) :=
by simpa using is_iso_zero_equiv X X

variables [has_zero_object C]
local attribute [instance] has_zero_object.has_zero

<<<<<<< HEAD
=======
/--
A zero morphism `0 : X ⟶ Y` is an isomorphism if and only if
`X` and `Y` are isomorphic to the zero object.
-/
>>>>>>> 5ddbdc18
def is_iso_zero_equiv_iso_zero (X Y : C) : is_iso (0 : X ⟶ Y) ≃ (X ≅ 0) × (Y ≅ 0) :=
begin
  -- This is lame, because `prod` can't cope with `Prop`, so we can't use `equiv.prod_congr`.
  refine (is_iso_zero_equiv X Y).trans _,
  symmetry,
  fsplit,
  { rintros ⟨eX, eY⟩, fsplit,
    exact (id_zero_equiv_iso_zero X).symm eX,
    exact (id_zero_equiv_iso_zero Y).symm eY, },
  { rintros ⟨hX, hY⟩, fsplit,
    exact (id_zero_equiv_iso_zero X) hX,
    exact (id_zero_equiv_iso_zero Y) hY, },
  { tidy, },
  { tidy, },
end

<<<<<<< HEAD
=======
/--
A zero morphism `0 : X ⟶ X` is an isomorphism if and only if
`X` is isomorphic to the zero object.
-/
>>>>>>> 5ddbdc18
def is_iso_zero_self_equiv_iso_zero (X : C) : is_iso (0 : X ⟶ X) ≃ (X ≅ 0) :=
(is_iso_zero_equiv_iso_zero X X).trans subsingleton_prod_self_equiv

end is_iso

/-- If there are zero morphisms, any initial object is a zero object. -/
@[priority 50]
instance has_zero_object_of_has_initial_object
  [has_zero_morphisms C] [has_initial C] : has_zero_object C :=
{ zero := ⊥_ C,
  unique_to := λ X, ⟨⟨0⟩, by tidy⟩,
  unique_from := λ X, ⟨⟨0⟩, λ f,
  calc
    f = f ≫ 𝟙 _ : (category.comp_id _).symm
    ... = f ≫ 0 : by congr
    ... = 0     : has_zero_morphisms.comp_zero _ _
  ⟩ }

/-- If there are zero morphisms, any terminal object is a zero object. -/
@[priority 50]
instance has_zero_object_of_has_terminal_object
  [has_zero_morphisms C] [has_terminal C] : has_zero_object C :=
{ zero := ⊤_ C,
  unique_from := λ X, ⟨⟨0⟩, by tidy⟩,
  unique_to := λ X, ⟨⟨0⟩, λ f,
  calc
    f = 𝟙 _ ≫ f : (category.id_comp _).symm
    ... = 0 ≫ f : by congr
    ... = 0     : has_zero_morphisms.zero_comp _ _
  ⟩ }


section image

variables [has_zero_morphisms C] [has_zero_object C]
local attribute [instance] has_zero_object.has_zero

<<<<<<< HEAD
=======
/--
The zero morphism has a `mono_factorisation` through the zero object.
-/
>>>>>>> 5ddbdc18
@[simps]
def mono_factorisation_zero (X Y : C) : mono_factorisation (0 : X ⟶ Y) :=
{ I := 0, m := 0, e := 0, }

<<<<<<< HEAD
=======
/--
Any zero morphism has an image.
We don't set this as an instance, as it is only intended for use inside the following proofs.
-/
>>>>>>> 5ddbdc18
def has_image.zero (X Y : C) : has_image (0 : X ⟶ Y) :=
{ F := mono_factorisation_zero X Y,
  is_image :=
  { lift := λ F', 0 }}

/-- The image of a zero morphism is the zero object. -/
def image_zero {X Y : C} [has_image (0 : X ⟶ Y)] : image (0 : X ⟶ Y) ≅ 0 :=
is_image.iso_ext (image.is_image (0 : X ⟶ Y)) (has_image.zero X Y).is_image

/-- The image of a morphism which is equal to zero is the zero object. -/
def image_zero' {X Y : C} {f : X ⟶ Y} (h : f = 0) [has_image f] : image f ≅ 0 :=
begin
  haveI := has_image.zero X Y,
  exact image.eq_to_iso h ≪≫ image_zero,
end

@[simp]
lemma image.ι_zero {X Y : C} [has_image (0 : X ⟶ Y)] : image.ι (0 : X ⟶ Y) = 0 :=
begin
  rw ←image.lift_fac (mono_factorisation_zero X Y),
  simp,
end

/--
If we know `f = 0`,
it requires a little work to conclude `image.ι f = 0`,
because `f = g` only implies `image f ≅ image g`.
-/
@[simp]
lemma image.ι_zero' [has_equalizers C] {X Y : C} {f : X ⟶ Y} (h : f = 0) [has_image f] :
  image.ι f = 0 :=
begin
  haveI := has_image.zero X Y,
  rw image.eq_fac h,
  simp,
end

end image

/-- In the presence of zero morphisms, coprojections into a coproduct are (split) monomorphisms. -/
instance split_mono_sigma_ι
  {β : Type v} [decidable_eq β]
  [has_zero_morphisms C]
  (f : β → C) [has_colimit (discrete.functor f)] (b : β) : split_mono (sigma.ι f b) :=
{ retraction := sigma.desc (λ b', if h : b' = b then eq_to_hom (congr_arg f h) else 0), }

/-- In the presence of zero morphisms, projections into a product are (split) epimorphisms. -/
instance split_epi_pi_π
  {β : Type v} [decidable_eq β]
  [has_zero_morphisms C]
  (f : β → C) [has_limit (discrete.functor f)] (b : β) : split_epi (pi.π f b) :=
{ section_ := pi.lift (λ b', if h : b = b' then eq_to_hom (congr_arg f h) else 0), }

/-- In the presence of zero morphisms, coprojections into a coproduct are (split) monomorphisms. -/
instance split_mono_coprod_inl
  [has_zero_morphisms C] {X Y : C} [has_colimit (pair X Y)] :
  split_mono (coprod.inl : X ⟶ X ⨿ Y) :=
{ retraction := coprod.desc (𝟙 X) 0, }
/-- In the presence of zero morphisms, coprojections into a coproduct are (split) monomorphisms. -/
instance split_mono_coprod_inr
  [has_zero_morphisms C] {X Y : C} [has_colimit (pair X Y)] :
  split_mono (coprod.inr : Y ⟶ X ⨿ Y) :=
{ retraction := coprod.desc 0 (𝟙 Y), }

/-- In the presence of zero morphisms, projections into a product are (split) epimorphisms. -/
instance split_epi_prod_fst
  [has_zero_morphisms C] {X Y : C} [has_limit (pair X Y)] :
  split_epi (prod.fst : X ⨯ Y ⟶ X) :=
{ section_ := prod.lift (𝟙 X) 0, }
/-- In the presence of zero morphisms, projections into a product are (split) epimorphisms. -/
instance split_epi_prod_snd
  [has_zero_morphisms C] {X Y : C} [has_limit (pair X Y)] :
  split_epi (prod.snd : X ⨯ Y ⟶ Y) :=
{ section_ := prod.lift 0 (𝟙 Y), }

end category_theory.limits<|MERGE_RESOLUTION|>--- conflicted
+++ resolved
@@ -3,11 +3,7 @@
 Released under Apache 2.0 license as described in the file LICENSE.
 Authors: Scott Morrison
 -/
-<<<<<<< HEAD
-import tactic.equiv_rw
-=======
 import category_theory.limits.shapes.terminal
->>>>>>> 5ddbdc18
 import category_theory.limits.shapes.binary_products
 import category_theory.limits.shapes.products
 import category_theory.limits.shapes.images
@@ -229,23 +225,17 @@
 lemma epi_of_target_iso_zero {X Y : C} (f : X ⟶ Y) (i : Y ≅ 0) : epi f :=
 ⟨λ Z g h w, by rw [zero_of_source_iso_zero g i, zero_of_source_iso_zero h i]⟩
 
-<<<<<<< HEAD
-@[simps]
-=======
 /--
 An object `X` has `𝟙 X = 0` if and only if it is isomorphic to the zero object.
 
 Because `X ≅ 0` contains data (even if a subsingleton), we express this `↔` as an `≃`.
 -/
->>>>>>> 5ddbdc18
 def id_zero_equiv_iso_zero (X : C) : (𝟙 X = 0) ≃ (X ≅ 0) :=
 { to_fun    := λ h, { hom := 0, inv := 0, },
   inv_fun   := λ i, zero_of_target_iso_zero (𝟙 X) i,
   left_inv  := by tidy,
   right_inv := by tidy, }
 
-<<<<<<< HEAD
-=======
 @[simp]
 lemma id_zero_equiv_iso_zero_apply_hom (X : C) (h : 𝟙 X = 0) :
   ((id_zero_equiv_iso_zero X) h).hom = 0 := rfl
@@ -254,19 +244,15 @@
 lemma id_zero_equiv_iso_zero_apply_inv (X : C) (h : 𝟙 X = 0) :
   ((id_zero_equiv_iso_zero X) h).inv = 0 := rfl
 
->>>>>>> 5ddbdc18
 end
 
 section is_iso
 variables [has_zero_morphisms C]
 
-<<<<<<< HEAD
-=======
 /--
 A zero morphism `0 : X ⟶ Y` is an isomorphism if and only if
 the identities on both `X` and `Y` are zero.
 -/
->>>>>>> 5ddbdc18
 @[simps]
 def is_iso_zero_equiv (X Y : C) : is_iso (0 : X ⟶ Y) ≃ (𝟙 X = 0 ∧ 𝟙 Y = 0) :=
 { to_fun := begin introsI i, rw ←is_iso.hom_inv_id (0 : X ⟶ Y), rw ←is_iso.inv_hom_id (0 : X ⟶ Y), simp, end,
@@ -274,26 +260,20 @@
   left_inv := by tidy,
   right_inv := by tidy, }
 
-<<<<<<< HEAD
-=======
 /--
 A zero morphism `0 : X ⟶ X` is an isomorphism if and only if
 the identity on `X` is zero.
 -/
->>>>>>> 5ddbdc18
 def is_iso_zero_self_equiv (X : C) : is_iso (0 : X ⟶ X) ≃ (𝟙 X = 0) :=
 by simpa using is_iso_zero_equiv X X
 
 variables [has_zero_object C]
 local attribute [instance] has_zero_object.has_zero
 
-<<<<<<< HEAD
-=======
 /--
 A zero morphism `0 : X ⟶ Y` is an isomorphism if and only if
 `X` and `Y` are isomorphic to the zero object.
 -/
->>>>>>> 5ddbdc18
 def is_iso_zero_equiv_iso_zero (X Y : C) : is_iso (0 : X ⟶ Y) ≃ (X ≅ 0) × (Y ≅ 0) :=
 begin
   -- This is lame, because `prod` can't cope with `Prop`, so we can't use `equiv.prod_congr`.
@@ -310,13 +290,10 @@
   { tidy, },
 end
 
-<<<<<<< HEAD
-=======
 /--
 A zero morphism `0 : X ⟶ X` is an isomorphism if and only if
 `X` is isomorphic to the zero object.
 -/
->>>>>>> 5ddbdc18
 def is_iso_zero_self_equiv_iso_zero (X : C) : is_iso (0 : X ⟶ X) ≃ (X ≅ 0) :=
 (is_iso_zero_equiv_iso_zero X X).trans subsingleton_prod_self_equiv
 
@@ -354,23 +331,17 @@
 variables [has_zero_morphisms C] [has_zero_object C]
 local attribute [instance] has_zero_object.has_zero
 
-<<<<<<< HEAD
-=======
 /--
 The zero morphism has a `mono_factorisation` through the zero object.
 -/
->>>>>>> 5ddbdc18
 @[simps]
 def mono_factorisation_zero (X Y : C) : mono_factorisation (0 : X ⟶ Y) :=
 { I := 0, m := 0, e := 0, }
 
-<<<<<<< HEAD
-=======
 /--
 Any zero morphism has an image.
 We don't set this as an instance, as it is only intended for use inside the following proofs.
 -/
->>>>>>> 5ddbdc18
 def has_image.zero (X Y : C) : has_image (0 : X ⟶ Y) :=
 { F := mono_factorisation_zero X Y,
   is_image :=
