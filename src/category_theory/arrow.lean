--- conflicted
+++ resolved
@@ -109,11 +109,6 @@
 { out := ⟨(inv sq).right, by simp only [← comma.comp_right, is_iso.hom_inv_id, is_iso.inv_hom_id,
     arrow.id_right, eq_self_iff_true, and_self]⟩ }
 
-<<<<<<< HEAD
-instance mono_left [mono sq] : mono sq.left :=
-{ right_cancellation := λ Z φ ψ h,
-  begin
-=======
 @[simp] lemma inv_left [is_iso sq] : (inv sq).left = inv sq.left :=
 is_iso.eq_inv_of_hom_inv_id $ by rw [← comma.comp_left, is_iso.hom_inv_id, id_left]
 
@@ -122,7 +117,6 @@
 
 instance mono_left [mono sq] : mono sq.left :=
 { right_cancellation := λ Z φ ψ h, begin
->>>>>>> f6894c47
     let aux : (Z ⟶ f.left) → (arrow.mk (𝟙 Z) ⟶ f) := λ φ, { left := φ, right := φ ≫ f.hom },
     show (aux φ).left = (aux ψ).left,
     congr' 1,
@@ -134,12 +128,7 @@
   end }
 
 instance epi_right [epi sq] : epi sq.right :=
-<<<<<<< HEAD
-{ left_cancellation := λ Z φ ψ h,
-  begin
-=======
 { left_cancellation := λ Z φ ψ h, begin
->>>>>>> f6894c47
     let aux : (g.right ⟶ Z) → (g ⟶ arrow.mk (𝟙 Z)) := λ φ, { right := φ, left := g.hom ≫ φ },
     show (aux φ).right = (aux ψ).right,
     congr' 1,
