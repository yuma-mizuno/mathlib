--- conflicted
+++ resolved
@@ -33,12 +33,8 @@
 ## Main Results
  * Higman's Lemma, `set.partially_well_ordered_on.partially_well_ordered_on_sublist_forall₂`,
   shows that if `r` is partially well-ordered on `s`, then `list.sublist_forall₂` is partially
-<<<<<<< HEAD
-  well-ordered on the set of lists of elements of `s`.
-=======
   well-ordered on the set of lists of elements of `s`. The result was originally published by
   Higman, but this proof more closely follows Nash-Williams.
->>>>>>> 96444687
  * `set.well_founded_on_iff` relates `well_founded_on` to the well-foundedness of a relation on the
  original type, to avoid dealing with subtypes.
  * `set.is_wf.mono` shows that a subset of a well-founded subset is well-founded.
@@ -602,14 +598,10 @@
   exact ⟨f, hf1⟩,
 end
 
-<<<<<<< HEAD
-/-- Higman's Lemma -/
-=======
 /-- Higman's Lemma, which states that for any reflexive, transitive relation `r` which is
   partially well-ordered on a set `s`, the relation `list.sublist_forall₂ r` is partially
   well-ordered on the set of lists of elements of `s`. That relation is defined so that
   `list.sublist_forall₂ r l₁ l₂` whenever `l₁` related pointwise by `r` to a sublist of `l₂`.  -/
->>>>>>> 96444687
 lemma partially_well_ordered_on_sublist_forall₂ (r : α → α → Prop) [is_refl α r] [is_trans α r]
   {s : set α} (h : s.partially_well_ordered_on r) :
   { l : list α | ∀ x, x ∈ l → x ∈ s }.partially_well_ordered_on (list.sublist_forall₂ r) :=
@@ -656,7 +648,6 @@
 end
 
 end partially_well_ordered_on
-<<<<<<< HEAD
 
 namespace is_pwo
 
@@ -692,8 +683,6 @@
 end
 
 end is_pwo
-=======
->>>>>>> 96444687
 
 /-- `set.mul_antidiagonal s t a` is the set of all pairs of an element in `s` and an element in `t`
   that multiply to `a`. -/
