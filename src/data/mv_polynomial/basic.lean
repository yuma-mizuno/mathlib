/-
Copyright (c) 2017 Johannes Hölzl. All rights reserved.
Released under Apache 2.0 license as described in the file LICENSE.
Authors: Johannes Hölzl, Johan Commelin, Mario Carneiro
-/

import data.polynomial.eval

/-!
# Multivariate polynomials

This file defines polynomial rings (in commuting variables) over a (not necessarily commutative)
base ring (or even semiring), with variables from a general type `σ` (which could be infinite).

## Important definitions

Let `R` be a ring (or a semiring) and let `σ` be an arbitrary
type. This file creates the type `mv_polynomial σ R`, which mathematicians
might denote $R[X_i : i \in σ]$. It is the type of multivariate
(a.k.a. multivariable) polynomials, with variables
corresponding to the terms in `σ`, and coefficients in `R`.

### Notation

In the definitions below, we use the following notation:

+ `σ : Type*` (indexing the variables)

+ `R : Type*` `[semiring R]` (the coefficients)

+ `s : σ →₀ ℕ`, a function from `σ` to `ℕ` which is zero away from a finite set.
This will give rise to a monomial in `mv_polynomial σ R` which mathematicians might call `X^s`

+ `a : R`

+ `i : σ`, with corresponding monomial `X i`, often denoted `X_i` by mathematicians

+ `p : mv_polynomial σ R`

### Definitions

* `mv_polynomial σ R` : the type of polynomials with variables of type `σ` and coefficients
  in the commutative semiring `R`

* `monomial s a` : the monomial which mathematically would be denoted `a * X^s`

* `C a` : the constant polynomial with value `a`

* `X i` : the degree one monomial corresponding to i; mathematically this might be denoted `Xᵢ`.

* `coeff s p` : the coefficient of `s` in `p`.

* `eval₂ (f : R → S₁) (g : σ → S₁) p` : given a semiring homomorphism from `R` to another
  semiring `S₁`, and a map `σ → S₁`, evaluates `p` at this valuation, returning a term of type `S₁`.
  Note that `eval₂` can be made using `eval` and `map` (see below), and it has been suggested
  that sticking to `eval` and `map` might make the code less brittle.

* `eval (g : σ → R) p` : given a map `σ → R`, evaluates `p` at this valuation,
  returning a term of type `R`

* `map (f : R → S₁) p` : returns the multivariate polynomial obtained from `p` by the change of
  coefficient semiring corresponding to `f`

## Implementation notes

Recall that if `Y` has a zero, then `X →₀ Y` is the type of functions from `X` to `Y` with finite
support, i.e. such that only finitely many elements of `X` get sent to non-zero terms in `Y`.
The definition of `mv_polynomial σ R` is `(σ →₀ ℕ) →₀ R` ; here `σ →₀ ℕ` denotes the space of all
monomials in the variables, and the function to `R` sends a monomial to its coefficient in
the polynomial being represented.

## Tags

polynomial, multivariate polynomial, multivariable polynomial

-/

noncomputable theory

open_locale classical big_operators

open set function finsupp add_monoid_algebra
open_locale big_operators

universes u v w x
variables {R : Type u} {S₁ : Type v} {S₂ : Type w} {S₃ : Type x}

/-- Multivariate polynomial, where `σ` is the index set of the variables and
  `R` is the coefficient ring -/
def mv_polynomial (σ : Type*) (R : Type*) [semiring R] := add_monoid_algebra R (σ →₀ ℕ)

namespace mv_polynomial
variables {σ : Type*} {a a' a₁ a₂ : R} {e : ℕ} {n m : σ} {s : σ →₀ ℕ}

<<<<<<< HEAD
section semiring
variable [semiring R]

-- setting priority 90<100 so Lean prefers to find this instance when R is commutative
-- via comm_semiring R -> comm_semiring (mv_polynomial σ R) -> semiring (mv_polynomial σ R)
def semiring' : semiring (mv_polynomial σ R) := add_monoid_algebra.semiring
attribute [instance, priority 90] semiring'

instance decidable_eq_mv_polynomial [decidable_eq σ] [decidable_eq R] :
  decidable_eq (mv_polynomial σ R) := finsupp.decidable_eq
instance : inhabited (mv_polynomial σ R) := ⟨0⟩
instance : has_scalar R (mv_polynomial σ R) := add_monoid_algebra.has_scalar
instance {S} [semiring S] [semimodule S R] : semimodule S (mv_polynomial σ R) :=
add_monoid_algebra.semimodule

instance [subsingleton R] : unique (mv_polynomial σ R) := add_monoid_algebra.unique
=======
section comm_semiring

section instances
>>>>>>> 0fa0d61e

instance decidable_eq_mv_polynomial [comm_semiring R] [decidable_eq σ] [decidable_eq R] :
  decidable_eq (mv_polynomial σ R) := finsupp.decidable_eq
instance [comm_semiring R] : comm_semiring (mv_polynomial σ R) := add_monoid_algebra.comm_semiring
instance [comm_semiring R] : inhabited (mv_polynomial σ R) := ⟨0⟩
instance [semiring R] [comm_semiring S₁] [semimodule R S₁] : semimodule R (mv_polynomial σ S₁) :=
add_monoid_algebra.semimodule
instance [semiring R] [semiring S₁] [comm_semiring S₂]
  [has_scalar R S₁] [semimodule R S₂] [semimodule S₁ S₂] [is_scalar_tower R S₁ S₂] :
  is_scalar_tower R S₁ (mv_polynomial σ S₂) :=
add_monoid_algebra.is_scalar_tower
instance [semiring R] [semiring S₁][comm_semiring S₂]
  [semimodule R S₂] [semimodule S₁ S₂] [smul_comm_class R S₁ S₂] :
  smul_comm_class R S₁ (mv_polynomial σ S₂) :=
add_monoid_algebra.smul_comm_class
instance [comm_semiring R] [comm_semiring S₁] [algebra R S₁] : algebra R (mv_polynomial σ S₁) :=
add_monoid_algebra.algebra

end instances

variables [comm_semiring R] [comm_semiring S₁] {p q : mv_polynomial σ R}
/-- The coercion turning an `mv_polynomial` into the function which reports the coefficient
of a given monomial. -/
def coeff_coe_to_fun : has_coe_to_fun (mv_polynomial σ R) :=
finsupp.has_coe_to_fun

local attribute [instance] coeff_coe_to_fun

/-- `monomial s a` is the monomial with coefficient `a` and exponents given by `s`  -/
def monomial (s : σ →₀ ℕ) (a : R) : mv_polynomial σ R := single s a

lemma single_eq_monomial (s : σ →₀ ℕ) (a : R) : single s a = monomial s a := rfl

/-- `C a` is the constant polynomial with value `a` -/
def C : R →+* mv_polynomial σ R :=
{ to_fun := monomial 0,
  map_zero' := by simp [monomial],
  map_one' := rfl,
  map_add' := λ a a', single_add,
  map_mul' := λ a a', by simp [monomial, single_mul_single] }

/-- `X n` is the degree `1` monomial $X_n$. -/
def X (n : σ) : mv_polynomial σ R := monomial (single n 1) 1

@[simp] lemma C_0 : C 0 = (0 : mv_polynomial σ R) := by simp [C, monomial]; refl

@[simp] lemma C_1 : C 1 = (1 : mv_polynomial σ R) := rfl

lemma C_mul_monomial : C a * monomial s a' = monomial s (a * a') :=
by simp [C, monomial, single_mul_single]

@[simp] lemma C_add : (C (a + a') : mv_polynomial σ R) = C a + C a' := single_add

@[simp] lemma C_mul : (C (a * a') : mv_polynomial σ R) = C a * C a' := C_mul_monomial.symm

@[simp] lemma C_pow (a : R) (n : ℕ) : (C (a^n) : mv_polynomial σ R) = (C a)^n :=
by induction n; simp [pow_succ, *]

lemma C_injective (σ : Type*) (R : Type*) [semiring R] :
  function.injective (C : R → mv_polynomial σ R) :=
finsupp.single_injective _

lemma C_surjective {R : Type*} [semiring R] (σ : Type*) (hσ : ¬ nonempty σ) :
  function.surjective (C : R → mv_polynomial σ R) :=
begin
  refine λ p, ⟨p.to_fun 0, finsupp.ext (λ a, _)⟩,
  simpa [(finsupp.ext (λ x, absurd (nonempty.intro x) hσ) : a = 0), C, monomial],
end

lemma C_surjective_fin_0 {R : Type*} [semiring R] :
  function.surjective (mv_polynomial.C : R → mv_polynomial (fin 0) R) :=
C_surjective (fin 0) (λ h, let ⟨n⟩ := h in fin_zero_elim n)

@[simp] lemma C_inj {σ : Type*} (R : Type*) [semiring R] (r s : R) :
  (C r : mv_polynomial σ R) = C s ↔ r = s :=
(C_injective σ R).eq_iff

instance infinite_of_infinite (σ : Type*) (R : Type*) [semiring R] [infinite R] :
  infinite (mv_polynomial σ R) :=
infinite.of_injective C (C_injective _ _)

instance infinite_of_nonempty (σ : Type*) (R : Type*) [nonempty σ] [semiring R]
  [nontrivial R] :
  infinite (mv_polynomial σ R) :=
infinite.of_injective (λ i : ℕ, monomial (single (classical.arbitrary σ) i) 1)
begin
  intros m n h,
  have := (single_eq_single_iff _ _ _ _).mp h,
  simp only [and_true, eq_self_iff_true, or_false, one_ne_zero, and_self,
             single_eq_single_iff, eq_self_iff_true, true_and] at this,
  rcases this with (rfl|⟨rfl, rfl⟩); refl
end

lemma C_eq_coe_nat (n : ℕ) : (C ↑n : mv_polynomial σ R) = n :=
by induction n; simp [nat.succ_eq_add_one, *]

variables {p : mv_polynomial σ R}

theorem C_mul' : C a * p = a • p :=
begin
  apply finsupp.induction p,
  { exact (mul_zero $ mv_polynomial.C a).trans (@smul_zero R (mv_polynomial σ R) _ _ _ a).symm },
  intros p b f haf hb0 ih,
  rw [mul_add, ih, @smul_add R (mv_polynomial σ R) _ _ _ a], congr' 1,
  rw [add_monoid_algebra.mul_def, finsupp.smul_single],
  simp only [mv_polynomial.C],
  dsimp [mv_polynomial.monomial],
  rw [finsupp.sum_single_index, finsupp.sum_single_index, zero_add],
  { rw [mul_zero, finsupp.single_zero] },
  { rw finsupp.sum_single_index,
    all_goals { rw [zero_mul, finsupp.single_zero] }, }
end

lemma smul_eq_C_mul (p : mv_polynomial σ R) (a : R) : a • p = C a * p := C_mul'.symm

lemma X_pow_eq_single : X n ^ e = monomial (single n e) (1 : R) :=
begin
  induction e,
  { simp [X], refl },
  { simp [pow_succ, e_ih],
    simp [X, monomial, single_mul_single, nat.succ_eq_add_one, add_comm] }
end

lemma monomial_add_single : monomial (s + single n e) a = (monomial s a * X n ^ e) :=
by rw [X_pow_eq_single, monomial, monomial, monomial, single_mul_single]; simp

lemma monomial_single_add : monomial (single n e + s) a = (X n ^ e * monomial s a) :=
by rw [X_pow_eq_single, monomial, monomial, monomial, single_mul_single]; simp

lemma single_eq_C_mul_X {s : σ} {a : R} {n : ℕ} :
  monomial (single s n) a = C a * (X s)^n :=
by { rw [← zero_add (single s n), monomial_add_single, C], refl }

@[simp] lemma monomial_add {s : σ →₀ ℕ} {a b : R} :
  monomial s a + monomial s b = monomial s (a + b) :=
by simp [monomial]

@[simp] lemma monomial_mul {s s' : σ →₀ ℕ} {a b : R} :
  monomial s a * monomial s' b = monomial (s + s') (a * b) :=
by rw [monomial, monomial, monomial, add_monoid_algebra.single_mul_single]

@[simp] lemma monomial_zero {s : σ →₀ ℕ}: monomial s (0 : R) = 0 :=
by rw [monomial, single_zero]; refl

@[recursor 5]
lemma induction_on {M : mv_polynomial σ R → Prop} (p : mv_polynomial σ R)
  (h_C : ∀a, M (C a)) (h_add : ∀p q, M p → M q → M (p + q)) (h_X : ∀p n, M p → M (p * X n)) :
  M p :=
have ∀s a, M (monomial s a),
begin
  assume s a,
  apply @finsupp.induction σ ℕ _ _ s,
  { show M (monomial 0 a), from h_C a, },
  { assume n e p hpn he ih,
    have : ∀e:ℕ, M (monomial p a * X n ^ e),
    { intro e,
      induction e,
      { simp [ih] },
      { simp [ih, pow_succ', (mul_assoc _ _ _).symm, h_X, e_ih] } },
    simp [add_comm, monomial_add_single, this] }
end,
finsupp.induction p
  (by have : M (C 0) := h_C 0; rwa [C_0] at this)
  (assume s a p hsp ha hp, h_add _ _ (this s a) hp)

attribute [elab_as_eliminator]
theorem induction_on' {P : mv_polynomial σ R → Prop} (p : mv_polynomial σ R)
    (h1 : ∀ (u : σ →₀ ℕ) (a : R), P (monomial u a))
    (h2 : ∀ (p q : mv_polynomial σ R), P p → P q → P (p + q)) : P p :=
finsupp.induction p (suffices P (monomial 0 0), by rwa monomial_zero at this,
                     show P (monomial 0 0), from h1 0 0)
                    (λ a b f ha hb hPf, h2 _ _ (h1 _ _) hPf)

@[ext] lemma ring_hom_ext {A : Type*} [semiring A] {f g : mv_polynomial σ R →+* A}
  (hC : ∀ r, f (C r) = g (C r)) (hX : ∀ i, f (X i) = g (X i)) :
  f = g :=
by { ext, exacts [hC _, hX _] }

lemma hom_eq_hom [semiring S₂]
  (f g : mv_polynomial σ R →+* S₂)
  (hC : ∀a:R, f (C a) = g (C a)) (hX : ∀n:σ, f (X n) = g (X n)) (p : mv_polynomial σ R) :
  f p = g p :=
ring_hom.congr_fun (ring_hom_ext hC hX) p

lemma is_id (f : mv_polynomial σ R →+* mv_polynomial σ R)
  (hC : ∀a:R, f (C a) = (C a)) (hX : ∀n:σ, f (X n) = (X n)) (p : mv_polynomial σ R) :
  f p = p :=
hom_eq_hom f (ring_hom.id _) hC hX p

section coeff

section
-- While setting up `coeff`, we make `mv_polynomial` reducible so we can treat it as a function.
local attribute [reducible] mv_polynomial

/-- The coefficient of the monomial `m` in the multi-variable polynomial `p`. -/
def coeff (m : σ →₀ ℕ) (p : mv_polynomial σ R) : R := p m
end

@[ext] lemma ext (p q : mv_polynomial σ R) :
  (∀ m, coeff m p = coeff m q) → p = q := ext

lemma ext_iff (p q : mv_polynomial σ R) :
  p = q ↔ (∀ m, coeff m p = coeff m q) :=
⟨ λ h m, by rw h, ext p q⟩

@[simp] lemma coeff_add (m : σ →₀ ℕ) (p q : mv_polynomial σ R) :
  coeff m (p + q) = coeff m p + coeff m q := add_apply p q m

@[simp] lemma coeff_zero (m : σ →₀ ℕ) :
  coeff m (0 : mv_polynomial σ R) = 0 := rfl

@[simp] lemma coeff_zero_X (i : σ) : coeff 0 (X i : mv_polynomial σ R) = 0 :=
single_eq_of_ne (λ h, by cases single_eq_zero.1 h)

instance coeff.is_add_monoid_hom (m : σ →₀ ℕ) :
  is_add_monoid_hom (coeff m : mv_polynomial σ R → R) :=
{ map_add := coeff_add m,
  map_zero := coeff_zero m }

lemma coeff_sum {X : Type*} (s : finset X) (f : X → mv_polynomial σ R) (m : σ →₀ ℕ) :
  coeff m (∑ x in s, f x) = ∑ x in s, coeff m (f x) :=
(s.sum_hom _).symm

@[simp] lemma coeff_monomial (m n) (a) :
  coeff m (monomial n a : mv_polynomial σ R) = if n = m then a else 0 :=
by convert single_apply

@[simp] lemma coeff_C (m) (a) :
  coeff m (C a : mv_polynomial σ R) = if 0 = m then a else 0 :=
by convert single_apply

@[simp] lemma coeff_C_mul (m) (a : R) (p : mv_polynomial σ R) : coeff m (C a * p) = a * coeff m p :=
begin
  rw [mul_def], simp only [C, monomial], dsimp, rw [monomial],
  rw sum_single_index,
  { simp only [zero_add],
    convert sum_apply,
    simp only [single_apply, finsupp.sum],
    rw finset.sum_eq_single m,
    { rw if_pos rfl, refl },
    { intros m' hm' H, apply if_neg, exact H },
    { intros hm, rw if_pos rfl, rw not_mem_support_iff at hm, simp [hm] } },
  simp only [zero_mul, single_zero, zero_add, sum_zero],
end

lemma coeff_mul (p q : mv_polynomial σ R) (n : σ →₀ ℕ) :
  coeff n (p * q) = ∑ x in (antidiagonal n).support, coeff x.1 p * coeff x.2 q :=
begin
  rw mul_def,
  -- We need to manipulate both sides into a shape to which we can apply `finset.sum_bij_ne_zero`,
  -- so we need to turn both sides into a sum over a product.
  have := @finset.sum_product (σ →₀ ℕ) R _ _ p.support q.support
    (λ x, if (x.1 + x.2 = n) then coeff x.1 p * coeff x.2 q else 0),
  convert this.symm using 1; clear this,
  { rw [coeff],
    iterate 2 { rw sum_apply, apply finset.sum_congr rfl, intros, dsimp only },
    convert single_apply },
  symmetry,
  -- We are now ready to show that both sums are equal using `finset.sum_bij_ne_zero`.
  apply finset.sum_bij_ne_zero (λ (x : (σ →₀ ℕ) × (σ →₀ ℕ)) _ _, (x.1, x.2)),
  { intros x hx hx',
    simp only [mem_antidiagonal_support, eq_self_iff_true, if_false, forall_true_iff],
    contrapose! hx',
    rw [if_neg hx'] },
  { rintros ⟨i, j⟩ ⟨k, l⟩ hij hij' hkl hkl',
    simpa only [and_imp, prod.mk.inj_iff, heq_iff_eq] using and.intro },
  { rintros ⟨i, j⟩ hij hij',
    refine ⟨⟨i, j⟩, _, _⟩,
    { simp only [mem_support_iff, finset.mem_product],
      contrapose! hij',
      exact mul_eq_zero_of_ne_zero_imp_eq_zero hij' },
    { rw [mem_antidiagonal_support] at hij,
      simp only [exists_prop, true_and, ne.def, if_pos hij, hij', not_false_iff] } },
  { intros x hx hx',
    simp only [ne.def] at hx' ⊢,
    split_ifs with H,
    { refl },
    { rw if_neg H at hx', contradiction } }
end

lemma eq_zero_iff {p : mv_polynomial σ R} :
  p = 0 ↔ ∀ d, coeff d p = 0 :=
by { rw ext_iff, simp only [coeff_zero], }

lemma ne_zero_iff {p : mv_polynomial σ R} :
  p ≠ 0 ↔ ∃ d, coeff d p ≠ 0 :=
by { rw [ne.def, eq_zero_iff], push_neg, }

lemma exists_coeff_ne_zero {p : mv_polynomial σ R} (h : p ≠ 0) :
  ∃ d, coeff d p ≠ 0 :=
ne_zero_iff.mp h

end coeff

section constant_coeff

/--
`constant_coeff p` returns the constant term of the polynomial `p`, defined as `coeff 0 p`.
This is a semiring homomorphism.
-/
def constant_coeff : mv_polynomial σ R →+* R :=
{ to_fun := coeff 0,
  map_one' := by simp [coeff, add_monoid_algebra.one_def],
  map_mul' := by simp [coeff_mul, finsupp.support_single_ne_zero],
  map_zero' := coeff_zero _,
  map_add' := coeff_add _ }

lemma constant_coeff_eq : (constant_coeff : mv_polynomial σ R → R) = coeff 0 := rfl

@[simp]
lemma constant_coeff_C (r : R) :
  constant_coeff (C r : mv_polynomial σ R) = r :=
by simp [constant_coeff_eq]

@[simp]
lemma constant_coeff_X (i : σ) :
  constant_coeff (X i : mv_polynomial σ R) = 0 :=
by simp [constant_coeff_eq]

lemma constant_coeff_monomial (d : σ →₀ ℕ) (r : R) :
  constant_coeff (monomial d r) = if d = 0 then r else 0 :=
by rw [constant_coeff_eq, coeff_monomial]

variables (σ R)

@[simp] lemma constant_coeff_comp_C :
  constant_coeff.comp (C : R →+* mv_polynomial σ R) = ring_hom.id R :=
by { ext, apply constant_coeff_C }

end constant_coeff

section as_sum

@[simp] lemma support_sum_monomial_coeff (p : mv_polynomial σ R) :
  ∑ v in p.support, monomial v (coeff v p) = p :=
finsupp.sum_single p

lemma as_sum (p : mv_polynomial σ R) : p = ∑ v in p.support, monomial v (coeff v p) :=
(support_sum_monomial_coeff p).symm

end as_sum



end semiring

section comm_semiring
variables [comm_semiring R] {p q : mv_polynomial σ R}

instance : comm_semiring (mv_polynomial σ R) := add_monoid_algebra.comm_semiring
instance : algebra R (mv_polynomial σ R) := add_monoid_algebra.algebra

variables (R σ)
theorem algebra_map_eq : algebra_map R (mv_polynomial σ R) = C := rfl
variables {R σ}

@[simp] lemma sum_monomial  {A : Type*} [add_comm_monoid A]
  {u : σ →₀ ℕ} {r : R} {b : (σ →₀ ℕ) → R → A} (w : b u 0 = 0) :
  sum (monomial u r) b = b u r :=
sum_single_index w

lemma monomial_eq : monomial s a = C a * (s.prod $ λn e, X n ^ e : mv_polynomial σ R) :=
begin
  apply @finsupp.induction σ ℕ _ _ s,
  { simp only [C, prod_zero_index]; exact (mul_one _).symm },
  { assume n e s hns he ih,
    rw [monomial_single_add, ih, prod_add_index, prod_single_index, mul_left_comm],
    { simp only [pow_zero], },
    { intro a, simp only [pow_zero], },
    { intros, rw pow_add, }, }
end

@[ext] lemma alg_hom_ext {A : Type*} [semiring A] [algebra R A]
  {f g : mv_polynomial σ R →ₐ[R] A} (hf : ∀ i : σ, f (X i) = g (X i)) :
  f = g :=
by { ext, exact hf _ }

@[simp] lemma alg_hom_C (f : mv_polynomial σ R →ₐ[R] mv_polynomial σ R) (r : R) :
  f (C r) = C r :=
f.commutes r

section coeff

lemma monic_monomial_eq (m) : monomial m (1:R) = (m.prod $ λn e, X n ^ e : mv_polynomial σ R) :=
by simp [monomial_eq]

lemma coeff_X_pow (i : σ) (m) (k : ℕ) :
  coeff m (X i ^ k : mv_polynomial σ R) = if single i k = m then 1 else 0 :=
begin
  have := coeff_monomial m (finsupp.single i k) (1:R),
  rwa [@monomial_eq _ _ (1:R) (finsupp.single i k) _,
    C_1, one_mul, finsupp.prod_single_index] at this,
  exact pow_zero _
end

lemma coeff_X' (i : σ) (m) :
  coeff m (X i : mv_polynomial σ R) = if single i 1 = m then 1 else 0 :=
by rw [← coeff_X_pow, pow_one]

@[simp] lemma coeff_X (i : σ) :
  coeff (single i 1) (X i : mv_polynomial σ R) = 1 :=
by rw [coeff_X', if_pos rfl]

@[simp] lemma coeff_mul_X (m) (s : σ) (p : mv_polynomial σ R) :
  coeff (m + single s 1) (p * X s) = coeff m p :=
begin
  have : (m, single s 1) ∈ (m + single s 1).antidiagonal.support := mem_antidiagonal_support.2 rfl,
  rw [coeff_mul, ← finset.insert_erase this, finset.sum_insert (finset.not_mem_erase _ _),
      finset.sum_eq_zero, add_zero, coeff_X, mul_one],
  rintros ⟨i,j⟩ hij,
  rw [finset.mem_erase, mem_antidiagonal_support] at hij,
  by_cases H : single s 1 = j,
  { subst j, simpa using hij },
  { rw [coeff_X', if_neg H, mul_zero] },
end

lemma coeff_mul_X' (m) (s : σ) (p : mv_polynomial σ R) :
  coeff m (p * X s) = if s ∈ m.support then coeff (m - single s 1) p else 0 :=
begin
  split_ifs with h h,
  { conv_rhs {rw ← coeff_mul_X _ s},
    congr' with  t,
    by_cases hj : s = t,
    { subst t, simp only [nat_sub_apply, add_apply, single_eq_same],
      refine (nat.sub_add_cancel $ nat.pos_of_ne_zero _).symm, rwa mem_support_iff at h },
    { simp [single_eq_of_ne hj] } },
  { delta coeff, rw ← not_mem_support_iff, intro hm, apply h,
    have H := support_mul _ _ hm, simp only [finset.mem_bUnion] at H,
    rcases H with ⟨j, hj, i', hi', H⟩,
    delta X monomial at hi', rw mem_support_single at hi', cases hi', subst i',
    erw finset.mem_singleton at H, subst m,
    rw [mem_support_iff, add_apply, single_apply, if_pos rfl],
    intro H, rw [_root_.add_eq_zero_iff] at H, exact one_ne_zero H.2 }
end

lemma C_dvd_iff_dvd_coeff (r : R) (φ : mv_polynomial σ R) :
  C r ∣ φ ↔ ∀ i, r ∣ φ.coeff i :=
begin
  split,
  { rintros ⟨φ, rfl⟩ c, rw coeff_C_mul, apply dvd_mul_right },
  { intro h,
    choose c hc using h,
    classical,
    let c' : (σ →₀ ℕ) → R := λ i, if i ∈ φ.support then c i else 0,
    let ψ : mv_polynomial σ R := ∑ i in φ.support, monomial i (c' i),
    use ψ,
    apply mv_polynomial.ext, intro i,
    simp only [coeff_C_mul, coeff_sum, coeff_monomial, finset.sum_ite_eq', c'],
    split_ifs with hi hi,
    { rw hc },
    { rw finsupp.not_mem_support_iff at hi, rwa mul_zero } },
end

end coeff

section constant_coeff

@[simp] lemma constant_coeff_comp_algebra_map :
  constant_coeff.comp (algebra_map R (mv_polynomial σ R)) = ring_hom.id R :=
constant_coeff_comp_C _ _

end constant_coeff

section eval₂
variables (f : R →+* S₁) (g : σ → S₁)

/-- Evaluate a polynomial `p` given a valuation `g` of all the variables
  and a ring hom `f` from the scalar ring to the target -/
def eval₂ (p : mv_polynomial σ R) : S₁ :=
p.sum (λs a, f a * s.prod (λn e, g n ^ e))

lemma eval₂_eq (g : R →+* S₁) (x : σ → S₁) (f : mv_polynomial σ R) :
  f.eval₂ g x = ∑ d in f.support, g (f.coeff d) * ∏ i in d.support, x i ^ d i :=
rfl

lemma eval₂_eq' [fintype σ] (g : R →+* S₁) (x : σ → S₁) (f : mv_polynomial σ R) :
  f.eval₂ g x = ∑ d in f.support, g (f.coeff d) * ∏ i, x i ^ d i :=
by { simp only [eval₂_eq, ← finsupp.prod_pow], refl }

@[simp] lemma eval₂_zero : (0 : mv_polynomial σ R).eval₂ f g = 0 :=
finsupp.sum_zero_index

section

@[simp] lemma eval₂_add : (p + q).eval₂ f g = p.eval₂ f g + q.eval₂ f g :=
finsupp.sum_add_index
  (by simp [is_semiring_hom.map_zero f])
  (by simp [add_mul, is_semiring_hom.map_add f])

@[simp] lemma eval₂_monomial : (monomial s a).eval₂ f g = f a * s.prod (λn e, g n ^ e) :=
finsupp.sum_single_index (by simp [is_semiring_hom.map_zero f])

@[simp] lemma eval₂_C (a) : (C a).eval₂ f g = f a :=
by simp [eval₂_monomial, C, prod_zero_index]

@[simp] lemma eval₂_one : (1 : mv_polynomial σ R).eval₂ f g = 1 :=
(eval₂_C _ _ _).trans (is_semiring_hom.map_one f)

@[simp] lemma eval₂_X (n) : (X n).eval₂ f g = g n :=
by simp [eval₂_monomial,
  is_semiring_hom.map_one f, X, prod_single_index, pow_one]

lemma eval₂_mul_monomial :
  ∀{s a}, (p * monomial s a).eval₂ f g = p.eval₂ f g * f a * s.prod (λn e, g n ^ e) :=
begin
  apply mv_polynomial.induction_on p,
  { assume a' s a,
    simp [C_mul_monomial, eval₂_monomial, is_semiring_hom.map_mul f] },
  { assume p q ih_p ih_q, simp [add_mul, eval₂_add, ih_p, ih_q] },
  { assume p n ih s a,
    from calc (p * X n * monomial s a).eval₂ f g = (p * monomial (single n 1 + s) a).eval₂ f g :
        by simp [monomial_single_add, -add_comm, pow_one, mul_assoc]
      ... = (p * monomial (single n 1) 1).eval₂ f g * f a * s.prod (λn e, g n ^ e) :
        by simp [ih, prod_single_index, prod_add_index, pow_one, pow_add, mul_assoc, mul_left_comm,
          is_semiring_hom.map_one f, -add_comm] }
end

@[simp] lemma eval₂_mul : ∀{p}, (p * q).eval₂ f g = p.eval₂ f g * q.eval₂ f g :=
begin
  apply mv_polynomial.induction_on q,
  { simp [C, eval₂_monomial, eval₂_mul_monomial, prod_zero_index] },
  { simp [mul_add, eval₂_add] {contextual := tt} },
  { simp [X, eval₂_monomial, eval₂_mul_monomial, (mul_assoc _ _ _).symm] { contextual := tt} }
end

@[simp] lemma eval₂_pow {p:mv_polynomial σ R} : ∀{n:ℕ}, (p ^ n).eval₂ f g = (p.eval₂ f g)^n
| 0       := eval₂_one _ _
| (n + 1) := by rw [pow_add, pow_one, pow_add, pow_one, eval₂_mul, eval₂_pow]

instance eval₂.is_semiring_hom : is_semiring_hom (eval₂ f g) :=
{ map_zero := eval₂_zero _ _,
  map_one := eval₂_one _ _,
  map_add := λ p q, eval₂_add _ _,
  map_mul := λ p q, eval₂_mul _ _ }

/-- `mv_polynomial.eval₂` as a `ring_hom`. -/
def eval₂_hom (f : R →+* S₁) (g : σ → S₁) : mv_polynomial σ R →+* S₁ := ring_hom.of (eval₂ f g)

@[simp] lemma coe_eval₂_hom (f : R →+* S₁) (g : σ → S₁) : ⇑(eval₂_hom f g) = eval₂ f g := rfl

lemma eval₂_hom_congr  {f₁ f₂ : R →+* S₁} {g₁ g₂ : σ → S₁} {p₁ p₂ : mv_polynomial σ R} :
  f₁ = f₂ → g₁ = g₂ → p₁ = p₂ →  eval₂_hom f₁ g₁ p₁ = eval₂_hom f₂ g₂ p₂ :=
by rintros rfl rfl rfl; refl
end

@[simp] lemma eval₂_hom_C (f : R →+* S₁) (g : σ → S₁) (r : R) :
  eval₂_hom f g (C r) = f r := eval₂_C f g r

@[simp] lemma eval₂_hom_X' (f : R →+* S₁) (g : σ → S₁) (i : σ) :
  eval₂_hom f g (X i) = g i := eval₂_X f g i

@[simp] lemma comp_eval₂_hom [comm_semiring S₂] (f : R →+* S₁) (g : σ → S₁) (φ : S₁ →+* S₂) :
  φ.comp (eval₂_hom f g) = (eval₂_hom (φ.comp f) (λ i, φ (g i))) :=
begin
  apply mv_polynomial.ring_hom_ext,
  { intro r, rw [ring_hom.comp_apply, eval₂_hom_C, eval₂_hom_C, ring_hom.comp_apply] },
  { intro i, rw [ring_hom.comp_apply, eval₂_hom_X', eval₂_hom_X'] }
end

lemma map_eval₂_hom  [comm_semiring S₂] (f : R →+* S₁) (g : σ → S₁) (φ : S₁ →+* S₂)
  (p : mv_polynomial σ R) :
  φ (eval₂_hom f g p) = (eval₂_hom (φ.comp f) (λ i, φ (g i)) p) :=
by { rw ← comp_eval₂_hom, refl }

lemma eval₂_hom_monomial (f : R →+* S₁) (g : σ → S₁) (d : σ →₀ ℕ) (r : R) :
  eval₂_hom f g (monomial d r) = f r * d.prod (λ i k, g i ^ k) :=
by simp only [monomial_eq, ring_hom.map_mul, eval₂_hom_C, finsupp.prod,
  ring_hom.map_prod, ring_hom.map_pow, eval₂_hom_X']

section
local attribute [instance, priority 10] is_semiring_hom.comp
lemma eval₂_comp_left {S₂} [comm_semiring S₂]
  (k : S₁ →+* S₂) (f : R →+* S₁) (g : σ → S₁)
  (p) : k (eval₂ f g p) = eval₂ (k.comp f) (k ∘ g) p :=
by apply mv_polynomial.induction_on p; simp [
  eval₂_add, k.map_add,
  eval₂_mul, k.map_mul] {contextual := tt}
end

@[simp] lemma eval₂_eta (p : mv_polynomial σ R) : eval₂ (C : R →+* mv_polynomial σ R) X p = p :=
by apply mv_polynomial.induction_on p;
   simp [eval₂_add, eval₂_mul] {contextual := tt}

lemma eval₂_congr (g₁ g₂ : σ → S₁)
  (h : ∀ {i : σ} {c : σ →₀ ℕ}, i ∈ c.support → coeff c p ≠ 0 → g₁ i = g₂ i) :
  p.eval₂ f g₁ = p.eval₂ f g₂ :=
begin
  apply finset.sum_congr rfl,
  intros c hc, dsimp, congr' 1,
  apply finset.prod_congr rfl,
  intros i hi, dsimp, congr' 1,
  apply h hi,
  rwa finsupp.mem_support_iff at hc
end

@[simp] lemma eval₂_prod (s : finset S₂) (p : S₂ → mv_polynomial σ R) :
  eval₂ f g (∏ x in s, p x) = ∏ x in s, eval₂ f g (p x) :=
(s.prod_hom _).symm

@[simp] lemma eval₂_sum (s : finset S₂) (p : S₂ → mv_polynomial σ R) :
  eval₂ f g (∑ x in s, p x) = ∑ x in s, eval₂ f g (p x) :=
(s.sum_hom _).symm

attribute [to_additive] eval₂_prod

lemma eval₂_assoc (q : S₂ → mv_polynomial σ R) (p : mv_polynomial S₂ R) :
  eval₂ f (λ t, eval₂ f g (q t)) p = eval₂ f g (eval₂ C q p) :=
begin
  show _ = eval₂_hom f g (eval₂ C q p),
  rw eval₂_comp_left (eval₂_hom f g), congr' with a, simp,
end

end eval₂

section eval
variables {f : σ → R}

/-- Evaluate a polynomial `p` given a valuation `f` of all the variables -/
def eval (f : σ → R) : mv_polynomial σ R →+* R := eval₂_hom (ring_hom.id _) f

lemma eval_eq (x : σ → R) (f : mv_polynomial σ R) :
  eval x f = ∑ d in f.support, f.coeff d * ∏ i in d.support, x i ^ d i :=
rfl

lemma eval_eq' [fintype σ] (x : σ → R) (f : mv_polynomial σ R) :
  eval x f = ∑ d in f.support, f.coeff d * ∏ i, x i ^ d i :=
eval₂_eq' (ring_hom.id R) x f

lemma eval_monomial : eval f (monomial s a) = a * s.prod (λn e, f n ^ e) :=
eval₂_monomial _ _

@[simp] lemma eval_C : ∀ a, eval f (C a) = a := eval₂_C _ _

@[simp] lemma eval_X : ∀ n, eval f (X n) = f n := eval₂_X _ _

@[simp] lemma smul_eval (x) (p : mv_polynomial σ R) (s) : eval x (s • p) = s * eval x p :=
by rw [smul_eq_C_mul, (eval x).map_mul, eval_C]

lemma eval_sum {ι : Type*} (s : finset ι) (f : ι → mv_polynomial σ R) (g : σ → R) :
  eval g (∑ i in s, f i) = ∑ i in s, eval g (f i) :=
(eval g).map_sum _ _

@[to_additive]
lemma eval_prod {ι : Type*} (s : finset ι) (f : ι → mv_polynomial σ R) (g : σ → R) :
  eval g (∏ i in s, f i) = ∏ i in s, eval g (f i) :=
(eval g).map_prod _ _

theorem eval_assoc {τ}
  (f : σ → mv_polynomial τ R) (g : τ → R)
  (p : mv_polynomial σ R) :
  eval (eval g ∘ f) p = eval g (eval₂ C f p) :=
begin
  rw eval₂_comp_left (eval g),
  unfold eval, simp only [coe_eval₂_hom],
  congr' with a, simp
end

end eval

section map
variables (f : R →+* S₁)

/-- `map f p` maps a polynomial `p` across a ring hom `f` -/
def map : mv_polynomial σ R →+* mv_polynomial σ S₁ := eval₂_hom (C.comp f) X

@[simp] theorem map_monomial (s : σ →₀ ℕ) (a : R) : map f (monomial s a) = monomial s (f a) :=
(eval₂_monomial _ _).trans monomial_eq.symm

@[simp] theorem map_C : ∀ (a : R), map f (C a : mv_polynomial σ R) = C (f a) := map_monomial _ _

@[simp] theorem map_X : ∀ (n : σ), map f (X n : mv_polynomial σ R) = X n := eval₂_X _ _

theorem map_id : ∀ (p : mv_polynomial σ R), map (ring_hom.id R) p = p := eval₂_eta

theorem map_map [comm_semiring S₂]
  (g : S₁ →+* S₂)
  (p : mv_polynomial σ R) :
  map g (map f p) = map (g.comp f) p :=
(eval₂_comp_left (map g) (C.comp f) X p).trans $
begin
  congr,
  { ext1 a, simp only [map_C, comp_app, ring_hom.coe_comp], },
  { ext1 n, simp only [map_X, comp_app], }
end

theorem eval₂_eq_eval_map (g : σ → S₁) (p : mv_polynomial σ R) :
  p.eval₂ f g = eval g (map f p) :=
begin
  unfold map eval, simp only [coe_eval₂_hom],
  have h := eval₂_comp_left (eval₂_hom _ g),
  dsimp at h,
  rw h,
  congr,
  { ext1 a, simp only [coe_eval₂_hom, ring_hom.id_apply, comp_app, eval₂_C, ring_hom.coe_comp], },
  { ext1 n, simp only [comp_app, eval₂_X], },
end

lemma eval₂_comp_right {S₂} [comm_semiring S₂]
  (k : S₁ →+* S₂) (f : R →+* S₁) (g : σ → S₁)
  (p) : k (eval₂ f g p) = eval₂ k (k ∘ g) (map f p) :=
begin
  apply mv_polynomial.induction_on p,
  { intro r, rw [eval₂_C, map_C, eval₂_C] },
  { intros p q hp hq, rw [eval₂_add, k.map_add, (map f).map_add, eval₂_add, hp, hq] },
  { intros p s hp,
    rw [eval₂_mul, k.map_mul, (map f).map_mul, eval₂_mul, map_X, hp, eval₂_X, eval₂_X] }
end

lemma map_eval₂ (f : R →+* S₁) (g : S₂ → mv_polynomial S₃ R) (p : mv_polynomial S₂ R) :
  map f (eval₂ (C : R →+* mv_polynomial S₃ R) g p) = eval₂ C (map f ∘ g) (map f p) :=
begin
  apply mv_polynomial.induction_on p,
  { intro r, rw [eval₂_C, map_C, map_C, eval₂_C] },
  { intros p q hp hq, rw [eval₂_add, (map f).map_add, hp, hq, (map f).map_add, eval₂_add] },
  { intros p s hp,
    rw [eval₂_mul, (map f).map_mul, hp, (map f).map_mul, map_X, eval₂_mul, eval₂_X, eval₂_X] }
end

lemma coeff_map (p : mv_polynomial σ R) : ∀ (m : σ →₀ ℕ), coeff m (map f p) = f (coeff m p) :=
begin
  apply mv_polynomial.induction_on p; clear p,
  { intros r m, rw [map_C], simp only [coeff_C], split_ifs, {refl}, rw f.map_zero },
  { intros p q hp hq m, simp only [hp, hq, (map f).map_add, coeff_add], rw f.map_add },
  { intros p i hp m, simp only [hp, (map f).map_mul, map_X],
    simp only [hp, mem_support_iff, coeff_mul_X'],
    split_ifs, {refl},
    rw is_semiring_hom.map_zero f }
end

lemma map_injective (hf : function.injective f) :
  function.injective (map f : mv_polynomial σ R → mv_polynomial σ S₁) :=
begin
  intros p q h,
  simp only [ext_iff, coeff_map] at h ⊢,
  intro m,
  exact hf (h m),
end

@[simp] lemma eval_map (f : R →+* S₁) (g : σ → S₁) (p : mv_polynomial σ R) :
  eval g (map f p) = eval₂ f g p :=
by { apply mv_polynomial.induction_on p; { simp { contextual := tt } } }

@[simp] lemma eval₂_map [comm_semiring S₂] (f : R →+* S₁) (g : σ → S₂) (φ : S₁ →+* S₂)
  (p : mv_polynomial σ R) :
  eval₂ φ g (map f p) = eval₂ (φ.comp f) g p :=
by { rw [← eval_map, ← eval_map, map_map], }

@[simp] lemma eval₂_hom_map_hom [comm_semiring S₂] (f : R →+* S₁) (g : σ → S₂) (φ : S₁ →+* S₂)
  (p : mv_polynomial σ R) :
  eval₂_hom φ g (map f p) = eval₂_hom (φ.comp f) g p :=
eval₂_map f g φ p

@[simp] lemma constant_coeff_map (f : R →+* S₁) (φ : mv_polynomial σ R) :
  constant_coeff (mv_polynomial.map f φ) = f (constant_coeff φ) :=
coeff_map f φ 0

lemma constant_coeff_comp_map (f : R →+* S₁) :
  (constant_coeff : mv_polynomial σ S₁ →+* S₁).comp (mv_polynomial.map f) = f.comp constant_coeff :=
by { ext; simp }

lemma support_map_subset (p : mv_polynomial σ R) : (map f p).support ⊆ p.support :=
begin
  intro x,
  simp only [finsupp.mem_support_iff],
  contrapose!,
  change p.coeff x = 0 → (map f p).coeff x = 0,
  rw coeff_map,
  intro hx,
  rw hx,
  exact ring_hom.map_zero f
end

lemma support_map_of_injective (p : mv_polynomial σ R) {f : R →+* S₁} (hf : injective f) :
  (map f p).support = p.support :=
begin
  apply finset.subset.antisymm,
  { exact mv_polynomial.support_map_subset _ _ },
  intros x hx,
  rw finsupp.mem_support_iff,
  contrapose! hx,
  simp only [not_not, finsupp.mem_support_iff],
  change (map f p).coeff x = 0 at hx,
  rw [coeff_map, ← f.map_zero] at hx,
  exact hf hx
end

lemma C_dvd_iff_map_hom_eq_zero
  (q : R →+* S₁) (r : R) (hr : ∀ r' : R, q r' = 0 ↔ r ∣ r')
  (φ : mv_polynomial σ R) :
  C r ∣ φ ↔ map q φ = 0 :=
begin
  rw [C_dvd_iff_dvd_coeff, mv_polynomial.ext_iff],
  simp only [coeff_map, ring_hom.coe_of, coeff_zero, hr],
end

lemma map_map_range_eq_iff (f : R →+* S₁) (g : S₁ → R) (hg : g 0 = 0) (φ : mv_polynomial σ S₁) :
  map f (finsupp.map_range g hg φ) = φ ↔ ∀ d, f (g (coeff d φ)) = coeff d φ :=
begin
  rw mv_polynomial.ext_iff,
  apply forall_congr, intro m,
  rw [coeff_map],
  apply eq_iff_eq_cancel_right.mpr,
  refl
end

end map


section aeval

/-! ### The algebra of multivariate polynomials -/

variables (f : σ → S₁)
variables [algebra R S₁] [comm_semiring S₂]

/-- A map `σ → S₁` where `S₁` is an algebra over `R` generates an `R`-algebra homomorphism
from multivariate polynomials over `σ` to `S₁`. -/
def aeval : mv_polynomial σ R →ₐ[R] S₁ :=
{ commutes' := λ r, eval₂_C _ _ _
  .. eval₂_hom (algebra_map R S₁) f }

theorem aeval_def (p : mv_polynomial σ R) : aeval f p = eval₂ (algebra_map R S₁) f p := rfl

lemma aeval_eq_eval₂_hom (p : mv_polynomial σ R) :
  aeval f p = eval₂_hom (algebra_map R S₁) f p := rfl

@[simp] lemma aeval_X (s : σ) : aeval f (X s : mv_polynomial _ R) = f s := eval₂_X _ _ _

@[simp] lemma aeval_C (r : R) : aeval f (C r) = algebra_map R S₁ r := eval₂_C _ _ _

theorem aeval_unique (φ : mv_polynomial σ R →ₐ[R] S₁) :
  φ = aeval (φ ∘ X) :=
by { ext i, simp }

lemma comp_aeval {B : Type*} [comm_semiring B] [algebra R B]
  (φ : S₁ →ₐ[R] B) :
  φ.comp (aeval f) = aeval (λ i, φ (f i)) :=
by { ext i, simp }

@[simp] lemma map_aeval {B : Type*} [comm_semiring B]
  (g : σ → S₁) (φ : S₁ →+* B) (p : mv_polynomial σ R) :
  φ (aeval g p) = (eval₂_hom (φ.comp (algebra_map R S₁)) (λ i, φ (g i)) p) :=
by { rw ← comp_eval₂_hom, refl }

@[simp] lemma eval₂_hom_zero (f : R →+* S₂) (p : mv_polynomial σ R) :
  eval₂_hom f (0 : σ → S₂) p = f (constant_coeff p) :=
begin
  suffices : eval₂_hom f (0 : σ → S₂) = f.comp constant_coeff,
    from ring_hom.congr_fun this p,
  ext; simp
end

@[simp] lemma eval₂_hom_zero' (f : R →+* S₂) (p : mv_polynomial σ R) :
  eval₂_hom f (λ _, 0 : σ → S₂) p = f (constant_coeff p) :=
eval₂_hom_zero f p

@[simp] lemma aeval_zero (p : mv_polynomial σ R) :
  aeval (0 : σ → S₁) p = algebra_map _ _ (constant_coeff p) :=
eval₂_hom_zero (algebra_map R S₁) p

@[simp] lemma aeval_zero' (p : mv_polynomial σ R) :
  aeval (λ _, 0 : σ → S₁) p = algebra_map _ _ (constant_coeff p) :=
aeval_zero p

lemma aeval_monomial (g : σ → S₁) (d : σ →₀ ℕ) (r : R) :
  aeval g (monomial d r) = algebra_map _ _ r * d.prod (λ i k, g i ^ k) :=
eval₂_hom_monomial _ _ _ _

lemma eval₂_hom_eq_zero (f : R →+* S₂) (g : σ → S₂) (φ : mv_polynomial σ R)
  (h : ∀ d, φ.coeff d ≠ 0 → ∃ i ∈ d.support, g i = 0) :
  eval₂_hom f g φ = 0 :=
begin
  rw [φ.as_sum, ring_hom.map_sum, finset.sum_eq_zero],
  intros d hd,
  obtain ⟨i, hi, hgi⟩ : ∃ i ∈ d.support, g i = 0 := h d (finsupp.mem_support_iff.mp hd),
  rw [eval₂_hom_monomial, finsupp.prod, finset.prod_eq_zero hi, mul_zero],
  rw [hgi, zero_pow],
  rwa [pos_iff_ne_zero, ← finsupp.mem_support_iff]
end

lemma aeval_eq_zero [algebra R S₂] (f : σ → S₂) (φ : mv_polynomial σ R)
  (h : ∀ d, φ.coeff d ≠ 0 → ∃ i ∈ d.support, f i = 0) :
  aeval f φ = 0 :=
eval₂_hom_eq_zero _ _ _ h

end aeval

end comm_semiring
end mv_polynomial<|MERGE_RESOLUTION|>--- conflicted
+++ resolved
@@ -92,7 +92,6 @@
 namespace mv_polynomial
 variables {σ : Type*} {a a' a₁ a₂ : R} {e : ℕ} {n m : σ} {s : σ →₀ ℕ}
 
-<<<<<<< HEAD
 section semiring
 variable [semiring R]
 
@@ -100,6 +99,8 @@
 -- via comm_semiring R -> comm_semiring (mv_polynomial σ R) -> semiring (mv_polynomial σ R)
 def semiring' : semiring (mv_polynomial σ R) := add_monoid_algebra.semiring
 attribute [instance, priority 90] semiring'
+
+section instances
 
 instance decidable_eq_mv_polynomial [decidable_eq σ] [decidable_eq R] :
   decidable_eq (mv_polynomial σ R) := finsupp.decidable_eq
@@ -109,32 +110,10 @@
 add_monoid_algebra.semimodule
 
 instance [subsingleton R] : unique (mv_polynomial σ R) := add_monoid_algebra.unique
-=======
-section comm_semiring
-
-section instances
->>>>>>> 0fa0d61e
-
-instance decidable_eq_mv_polynomial [comm_semiring R] [decidable_eq σ] [decidable_eq R] :
-  decidable_eq (mv_polynomial σ R) := finsupp.decidable_eq
-instance [comm_semiring R] : comm_semiring (mv_polynomial σ R) := add_monoid_algebra.comm_semiring
-instance [comm_semiring R] : inhabited (mv_polynomial σ R) := ⟨0⟩
-instance [semiring R] [comm_semiring S₁] [semimodule R S₁] : semimodule R (mv_polynomial σ S₁) :=
-add_monoid_algebra.semimodule
-instance [semiring R] [semiring S₁] [comm_semiring S₂]
-  [has_scalar R S₁] [semimodule R S₂] [semimodule S₁ S₂] [is_scalar_tower R S₁ S₂] :
-  is_scalar_tower R S₁ (mv_polynomial σ S₂) :=
-add_monoid_algebra.is_scalar_tower
-instance [semiring R] [semiring S₁][comm_semiring S₂]
-  [semimodule R S₂] [semimodule S₁ S₂] [smul_comm_class R S₁ S₂] :
-  smul_comm_class R S₁ (mv_polynomial σ S₂) :=
-add_monoid_algebra.smul_comm_class
-instance [comm_semiring R] [comm_semiring S₁] [algebra R S₁] : algebra R (mv_polynomial σ S₁) :=
-add_monoid_algebra.algebra
 
 end instances
 
-variables [comm_semiring R] [comm_semiring S₁] {p q : mv_polynomial σ R}
+
 /-- The coercion turning an `mv_polynomial` into the function which reports the coefficient
 of a given monomial. -/
 def coeff_coe_to_fun : has_coe_to_fun (mv_polynomial σ R) :=
@@ -464,8 +443,22 @@
 section comm_semiring
 variables [comm_semiring R] {p q : mv_polynomial σ R}
 
+section instances
+
 instance : comm_semiring (mv_polynomial σ R) := add_monoid_algebra.comm_semiring
 instance : algebra R (mv_polynomial σ R) := add_monoid_algebra.algebra
+instance [semiring R] [semiring S₁] [comm_semiring S₂]
+  [has_scalar R S₁] [semimodule R S₂] [semimodule S₁ S₂] [is_scalar_tower R S₁ S₂] :
+  is_scalar_tower R S₁ (mv_polynomial σ S₂) :=
+add_monoid_algebra.is_scalar_tower
+instance [semiring R] [semiring S₁][comm_semiring S₂]
+  [semimodule R S₂] [semimodule S₁ S₂] [smul_comm_class R S₁ S₂] :
+  smul_comm_class R S₁ (mv_polynomial σ S₂) :=
+add_monoid_algebra.smul_comm_class
+instance [comm_semiring R] [comm_semiring S₁] [algebra R S₁] : algebra R (mv_polynomial σ S₁) :=
+add_monoid_algebra.algebra
+
+end instances
 
 variables (R σ)
 theorem algebra_map_eq : algebra_map R (mv_polynomial σ R) = C := rfl
