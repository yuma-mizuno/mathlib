--- conflicted
+++ resolved
@@ -485,40 +485,22 @@
   exact pow_nonneg (zero_le _) _,
 end
 
-<<<<<<< HEAD
-lemma exists_zpow_near
-  {x : ℝ≥0} {y : ℝ≥0} (hx : x ≠ 0) (hy : 1 < y) :
-  ∃ n : ℤ, y ^ n ≤ x ∧ x < y ^ (n + 1) :=
-begin
-  obtain ⟨n, hn, h'n⟩ : ∃ n : ℤ, (y : ℝ) ^ n ≤ x ∧ (x : ℝ) < y ^ (n + 1) :=
-    exists_zpow_near (bot_lt_iff_ne_bot.mpr hx) hy,
-=======
 lemma exists_mem_Ico_zpow
   {x : ℝ≥0} {y : ℝ≥0} (hx : x ≠ 0) (hy : 1 < y) :
   ∃ n : ℤ, x ∈ set.Ico (y ^ n) (y ^ (n + 1)) :=
 begin
   obtain ⟨n, hn, h'n⟩ : ∃ n : ℤ, (y : ℝ) ^ n ≤ x ∧ (x : ℝ) < y ^ (n + 1) :=
     exists_mem_Ico_zpow (bot_lt_iff_ne_bot.mpr hx) hy,
->>>>>>> e8fa2328
   rw ← nnreal.coe_zpow at hn h'n,
   exact ⟨n, hn, h'n⟩,
 end
 
-<<<<<<< HEAD
-lemma exists_zpow_near'
-  {x : ℝ≥0} {y : ℝ≥0} (hx : x ≠ 0) (hy : 1 < y) :
-  ∃ n : ℤ, y ^ n < x ∧ x ≤ y ^ (n + 1) :=
-begin
-  obtain ⟨n, hn, h'n⟩ : ∃ n : ℤ, (y : ℝ) ^ n < x ∧ (x : ℝ) ≤ y ^ (n + 1) :=
-    exists_zpow_near' (bot_lt_iff_ne_bot.mpr hx) hy,
-=======
 lemma exists_mem_Ioc_zpow
   {x : ℝ≥0} {y : ℝ≥0} (hx : x ≠ 0) (hy : 1 < y) :
   ∃ n : ℤ, x ∈ set.Ioc (y ^ n) (y ^ (n + 1)) :=
 begin
   obtain ⟨n, hn, h'n⟩ : ∃ n : ℤ, (y : ℝ) ^ n < x ∧ (x : ℝ) ≤ y ^ (n + 1) :=
     exists_mem_Ioc_zpow (bot_lt_iff_ne_bot.mpr hx) hy,
->>>>>>> e8fa2328
   rw ← nnreal.coe_zpow at hn h'n,
   exact ⟨n, hn, h'n⟩,
 end
