/-
Copyright (c) 2017 Johannes Hölzl. All rights reserved.
Released under Apache 2.0 license as described in the file LICENSE.
Authors: Johannes Hölzl
-/
import logic.relator

/-!
# Quotient types

This module extends the core library's treatment of quotient types (`init.data.quot`).

## Tags

quotient
-/

variables {α : Sort*} {β : Sort*}

namespace setoid

lemma ext {α : Sort*} :
  ∀{s t : setoid α}, (∀a b, @setoid.r α s a b ↔ @setoid.r α t a b) → s = t
| ⟨r, _⟩ ⟨p, _⟩ eq :=
  have r = p, from funext $ assume a, funext $ assume b, propext $ eq a b,
  by subst this

end setoid

namespace quot
variables {ra : α → α → Prop} {rb : β → β → Prop} {φ : quot ra → quot rb → Sort*}
local notation `⟦`:max a `⟧` := quot.mk _ a

instance [inhabited α] : inhabited (quot ra) := ⟨⟦default _⟧⟩

/-- Recursion on two `quotient` arguments `a` and `b`, result type depends on `⟦a⟧` and `⟦b⟧`. -/
protected def hrec_on₂ (qa : quot ra) (qb : quot rb) (f : Π a b, φ ⟦a⟧ ⟦b⟧)
  (ca : ∀ {b a₁ a₂}, ra a₁ a₂ → f a₁ b == f a₂ b)
  (cb : ∀ {a b₁ b₂}, rb b₁ b₂ → f a b₁ == f a b₂) : φ qa qb :=
quot.hrec_on qa (λ a, quot.hrec_on qb (f a) (λ b₁ b₂ pb, cb pb)) $ λ a₁ a₂ pa,
  quot.induction_on qb $ λ b,
    calc @quot.hrec_on _ _ (φ _) ⟦b⟧ (f a₁) (@cb _)
          == f a₁ b                                     : by simp [heq_self_iff_true]
      ... == f a₂ b                                     : ca pa
      ... == @quot.hrec_on _ _ (φ _) ⟦b⟧ (f a₂) (@cb _) : by simp [heq_self_iff_true]

/-- Map a function `f : α → β` such that `ra x y` implies `rb (f x) (f y)`
to a map `quot ra → quot rb`. -/
protected def map (f : α → β) (h : (ra ⇒ rb) f f) : quot ra → quot rb :=
quot.lift (λ x, ⟦f x⟧) $ assume x y (h₁ : ra x y), quot.sound $ h h₁

/-- If `ra` is a subrelation of `ra'`, then we have a natural map `quot ra → quot ra'`. -/
protected def map_right {ra' : α → α → Prop} (h : ∀a₁ a₂, ra a₁ a₂ → ra' a₁ a₂) :
  quot ra → quot ra' :=
quot.map id h

/-- weaken the relation of a quotient -/
def factor {α : Type*} (r s : α → α → Prop) (h : ∀ x y, r x y → s x y) :
  quot r → quot s :=
quot.lift (quot.mk s) (λ x y rxy, quot.sound (h x y rxy))

lemma factor_mk_eq {α : Type*} (r s : α → α → Prop) (h : ∀ x y, r x y → s x y) :
  factor r s h ∘ quot.mk _ = quot.mk _ := rfl

variables {γ : Sort*} {r : α → α → Prop} {s : β → β → Prop}

/-- **Alias** of `quot.lift_beta`. -/
lemma lift_mk (f : α → γ) (h : ∀ a₁ a₂, r a₁ a₂ → f a₁ = f a₂) (a : α) :
  quot.lift f h (quot.mk r a) = f a := quot.lift_beta f h a

@[simp]
lemma lift_on_mk (a : α) (f : α → γ) (h : ∀ a₁ a₂, r a₁ a₂ → f a₁ = f a₂) :
  quot.lift_on (quot.mk r a) f h = f a := rfl

/-- Descends a function `f : α → β → γ` to quotients of `α` and `β`. -/
attribute [reducible, elab_as_eliminator]
protected def lift₂
  (f : α → β → γ)
  (hr : ∀ a b₁ b₂, s b₁ b₂ → f a b₁ = f a b₂)
  (hs : ∀ a₁ a₂ b, r a₁ a₂ → f a₁ b = f a₂ b)
  (q₁ : quot r) (q₂ : quot s) : γ :=
quot.lift (λ a, quot.lift (f a) (hr a))
(λ a₁ a₂ ha, funext (λ q, quot.induction_on q (λ b, hs a₁ a₂ b ha)))
q₁ q₂

@[simp]
lemma lift₂_mk (f : α → β → γ)
  (hr : ∀ a b₁ b₂, s b₁ b₂ → f a b₁ = f a b₂)
  (hs : ∀ a₁ a₂ b, r a₁ a₂ → f a₁ b = f a₂ b) (a : α) (b : β) :
  quot.lift₂ f hr hs (quot.mk r a) (quot.mk s b) = f a b := rfl

/-- Descends a function `f : α → β → γ` to quotients of `α` and `β` and applies it. -/
attribute [reducible, elab_as_eliminator]
protected def lift_on₂ (p : quot r) (q : quot s) (f : α → β → γ)
  (hr : ∀ a b₁ b₂, s b₁ b₂ → f a b₁ = f a b₂)
  (hs : ∀ a₁ a₂ b, r a₁ a₂ → f a₁ b = f a₂ b) : γ := quot.lift₂ f hr hs p q

@[simp]
lemma lift_on₂_mk (a : α) (b : β) (f : α → β → γ)
  (hr : ∀ a b₁ b₂, s b₁ b₂ → f a b₁ = f a b₂)
  (hs : ∀ a₁ a₂ b, r a₁ a₂ → f a₁ b = f a₂ b) :
  quot.lift_on₂ (quot.mk r a) (quot.mk s b) f hr hs = f a b := rfl

variables {t : γ → γ → Prop}

/-- Descends a function `f : α → β → γ` to quotients of `α` and `β` wih values in a quotient of
`γ`. -/
protected def map₂ (f : α → β → γ)
  (hr : ∀ a b₁ b₂, s b₁ b₂ → t (f a b₁) (f a b₂))
  (hs : ∀ a₁ a₂ b, r a₁ a₂ → t (f a₁ b) (f a₂ b))
  (q₁ : quot r) (q₂ : quot s) : quot t :=
quot.lift₂ (λ a b, quot.mk t $ f a b) (λ a b₁ b₂ hb, quot.sound (hr a b₁ b₂ hb))
(λ a₁ a₂ b ha, quot.sound (hs a₁ a₂ b ha)) q₁ q₂

@[simp]
lemma map₂_mk (f : α → β → γ)
  (hr : ∀ a b₁ b₂, s b₁ b₂ → t (f a b₁) (f a b₂))
  (hs : ∀ a₁ a₂ b, r a₁ a₂ → t (f a₁ b) (f a₂ b))
  (a : α) (b : β) : quot.map₂ f hr hs (quot.mk r a) (quot.mk s b) = quot.mk t (f a b) := rfl

attribute [elab_as_eliminator]
protected lemma induction_on₂
  {δ : quot r → quot s → Prop} (q₁ : quot r) (q₂ : quot s)
  (h : ∀ a b, δ (quot.mk r a) (quot.mk s b)) : δ q₁ q₂ :=
quot.ind (λ a₁, quot.ind (λ a₂, h a₁ a₂) q₂) q₁

attribute [elab_as_eliminator]
protected lemma induction_on₃
  {δ : quot r → quot s → quot t → Prop} (q₁ : quot r) (q₂ : quot s) (q₃ : quot t)
  (h : ∀ a b c, δ (quot.mk r a) (quot.mk s b) (quot.mk t c)) : δ q₁ q₂ q₃ :=
quot.ind (λ a₁, quot.ind (λ a₂, quot.ind (λ a₃, h a₁ a₂ a₃) q₃) q₂) q₁

end quot

namespace quotient
variables [sa : setoid α] [sb : setoid β]
variables {φ : quotient sa → quotient sb → Sort*}

instance [inhabited α] : inhabited (quotient sa) := ⟨⟦default _⟧⟩

/-- Induction on two `quotient` arguments `a` and `b`, result type depends on `⟦a⟧` and `⟦b⟧`. -/
protected def hrec_on₂ (qa : quotient sa) (qb : quotient sb) (f : Π a b, φ ⟦a⟧ ⟦b⟧)
  (c : ∀ a₁ b₁ a₂ b₂, a₁ ≈ a₂ → b₁ ≈ b₂ → f a₁ b₁ == f a₂ b₂) : φ qa qb :=
quot.hrec_on₂ qa qb f
  (λ _ _ _ p, c _ _ _ _ p (setoid.refl _))
  (λ _ _ _ p, c _ _ _ _ (setoid.refl _) p)

/-- Map a function `f : α → β` that sends equivalent elements to equivalent elements
to a function `quotient sa → quotient sb`. Useful to define unary operations on quotients. -/
protected def map (f : α → β) (h : ((≈) ⇒ (≈)) f f) : quotient sa → quotient sb :=
quot.map f h

@[simp] lemma map_mk (f : α → β) (h : ((≈) ⇒ (≈)) f f) (x : α) :
  quotient.map f h (⟦x⟧ : quotient sa) = (⟦f x⟧ : quotient sb) :=
rfl

variables {γ : Sort*} [sc : setoid γ]

/-- Map a function `f : α → β → γ` that sends equivalent elements to equivalent elements
to a function `f : quotient sa → quotient sb → quotient sc`.
Useful to define binary operations on quotients. -/
protected def map₂ (f : α → β → γ) (h : ((≈) ⇒ (≈) ⇒ (≈)) f f) :
  quotient sa → quotient sb → quotient sc :=
quotient.lift₂ (λ x y, ⟦f x y⟧) (λ x₁ y₁ x₂ y₂ h₁ h₂, quot.sound $ h h₁ h₂)

end quotient

lemma quot.eq {α : Type*} {r : α → α → Prop} {x y : α} :
  quot.mk r x = quot.mk r y ↔ eqv_gen r x y :=
⟨quot.exact r, quot.eqv_gen_sound⟩

@[simp] theorem quotient.eq [r : setoid α] {x y : α} : ⟦x⟧ = ⟦y⟧ ↔ x ≈ y :=
⟨quotient.exact, quotient.sound⟩

theorem forall_quotient_iff {α : Type*} [r : setoid α] {p : quotient r → Prop} :
  (∀a:quotient r, p a) ↔ (∀a:α, p ⟦a⟧) :=
⟨assume h x, h _, assume h a, a.induction_on h⟩

@[simp] lemma quotient.lift_mk [s : setoid α] (f : α → β) (h : ∀ (a b : α), a ≈ b → f a = f b)
  (x : α) :
  quotient.lift f h (quotient.mk x) = f x := rfl

@[simp] lemma quotient.lift_on_mk [s : setoid α] (f : α → β) (h : ∀ (a b : α), a ≈ b → f a = f b)
  (x : α) :
  quotient.lift_on (quotient.mk x) f h = f x := rfl

@[simp] theorem quotient.lift_on₂_mk {α : Sort*} {β : Sort*} [setoid α] (f : α → α → β)
  (h : ∀ (a₁ a₂ b₁ b₂ : α), a₁ ≈ b₁ → a₂ ≈ b₂ → f a₁ a₂ = f b₁ b₂) (x y : α) :
  quotient.lift_on₂ (quotient.mk x) (quotient.mk y) f h = f x y := rfl

/-- `quot.mk r` is a surjective function. -/
lemma surjective_quot_mk (r : α → α → Prop) : function.surjective (quot.mk r) :=
quot.exists_rep

/-- `quotient.mk` is a surjective function. -/
lemma surjective_quotient_mk (α : Sort*) [s : setoid α] :
  function.surjective (quotient.mk : α → quotient s) :=
quot.exists_rep

/-- Choose an element of the equivalence class using the axiom of choice.
  Sound but noncomputable. -/
noncomputable def quot.out {r : α → α → Prop} (q : quot r) : α :=
classical.some (quot.exists_rep q)

/-- Unwrap the VM representation of a quotient to obtain an element of the equivalence class.
  Computable but unsound. -/
meta def quot.unquot {r : α → α → Prop} : quot r → α := unchecked_cast

@[simp] theorem quot.out_eq {r : α → α → Prop} (q : quot r) : quot.mk r q.out = q :=
classical.some_spec (quot.exists_rep q)

/-- Choose an element of the equivalence class using the axiom of choice.
  Sound but noncomputable. -/
noncomputable def quotient.out [s : setoid α] : quotient s → α := quot.out

@[simp] theorem quotient.out_eq [s : setoid α] (q : quotient s) : ⟦q.out⟧ = q := q.out_eq

theorem quotient.mk_out [s : setoid α] (a : α) : ⟦a⟧.out ≈ a :=
quotient.exact (quotient.out_eq _)

instance pi_setoid {ι : Sort*} {α : ι → Sort*} [∀ i, setoid (α i)] : setoid (Π i, α i) :=
{ r := λ a b, ∀ i, a i ≈ b i,
  iseqv := ⟨
    λ a i, setoid.refl _,
    λ a b h i, setoid.symm (h _),
    λ a b c h₁ h₂ i, setoid.trans (h₁ _) (h₂ _)⟩ }

/-- Given a function `f : Π i, quotient (S i)`, returns the class of functions `Π i, α i` sending
each `i` to an element of the class `f i`. -/
noncomputable def quotient.choice {ι : Type*} {α : ι → Type*} [S : Π i, setoid (α i)]
  (f : Π i, quotient (S i)) : @quotient (Π i, α i) (by apply_instance) :=
⟦λ i, (f i).out⟧

theorem quotient.choice_eq {ι : Type*} {α : ι → Type*} [Π i, setoid (α i)]
  (f : Π i, α i) : quotient.choice (λ i, ⟦f i⟧) = ⟦f⟧ :=
quotient.sound $ λ i, quotient.mk_out _

lemma nonempty_quotient_iff (s : setoid α) : nonempty (quotient s) ↔ nonempty α :=
⟨assume ⟨a⟩, quotient.induction_on a nonempty.intro, assume ⟨a⟩, ⟨⟦a⟧⟩⟩

/-- `trunc α` is the quotient of `α` by the always-true relation. This
  is related to the propositional truncation in HoTT, and is similar
  in effect to `nonempty α`, but unlike `nonempty α`, `trunc α` is data,
  so the VM representation is the same as `α`, and so this can be used to
  maintain computability. -/
def {u} trunc (α : Sort u) : Sort u := @quot α (λ _ _, true)

theorem true_equivalence : @equivalence α (λ _ _, true) :=
⟨λ _, trivial, λ _ _ _, trivial, λ _ _ _ _ _, trivial⟩

namespace trunc

/-- Constructor for `trunc α` -/
def mk (a : α) : trunc α := quot.mk _ a

instance [inhabited α] : inhabited (trunc α) := ⟨mk (default _)⟩

/-- Any constant function lifts to a function out of the truncation -/
def lift (f : α → β) (c : ∀ a b : α, f a = f b) : trunc α → β :=
quot.lift f (λ a b _, c a b)

theorem ind {β : trunc α → Prop} : (∀ a : α, β (mk a)) → ∀ q : trunc α, β q := quot.ind

protected theorem lift_mk (f : α → β) (c) (a : α) : lift f c (mk a) = f a := rfl

/-- Lift a constant function on `q : trunc α`. -/
@[reducible, elab_as_eliminator]
protected def lift_on (q : trunc α) (f : α → β)
  (c : ∀ a b : α, f a = f b) : β := lift f c q

@[elab_as_eliminator]
protected theorem induction_on {β : trunc α → Prop} (q : trunc α)
  (h : ∀ a, β (mk a)) : β q := ind h q

theorem exists_rep (q : trunc α) : ∃ a : α, mk a = q := quot.exists_rep q

attribute [elab_as_eliminator]
protected theorem induction_on₂ {C : trunc α → trunc β → Prop} (q₁ : trunc α) (q₂ : trunc β)
  (h : ∀ a b, C (mk a) (mk b)) : C q₁ q₂ :=
trunc.induction_on q₁ $ λ a₁, trunc.induction_on q₂ (h a₁)

protected theorem eq (a b : trunc α) : a = b :=
trunc.induction_on₂ a b (λ x y, quot.sound trivial)

instance : subsingleton (trunc α) := ⟨trunc.eq⟩

/-- The `bind` operator for the `trunc` monad. -/
def bind (q : trunc α) (f : α → trunc β) : trunc β :=
trunc.lift_on q f (λ a b, trunc.eq _ _)

/-- A function `f : α → β` defines a function `map f : trunc α → trunc β`. -/
def map (f : α → β) (q : trunc α) : trunc β := bind q (trunc.mk ∘ f)

instance : monad trunc :=
{ pure := @trunc.mk,
  bind := @trunc.bind }

instance : is_lawful_monad trunc :=
{ id_map := λ α q, trunc.eq _ _,
  pure_bind := λ α β q f, rfl,
  bind_assoc := λ α β γ x f g, trunc.eq _ _ }

variable {C : trunc α → Sort*}

/-- Recursion/induction principle for `trunc`. -/
@[reducible, elab_as_eliminator]
protected def rec
   (f : Π a, C (mk a)) (h : ∀ (a b : α), (eq.rec (f a) (trunc.eq (mk a) (mk b)) : C (mk b)) = f b)
   (q : trunc α) : C q :=
quot.rec f (λ a b _, h a b) q

/-- A version of `trunc.rec` taking `q : trunc α` as the first argument. -/
@[reducible, elab_as_eliminator]
protected def rec_on (q : trunc α) (f : Π a, C (mk a))
  (h : ∀ (a b : α), (eq.rec (f a) (trunc.eq (mk a) (mk b)) : C (mk b)) = f b) : C q :=
trunc.rec f h q

/-- A version of `trunc.rec_on` assuming the codomain is a `subsingleton`. -/
@[reducible, elab_as_eliminator]
protected def rec_on_subsingleton
   [∀ a, subsingleton (C (mk a))] (q : trunc α) (f : Π a, C (mk a)) : C q :=
trunc.rec f (λ a b, subsingleton.elim _ (f b)) q

/-- Noncomputably extract a representative of `trunc α` (using the axiom of choice). -/
noncomputable def out : trunc α → α := quot.out

@[simp] theorem out_eq (q : trunc α) : mk q.out = q := trunc.eq _ _

protected theorem nonempty (q : trunc α) : nonempty α :=
nonempty_of_exists q.exists_rep

end trunc

namespace quotient
variables {γ : Sort*} {φ : Sort*}
  {s₁ : setoid α} {s₂ : setoid β} {s₃ : setoid γ}

/-! Versions of quotient definitions and lemmas ending in `'` use unification instead
of typeclass inference for inferring the `setoid` argument. This is useful when there are
several different quotient relations on a type, for example quotient groups, rings and modules. -/

/-- A version of `quotient.mk` taking `{s : setoid α}` as an implicit argument instead of an
instance argument. -/
protected def mk' (a : α) : quotient s₁ := quot.mk s₁.1 a

/-- `quotient.mk'` is a surjective function. -/
lemma surjective_quotient_mk' : function.surjective (quotient.mk' : α → quotient s₁) :=
quot.exists_rep

/-- A version of `quotient.lift_on` taking `{s : setoid α}` as an implicit argument instead of an
instance argument. -/
@[elab_as_eliminator, reducible]
protected def lift_on' (q : quotient s₁) (f : α → φ)
  (h : ∀ a b, @setoid.r α s₁ a b → f a = f b) : φ := quotient.lift_on q f h

@[simp]
protected lemma lift_on'_mk' (f : α → φ) (h) (x : α) :
  quotient.lift_on' (@quotient.mk' _ s₁ x) f h = f x := rfl

/-- A version of `quotient.lift_on₂` taking `{s₁ : setoid α} {s₂ : setoid β}` as implicit arguments
instead of instance arguments. -/
@[elab_as_eliminator, reducible]
protected def lift_on₂' (q₁ : quotient s₁) (q₂ : quotient s₂) (f : α → β → γ)
  (h : ∀ a₁ a₂ b₁ b₂, @setoid.r α s₁ a₁ b₁ → @setoid.r β s₂ a₂ b₂ → f a₁ a₂ = f b₁ b₂) : γ :=
quotient.lift_on₂ q₁ q₂ f h

@[simp]
protected lemma lift_on₂'_mk' (f : α → β → γ) (h) (a : α) (b : β) :
  quotient.lift_on₂' (@quotient.mk' _ s₁ a) (@quotient.mk' _ s₂ b) f h = f a b := rfl

/-- A version of `quotient.ind` taking `{s : setoid α}` as an implicit argument instead of an
instance argument. -/
@[elab_as_eliminator]
protected lemma ind' {p : quotient s₁ → Prop}
  (h : ∀ a, p (quotient.mk' a)) (q : quotient s₁) : p q :=
quotient.ind h q

/-- A version of `quotient.ind₂` taking `{s₁ : setoid α} {s₂ : setoid β}` as implicit arguments
instead of instance arguments. -/
@[elab_as_eliminator]
protected lemma ind₂' {p : quotient s₁ → quotient s₂ → Prop}
  (h : ∀ a₁ a₂, p (quotient.mk' a₁) (quotient.mk' a₂))
  (q₁ : quotient s₁) (q₂ : quotient s₂) : p q₁ q₂ :=
quotient.ind₂ h q₁ q₂

/-- A version of `quotient.induction_on` taking `{s : setoid α}` as an implicit argument instead
of an instance argument. -/
@[elab_as_eliminator]
protected lemma induction_on' {p : quotient s₁ → Prop} (q : quotient s₁)
  (h : ∀ a, p (quotient.mk' a)) : p q := quotient.induction_on q h

/-- A version of `quotient.induction_on₂` taking `{s₁ : setoid α} {s₂ : setoid β}` as implicit
arguments instead of instance arguments. -/
@[elab_as_eliminator]
protected lemma induction_on₂' {p : quotient s₁ → quotient s₂ → Prop} (q₁ : quotient s₁)
  (q₂ : quotient s₂) (h : ∀ a₁ a₂, p (quotient.mk' a₁) (quotient.mk' a₂)) : p q₁ q₂ :=
quotient.induction_on₂ q₁ q₂ h

/-- A version of `quotient.induction_on₃` taking `{s₁ : setoid α} {s₂ : setoid β} {s₃ : setoid γ}`
as implicit arguments instead of instance arguments. -/
@[elab_as_eliminator]
protected lemma induction_on₃' {p : quotient s₁ → quotient s₂ → quotient s₃ → Prop}
  (q₁ : quotient s₁) (q₂ : quotient s₂) (q₃ : quotient s₃)
  (h : ∀ a₁ a₂ a₃, p (quotient.mk' a₁) (quotient.mk' a₂) (quotient.mk' a₃)) : p q₁ q₂ q₃ :=
quotient.induction_on₃ q₁ q₂ q₃ h

/-- A version of `quotient.rec_on_subsingleton` taking `{s₁ : setoid α}` as an implicit argument
instead of an instance argument. -/
@[elab_as_eliminator]
protected def rec_on_subsingleton' {φ : quotient s₁ → Sort*}
  [h : ∀ a, subsingleton (φ ⟦a⟧)] (q : quotient s₁) (f : Π a, φ (quotient.mk' a)) : φ q :=
quotient.rec_on_subsingleton q f

/-- A version of `quotient.rec_on_subsingleton₂` taking `{s₁ : setoid α} {s₂ : setoid α}`
as implicit arguments instead of instance arguments. -/
attribute [reducible, elab_as_eliminator]
protected def rec_on_subsingleton₂'
   {φ : quotient s₁ → quotient s₂ → Sort*} [h : ∀ a b, subsingleton (φ ⟦a⟧ ⟦b⟧)]
   (q₁ : quotient s₁) (q₂ : quotient s₂) (f : Π a₁ a₂, φ (quotient.mk' a₁) (quotient.mk' a₂)) :
   φ q₁ q₂ :=
<<<<<<< HEAD
@quotient.rec_on_subsingleton _ s₁ (λ q, φ q q₂) (λ a, quotient.ind (λ b, h a b) q₂) q₁
  (λ a, quotient.rec_on_subsingleton q₂ (λ b, f a b))
=======
quotient.rec_on_subsingleton₂ q₁ q₂ f
>>>>>>> 287492c6

/-- Recursion on a `quotient` argument `a`, result type depends on `⟦a⟧`. -/
protected def hrec_on' {φ : quotient s₁ → Sort*} (qa : quotient s₁) (f : Π a, φ (quotient.mk' a))
  (c : ∀ a₁ a₂, a₁ ≈ a₂ → f a₁ == f a₂) : φ qa :=
quot.hrec_on qa f c

@[simp] lemma hrec_on'_mk' {φ : quotient s₁ → Sort*} (f : Π a, φ (quotient.mk' a))
  (c : ∀ a₁ a₂, a₁ ≈ a₂ → f a₁ == f a₂) (x : α) :
  (quotient.mk' x).hrec_on' f c = f x :=
rfl

/-- Recursion on two `quotient` arguments `a` and `b`, result type depends on `⟦a⟧` and `⟦b⟧`. -/
protected def hrec_on₂' {φ : quotient s₁ → quotient s₂ → Sort*} (qa : quotient s₁)
  (qb : quotient s₂) (f : ∀ a b, φ (quotient.mk' a) (quotient.mk' b))
  (c : ∀ a₁ b₁ a₂ b₂, a₁ ≈ a₂ → b₁ ≈ b₂ → f a₁ b₁ == f a₂ b₂) : φ qa qb :=
quotient.hrec_on₂ qa qb f c

@[simp] lemma hrec_on₂'_mk' {φ : quotient s₁ → quotient s₂ → Sort*}
  (f : ∀ a b, φ (quotient.mk' a) (quotient.mk' b))
  (c : ∀ a₁ b₁ a₂ b₂, a₁ ≈ a₂ → b₁ ≈ b₂ → f a₁ b₁ == f a₂ b₂) (x : α) (qb : quotient s₂) :
  (quotient.mk' x).hrec_on₂' qb f c = qb.hrec_on' (f x) (λ b₁ b₂, c _ _ _ _ (setoid.refl _)) :=
rfl

/-- Map a function `f : α → β` that sends equivalent elements to equivalent elements
to a function `quotient sa → quotient sb`. Useful to define unary operations on quotients. -/
protected def map' (f : α → β) (h : ((≈) ⇒ (≈)) f f) :
  quotient s₁ → quotient s₂ :=
quot.map f h

@[simp] lemma map'_mk' (f : α → β) (h) (x : α) :
  (quotient.mk' x : quotient s₁).map' f h = (quotient.mk' (f x) : quotient s₂) :=
rfl

/-- A version of `quotient.map₂` using curly braces and unification. -/
protected def map₂' (f : α → β → γ) (h : ((≈) ⇒ (≈) ⇒ (≈)) f f) :
  quotient s₁ → quotient s₂ → quotient s₃ :=
quotient.map₂ f h

@[simp] lemma map₂'_mk' (f : α → β → γ) (h) (x : α) :
  (quotient.mk' x : quotient s₁).map₂' f h =
    (quotient.map' (f x) (h (setoid.refl x)) : quotient s₂ → quotient s₃) :=
rfl

lemma exact' {a b : α} :
  (quotient.mk' a : quotient s₁) = quotient.mk' b → @setoid.r _ s₁ a b :=
quotient.exact

lemma sound' {a b : α} : @setoid.r _ s₁ a b → @quotient.mk' α s₁ a = quotient.mk' b :=
quotient.sound

@[simp]
protected lemma eq' {a b : α} : @quotient.mk' α s₁ a = quotient.mk' b ↔ @setoid.r _ s₁ a b :=
quotient.eq

/-- A version of `quotient.out` taking `{s₁ : setoid α}` as an implicit argument instead of an
instance argument. -/
noncomputable def out' (a : quotient s₁) : α := quotient.out a

@[simp] theorem out_eq' (q : quotient s₁) : quotient.mk' q.out' = q := q.out_eq

theorem mk_out' (a : α) : @setoid.r α s₁ (quotient.mk' a : quotient s₁).out' a :=
quotient.exact (quotient.out_eq _)
end quotient<|MERGE_RESOLUTION|>--- conflicted
+++ resolved
@@ -418,12 +418,7 @@
    {φ : quotient s₁ → quotient s₂ → Sort*} [h : ∀ a b, subsingleton (φ ⟦a⟧ ⟦b⟧)]
    (q₁ : quotient s₁) (q₂ : quotient s₂) (f : Π a₁ a₂, φ (quotient.mk' a₁) (quotient.mk' a₂)) :
    φ q₁ q₂ :=
-<<<<<<< HEAD
-@quotient.rec_on_subsingleton _ s₁ (λ q, φ q q₂) (λ a, quotient.ind (λ b, h a b) q₂) q₁
-  (λ a, quotient.rec_on_subsingleton q₂ (λ b, f a b))
-=======
 quotient.rec_on_subsingleton₂ q₁ q₂ f
->>>>>>> 287492c6
 
 /-- Recursion on a `quotient` argument `a`, result type depends on `⟦a⟧`. -/
 protected def hrec_on' {φ : quotient s₁ → Sort*} (qa : quotient s₁) (f : Π a, φ (quotient.mk' a))
