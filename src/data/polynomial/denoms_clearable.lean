--- conflicted
+++ resolved
@@ -78,11 +78,7 @@
 `linear_ordered_field K`.
 The assumption on `K` could be weakened to `linear_ordered_comm_ring` assuming that the
 image of the denominator is invertible in `K`. -/
-<<<<<<< HEAD
-lemma one_le_pow_mul_abs_eval_div_no_coe {K : Type*} [linear_ordered_field K] {f : polynomial ℤ}
-=======
 lemma one_le_pow_mul_abs_eval_div {K : Type*} [linear_ordered_field K] {f : polynomial ℤ}
->>>>>>> 13c9ed34
   {a b : ℤ} (b0 : 0 < b) (fab : eval ((a : K) / b) (f.map (algebra_map ℤ K)) ≠ 0) :
   (1 : K) ≤ b ^ f.nat_degree * abs (eval ((a : K) / b) (f.map (algebra_map ℤ K))) :=
 begin
@@ -97,24 +93,4 @@
   cases hF with hF hF,
   { exact (not_le.mpr b0 (le_of_eq (int.cast_eq_zero.mp (pow_eq_zero hF)))).elim },
   { exact hF }
-<<<<<<< HEAD
-end
-
-lemma one_le_pow_mul_abs_eval_div {K : Type*} [linear_ordered_field K] {f : polynomial ℤ}
-  {a b : ℤ} (b0 : (0 : K) < b) (fab : eval ((a : K) / b) (f.map (algebra_map ℤ K)) ≠ 0) :
-  (1 : K) ≤ b ^ f.nat_degree * abs (eval ((a : K) / b) (f.map (algebra_map ℤ K))) :=
-begin
-  obtain ⟨ev, bi, bu, hF⟩ := @denoms_clearable_nat_degree _ _ _ _ b _ (algebra_map ℤ K)
-    f a (by { rw [eq_int_cast, one_div_mul_cancel], exact (b0.ne.symm) }),
-  obtain Fa := congr_arg abs hF,
-  rw [eq_one_div_of_mul_eq_one_left bu, eq_int_cast, eq_int_cast, abs_mul,
-    (abs_of_pos (pow_pos b0 _)), one_div, eq_int_cast] at Fa,
-  rw [div_eq_mul_inv, ← Fa, ← int.cast_abs, ← int.cast_one, int.cast_le],
-  refine int.le_of_lt_add_one ((lt_add_iff_pos_left 1).mpr (abs_pos.mpr (λ F0, fab _))),
-  rw [eq_one_div_of_mul_eq_one_left bu, F0, one_div, eq_int_cast, int.cast_zero, zero_eq_mul] at hF,
-  cases hF with hF hF,
-  { exact (not_le.mpr b0 (pow_eq_zero hF).le).elim },
-  { exact hF }
-=======
->>>>>>> 13c9ed34
 end