/-
Copyright (c) 2014 Parikshit Khanna. All rights reserved.
Released under Apache 2.0 license as described in the file LICENSE.
Authors: Parikshit Khanna, Jeremy Avigad, Leonardo de Moura, Floris van Doorn, Mario Carneiro
-/
import control.monad.basic
import data.nat.basic

/-!
# Basic properties of lists
-/

open function nat

namespace list
universes u v w x
variables {α : Type u} {β : Type v} {γ : Type w} {δ : Type x}

attribute [inline] list.head

instance : is_left_id (list α) has_append.append [] :=
⟨ nil_append ⟩

instance : is_right_id (list α) has_append.append [] :=
⟨ append_nil ⟩

instance : is_associative (list α) has_append.append :=
⟨ append_assoc ⟩

theorem cons_ne_nil (a : α) (l : list α) : a::l ≠ [].

theorem cons_ne_self (a : α) (l : list α) : a::l ≠ l :=
mt (congr_arg length) (nat.succ_ne_self _)

theorem head_eq_of_cons_eq {h₁ h₂ : α} {t₁ t₂ : list α} :
      (h₁::t₁) = (h₂::t₂) → h₁ = h₂ :=
assume Peq, list.no_confusion Peq (assume Pheq Pteq, Pheq)

theorem tail_eq_of_cons_eq {h₁ h₂ : α} {t₁ t₂ : list α} :
      (h₁::t₁) = (h₂::t₂) → t₁ = t₂ :=
assume Peq, list.no_confusion Peq (assume Pheq Pteq, Pteq)

@[simp] theorem cons_injective {a : α} : injective (cons a) :=
assume l₁ l₂, assume Pe, tail_eq_of_cons_eq Pe

theorem cons_inj (a : α) {l l' : list α} : a::l = a::l' ↔ l = l' :=
cons_injective.eq_iff

theorem exists_cons_of_ne_nil {l : list α} (h : l ≠ nil) : ∃ b L, l = b :: L :=
by { induction l with c l',  contradiction,  use [c,l'], }

/-! ### mem -/

theorem mem_singleton_self (a : α) : a ∈ [a] := mem_cons_self _ _

theorem eq_of_mem_singleton {a b : α} : a ∈ [b] → a = b :=
assume : a ∈ [b], or.elim (eq_or_mem_of_mem_cons this)
  (assume : a = b, this)
  (assume : a ∈ [], absurd this (not_mem_nil a))

@[simp] theorem mem_singleton {a b : α} : a ∈ [b] ↔ a = b :=
⟨eq_of_mem_singleton, or.inl⟩

theorem mem_of_mem_cons_of_mem {a b : α} {l : list α} : a ∈ b::l → b ∈ l → a ∈ l :=
assume ainbl binl, or.elim (eq_or_mem_of_mem_cons ainbl)
  (assume : a = b, begin subst a, exact binl end)
  (assume : a ∈ l, this)

theorem _root_.decidable.list.eq_or_ne_mem_of_mem [decidable_eq α]
  {a b : α} {l : list α} (h : a ∈ b :: l) : a = b ∨ (a ≠ b ∧ a ∈ l) :=
decidable.by_cases or.inl $ assume : a ≠ b, h.elim or.inl $ assume h, or.inr ⟨this, h⟩

theorem eq_or_ne_mem_of_mem {a b : α} {l : list α} : a ∈ b :: l → a = b ∨ (a ≠ b ∧ a ∈ l) :=
by classical; exact decidable.list.eq_or_ne_mem_of_mem

theorem not_mem_append {a : α} {s t : list α} (h₁ : a ∉ s) (h₂ : a ∉ t) : a ∉ s ++ t :=
mt mem_append.1 $ not_or_distrib.2 ⟨h₁, h₂⟩

theorem ne_nil_of_mem {a : α} {l : list α} (h : a ∈ l) : l ≠ [] :=
by intro e; rw e at h; cases h

theorem mem_split {a : α} {l : list α} (h : a ∈ l) : ∃ s t : list α, l = s ++ a :: t :=
begin
  induction l with b l ih, {cases h}, rcases h with rfl | h,
  { exact ⟨[], l, rfl⟩ },
  { rcases ih h with ⟨s, t, rfl⟩,
    exact ⟨b::s, t, rfl⟩ }
end

theorem mem_of_ne_of_mem {a y : α} {l : list α} (h₁ : a ≠ y) (h₂ : a ∈ y :: l) : a ∈ l :=
or.elim (eq_or_mem_of_mem_cons h₂) (λe, absurd e h₁) (λr, r)

theorem ne_of_not_mem_cons {a b : α} {l : list α} : a ∉ b::l → a ≠ b :=
assume nin aeqb, absurd (or.inl aeqb) nin

theorem not_mem_of_not_mem_cons {a b : α} {l : list α} : a ∉ b::l → a ∉ l :=
assume nin nainl, absurd (or.inr nainl) nin

theorem not_mem_cons_of_ne_of_not_mem {a y : α} {l : list α} : a ≠ y → a ∉ l → a ∉ y::l :=
assume p1 p2, not.intro (assume Pain, absurd (eq_or_mem_of_mem_cons Pain) (not_or p1 p2))

theorem ne_and_not_mem_of_not_mem_cons {a y : α} {l : list α} : a ∉ y::l → a ≠ y ∧ a ∉ l :=
assume p, and.intro (ne_of_not_mem_cons p) (not_mem_of_not_mem_cons p)

@[simp] theorem mem_map {f : α → β} {b : β} {l : list α} : b ∈ map f l ↔ ∃ a, a ∈ l ∧ f a = b :=
begin
  -- This proof uses no axioms, that's why it's longer that `induction`; simp [...]
  induction l with a l ihl,
  { split, { rintro ⟨_⟩ }, { rintro ⟨a, ⟨_⟩, _⟩ } },
  { refine (or_congr eq_comm ihl).trans _,
    split,
    { rintro (h|⟨c, hcl, h⟩),
      exacts [⟨a, or.inl rfl, h⟩, ⟨c, or.inr hcl, h⟩] },
    { rintro ⟨c, (hc|hc), h⟩,
      exacts [or.inl $ (congr_arg f hc.symm).trans h, or.inr ⟨c, hc, h⟩] } }
end

alias mem_map ↔ list.exists_of_mem_map _

theorem mem_map_of_mem (f : α → β) {a : α} {l : list α} (h : a ∈ l) : f a ∈ map f l :=
mem_map.2 ⟨a, h, rfl⟩

theorem mem_map_of_injective {f : α → β} (H : injective f) {a : α} {l : list α} :
  f a ∈ map f l ↔ a ∈ l :=
⟨λ m, let ⟨a', m', e⟩ := exists_of_mem_map m in H e ▸ m', mem_map_of_mem _⟩

lemma forall_mem_map_iff {f : α → β} {l : list α} {P : β → Prop} :
  (∀ i ∈ l.map f, P i) ↔ ∀ j ∈ l, P (f j) :=
begin
  split,
  { assume H j hj,
    exact H (f j) (mem_map_of_mem f hj) },
  { assume H i hi,
    rcases mem_map.1 hi with ⟨j, hj, ji⟩,
    rw ← ji,
    exact H j hj }
end

@[simp] lemma map_eq_nil {f : α → β} {l : list α} : list.map f l = [] ↔ l = [] :=
⟨by cases l; simp only [forall_prop_of_true, map, forall_prop_of_false, not_false_iff],
  λ h, h.symm ▸ rfl⟩

@[simp] theorem mem_join {a : α} : ∀ {L : list (list α)}, a ∈ join L ↔ ∃ l, l ∈ L ∧ a ∈ l
| []       := ⟨false.elim, λ⟨_, h, _⟩, false.elim h⟩
| (c :: L) := by simp only [join, mem_append, @mem_join L, mem_cons_iff, or_and_distrib_right,
  exists_or_distrib, exists_eq_left]

theorem exists_of_mem_join {a : α} {L : list (list α)} : a ∈ join L → ∃ l, l ∈ L ∧ a ∈ l :=
mem_join.1

theorem mem_join_of_mem {a : α} {L : list (list α)} {l} (lL : l ∈ L) (al : a ∈ l) : a ∈ join L :=
mem_join.2 ⟨l, lL, al⟩

@[simp]
theorem mem_bind {b : β} {l : list α} {f : α → list β} : b ∈ list.bind l f ↔ ∃ a ∈ l, b ∈ f a :=
iff.trans mem_join
  ⟨λ ⟨l', h1, h2⟩, let ⟨a, al, fa⟩ := exists_of_mem_map h1 in ⟨a, al, fa.symm ▸ h2⟩,
  λ ⟨a, al, bfa⟩, ⟨f a, mem_map_of_mem _ al, bfa⟩⟩

theorem exists_of_mem_bind {b : β} {l : list α} {f : α → list β} :
  b ∈ list.bind l f → ∃ a ∈ l, b ∈ f a :=
mem_bind.1

theorem mem_bind_of_mem {b : β} {l : list α} {f : α → list β} {a} (al : a ∈ l) (h : b ∈ f a) :
  b ∈ list.bind l f :=
mem_bind.2 ⟨a, al, h⟩

lemma bind_map {g : α → list β} {f : β → γ} :
  ∀(l : list α), list.map f (l.bind g) = l.bind (λa, (g a).map f)
| [] := rfl
| (a::l) := by simp only [cons_bind, map_append, bind_map l]

lemma map_bind (g : β → list γ) (f : α → β) :
  ∀ l : list α, (list.map f l).bind g = l.bind (λ a, g (f a))
| [] := rfl
| (a::l) := by simp only [cons_bind, map_cons, map_bind l]

/-- If each element of a list can be lifted to some type, then the whole list can be lifted to this
type. -/
instance [h : can_lift α β] : can_lift (list α) (list β) :=
{ coe := list.map h.coe,
  cond := λ l, ∀ x ∈ l, can_lift.cond β x,
  prf  := λ l H,
    begin
      induction l with a l ihl, { exact ⟨[], rfl⟩ },
      rcases ihl (λ x hx, H x (or.inr hx)) with ⟨l, rfl⟩,
      rcases can_lift.prf a (H a (or.inl rfl)) with ⟨a, rfl⟩,
      exact ⟨a :: l, rfl⟩
    end}

/-! ### length -/

theorem length_eq_zero {l : list α} : length l = 0 ↔ l = [] :=
⟨eq_nil_of_length_eq_zero, λ h, h.symm ▸ rfl⟩

@[simp] lemma length_singleton (a : α) : length [a] = 1 := rfl

theorem length_pos_of_mem {a : α} : ∀ {l : list α}, a ∈ l → 0 < length l
| (b::l) _ := zero_lt_succ _

theorem exists_mem_of_length_pos : ∀ {l : list α}, 0 < length l → ∃ a, a ∈ l
| (b::l) _ := ⟨b, mem_cons_self _ _⟩

theorem length_pos_iff_exists_mem {l : list α} : 0 < length l ↔ ∃ a, a ∈ l :=
⟨exists_mem_of_length_pos, λ ⟨a, h⟩, length_pos_of_mem h⟩

theorem ne_nil_of_length_pos {l : list α} : 0 < length l → l ≠ [] :=
λ h1 h2, lt_irrefl 0 ((length_eq_zero.2 h2).subst h1)

theorem length_pos_of_ne_nil {l : list α} : l ≠ [] → 0 < length l :=
λ h, pos_iff_ne_zero.2 $ λ h0, h $ length_eq_zero.1 h0

theorem length_pos_iff_ne_nil {l : list α} : 0 < length l ↔ l ≠ [] :=
⟨ne_nil_of_length_pos, length_pos_of_ne_nil⟩

lemma exists_mem_of_ne_nil (l : list α) (h : l ≠ []) : ∃ x, x ∈ l :=
exists_mem_of_length_pos (length_pos_of_ne_nil h)

theorem length_eq_one {l : list α} : length l = 1 ↔ ∃ a, l = [a] :=
⟨match l with [a], _ := ⟨a, rfl⟩ end, λ ⟨a, e⟩, e.symm ▸ rfl⟩

lemma exists_of_length_succ {n} :
  ∀ l : list α, l.length = n + 1 → ∃ h t, l = h :: t
| [] H := absurd H.symm $ succ_ne_zero n
| (h :: t) H := ⟨h, t, rfl⟩

@[simp] lemma length_injective_iff : injective (list.length : list α → ℕ) ↔ subsingleton α :=
begin
  split,
  { intro h, refine ⟨λ x y, _⟩, suffices : [x] = [y], { simpa using this }, apply h, refl },
  { intros hα l1 l2 hl, induction l1 generalizing l2; cases l2,
    { refl }, { cases hl }, { cases hl },
    congr, exactI subsingleton.elim _ _, apply l1_ih, simpa using hl }
end

@[simp] lemma length_injective [subsingleton α] : injective (length : list α → ℕ) :=
length_injective_iff.mpr $ by apply_instance

/-! ### set-theoretic notation of lists -/

lemma empty_eq : (∅ : list α) = [] := by refl
lemma singleton_eq (x : α) : ({x} : list α) = [x] := rfl
lemma insert_neg [decidable_eq α] {x : α} {l : list α} (h : x ∉ l) :
  has_insert.insert x l = x :: l :=
if_neg h
lemma insert_pos [decidable_eq α] {x : α} {l : list α} (h : x ∈ l) :
  has_insert.insert x l = l :=
if_pos h
lemma doubleton_eq [decidable_eq α] {x y : α} (h : x ≠ y) : ({x, y} : list α) = [x, y] :=
by { rw [insert_neg, singleton_eq], rwa [singleton_eq, mem_singleton] }

/-! ### bounded quantifiers over lists -/

theorem forall_mem_nil (p : α → Prop) : ∀ x ∈ @nil α, p x.

theorem forall_mem_cons : ∀ {p : α → Prop} {a : α} {l : list α},
  (∀ x ∈ a :: l, p x) ↔ p a ∧ ∀ x ∈ l, p x :=
ball_cons

theorem forall_mem_of_forall_mem_cons {p : α → Prop} {a : α} {l : list α}
    (h : ∀ x ∈ a :: l, p x) :
  ∀ x ∈ l, p x :=
(forall_mem_cons.1 h).2

theorem forall_mem_singleton {p : α → Prop} {a : α} : (∀ x ∈ [a], p x) ↔ p a :=
by simp only [mem_singleton, forall_eq]

theorem forall_mem_append {p : α → Prop} {l₁ l₂ : list α} :
  (∀ x ∈ l₁ ++ l₂, p x) ↔ (∀ x ∈ l₁, p x) ∧ (∀ x ∈ l₂, p x) :=
by simp only [mem_append, or_imp_distrib, forall_and_distrib]

theorem not_exists_mem_nil (p : α → Prop) : ¬ ∃ x ∈ @nil α, p x.

theorem exists_mem_cons_of {p : α → Prop} {a : α} (l : list α) (h : p a) :
  ∃ x ∈ a :: l, p x :=
bex.intro a (mem_cons_self _ _) h

theorem exists_mem_cons_of_exists {p : α → Prop} {a : α} {l : list α} (h : ∃ x ∈ l, p x) :
  ∃ x ∈ a :: l, p x :=
bex.elim h (λ x xl px, bex.intro x (mem_cons_of_mem _ xl) px)

theorem or_exists_of_exists_mem_cons {p : α → Prop} {a : α} {l : list α} (h : ∃ x ∈ a :: l, p x) :
  p a ∨ ∃ x ∈ l, p x :=
bex.elim h (λ x xal px,
  or.elim (eq_or_mem_of_mem_cons xal)
    (assume : x = a, begin rw ←this, left, exact px end)
    (assume : x ∈ l, or.inr (bex.intro x this px)))

theorem exists_mem_cons_iff (p : α → Prop) (a : α) (l : list α) :
  (∃ x ∈ a :: l, p x) ↔ p a ∨ ∃ x ∈ l, p x :=
iff.intro or_exists_of_exists_mem_cons
  (assume h, or.elim h (exists_mem_cons_of l) exists_mem_cons_of_exists)

/-! ### list subset -/

theorem subset_def {l₁ l₂ : list α} : l₁ ⊆ l₂ ↔ ∀ ⦃a : α⦄, a ∈ l₁ → a ∈ l₂ := iff.rfl

theorem subset_append_of_subset_left (l l₁ l₂ : list α) : l ⊆ l₁ → l ⊆ l₁++l₂ :=
λ s, subset.trans s $ subset_append_left _ _

theorem subset_append_of_subset_right (l l₁ l₂ : list α) : l ⊆ l₂ → l ⊆ l₁++l₂ :=
λ s, subset.trans s $ subset_append_right _ _

@[simp] theorem cons_subset {a : α} {l m : list α} :
  a::l ⊆ m ↔ a ∈ m ∧ l ⊆ m :=
by simp only [subset_def, mem_cons_iff, or_imp_distrib, forall_and_distrib, forall_eq]

theorem cons_subset_of_subset_of_mem {a : α} {l m : list α}
  (ainm : a ∈ m) (lsubm : l ⊆ m) : a::l ⊆ m :=
cons_subset.2 ⟨ainm, lsubm⟩

theorem append_subset_of_subset_of_subset {l₁ l₂ l : list α} (l₁subl : l₁ ⊆ l) (l₂subl : l₂ ⊆ l) :
  l₁ ++ l₂ ⊆ l :=
λ a h, (mem_append.1 h).elim (@l₁subl _) (@l₂subl _)

@[simp] theorem append_subset_iff {l₁ l₂ l : list α} :
  l₁ ++ l₂ ⊆ l ↔ l₁ ⊆ l ∧ l₂ ⊆ l :=
begin
  split,
  { intro h, simp only [subset_def] at *, split; intros; simp* },
  { rintro ⟨h1, h2⟩, apply append_subset_of_subset_of_subset h1 h2 }
end

theorem eq_nil_of_subset_nil : ∀ {l : list α}, l ⊆ [] → l = []
| []     s := rfl
| (a::l) s := false.elim $ s $ mem_cons_self a l

theorem eq_nil_iff_forall_not_mem {l : list α} : l = [] ↔ ∀ a, a ∉ l :=
show l = [] ↔ l ⊆ [], from ⟨λ e, e ▸ subset.refl _, eq_nil_of_subset_nil⟩

theorem map_subset {l₁ l₂ : list α} (f : α → β) (H : l₁ ⊆ l₂) : map f l₁ ⊆ map f l₂ :=
λ x, by simp only [mem_map, not_and, exists_imp_distrib, and_imp]; exact λ a h e, ⟨a, H h, e⟩

theorem map_subset_iff {l₁ l₂ : list α} (f : α → β) (h : injective f) :
  map f l₁ ⊆ map f l₂ ↔ l₁ ⊆ l₂ :=
begin
  refine ⟨_, map_subset f⟩, intros h2 x hx,
  rcases mem_map.1 (h2 (mem_map_of_mem f hx)) with ⟨x', hx', hxx'⟩,
  cases h hxx', exact hx'
end

/-! ### append -/

lemma append_eq_has_append {L₁ L₂ : list α} : list.append L₁ L₂ = L₁ ++ L₂ := rfl

@[simp] lemma singleton_append {x : α} {l : list α} : [x] ++ l = x :: l := rfl

theorem append_ne_nil_of_ne_nil_left (s t : list α) : s ≠ [] → s ++ t ≠ [] :=
by induction s; intros; contradiction

theorem append_ne_nil_of_ne_nil_right (s t : list α) : t ≠ [] → s ++ t ≠ [] :=
by induction s; intros; contradiction

@[simp] lemma append_eq_nil {p q : list α} : (p ++ q) = [] ↔ p = [] ∧ q = [] :=
by cases p; simp only [nil_append, cons_append, eq_self_iff_true, true_and, false_and]

@[simp] lemma nil_eq_append_iff {a b : list α} : [] = a ++ b ↔ a = [] ∧ b = [] :=
by rw [eq_comm, append_eq_nil]

lemma append_eq_cons_iff {a b c : list α} {x : α} :
  a ++ b = x :: c ↔ (a = [] ∧ b = x :: c) ∨ (∃a', a = x :: a' ∧ c = a' ++ b) :=
by cases a; simp only [and_assoc, @eq_comm _ c, nil_append, cons_append, eq_self_iff_true,
  true_and, false_and, exists_false, false_or, or_false, exists_and_distrib_left, exists_eq_left']

lemma cons_eq_append_iff {a b c : list α} {x : α} :
  (x :: c : list α) = a ++ b ↔ (a = [] ∧ b = x :: c) ∨ (∃a', a = x :: a' ∧ c = a' ++ b) :=
by rw [eq_comm, append_eq_cons_iff]

lemma append_eq_append_iff {a b c d : list α} :
  a ++ b = c ++ d ↔ (∃a', c = a ++ a' ∧ b = a' ++ d) ∨ (∃c', a = c ++ c' ∧ d = c' ++ b) :=
begin
  induction a generalizing c,
  case nil { rw nil_append, split,
    { rintro rfl, left, exact ⟨_, rfl, rfl⟩ },
    { rintro (⟨a', rfl, rfl⟩ | ⟨a', H, rfl⟩), {refl}, {rw [← append_assoc, ← H], refl} } },
  case cons : a as ih {
    cases c,
    { simp only [cons_append, nil_append, false_and, exists_false, false_or, exists_eq_left'],
      exact eq_comm },
    { simp only [cons_append, @eq_comm _ a, ih, and_assoc, and_or_distrib_left,
        exists_and_distrib_left] } }
end

@[simp] theorem take_append_drop : ∀ (n : ℕ) (l : list α), take n l ++ drop n l = l
| 0        a         := rfl
| (succ n) []        := rfl
| (succ n) (x :: xs) := congr_arg (cons x) $ take_append_drop n xs

-- TODO(Leo): cleanup proof after arith dec proc
theorem append_inj :
  ∀ {s₁ s₂ t₁ t₂ : list α}, s₁ ++ t₁ = s₂ ++ t₂ → length s₁ = length s₂ → s₁ = s₂ ∧ t₁ = t₂
| []      []      t₁ t₂ h hl := ⟨rfl, h⟩
| (a::s₁) []      t₁ t₂ h hl := list.no_confusion $ eq_nil_of_length_eq_zero hl
| []      (b::s₂) t₁ t₂ h hl := list.no_confusion $ eq_nil_of_length_eq_zero hl.symm
| (a::s₁) (b::s₂) t₁ t₂ h hl := list.no_confusion h $ λab hap,
  let ⟨e1, e2⟩ := @append_inj s₁ s₂ t₁ t₂ hap (succ.inj hl) in
  by rw [ab, e1, e2]; exact ⟨rfl, rfl⟩

theorem append_inj_right {s₁ s₂ t₁ t₂ : list α} (h : s₁ ++ t₁ = s₂ ++ t₂)
  (hl : length s₁ = length s₂) : t₁ = t₂ :=
(append_inj h hl).right

theorem append_inj_left {s₁ s₂ t₁ t₂ : list α} (h : s₁ ++ t₁ = s₂ ++ t₂)
  (hl : length s₁ = length s₂) : s₁ = s₂ :=
(append_inj h hl).left

theorem append_inj' {s₁ s₂ t₁ t₂ : list α} (h : s₁ ++ t₁ = s₂ ++ t₂) (hl : length t₁ = length t₂) :
  s₁ = s₂ ∧ t₁ = t₂ :=
append_inj h $ @nat.add_right_cancel _ (length t₁) _ $
let hap := congr_arg length h in by simp only [length_append] at hap; rwa [← hl] at hap

theorem append_inj_right' {s₁ s₂ t₁ t₂ : list α} (h : s₁ ++ t₁ = s₂ ++ t₂)
  (hl : length t₁ = length t₂) : t₁ = t₂ :=
(append_inj' h hl).right

theorem append_inj_left' {s₁ s₂ t₁ t₂ : list α} (h : s₁ ++ t₁ = s₂ ++ t₂)
  (hl : length t₁ = length t₂) : s₁ = s₂ :=
(append_inj' h hl).left

theorem append_left_cancel {s t₁ t₂ : list α} (h : s ++ t₁ = s ++ t₂) : t₁ = t₂ :=
append_inj_right h rfl

theorem append_right_cancel {s₁ s₂ t : list α} (h : s₁ ++ t = s₂ ++ t) : s₁ = s₂ :=
append_inj_left' h rfl

theorem append_right_injective (s : list α) : function.injective (λ t, s ++ t) :=
λ t₁ t₂, append_left_cancel

theorem append_right_inj {t₁ t₂ : list α} (s) : s ++ t₁ = s ++ t₂ ↔ t₁ = t₂ :=
(append_right_injective s).eq_iff

theorem append_left_injective (t : list α) : function.injective (λ s, s ++ t) :=
λ s₁ s₂, append_right_cancel

theorem append_left_inj {s₁ s₂ : list α} (t) : s₁ ++ t = s₂ ++ t ↔ s₁ = s₂ :=
(append_left_injective t).eq_iff

theorem map_eq_append_split {f : α → β} {l : list α} {s₁ s₂ : list β}
  (h : map f l = s₁ ++ s₂) : ∃ l₁ l₂, l = l₁ ++ l₂ ∧ map f l₁ = s₁ ∧ map f l₂ = s₂ :=
begin
  have := h, rw [← take_append_drop (length s₁) l] at this ⊢,
  rw map_append at this,
  refine ⟨_, _, rfl, append_inj this _⟩,
  rw [length_map, length_take, min_eq_left],
  rw [← length_map f l, h, length_append],
  apply nat.le_add_right
end

/-! ### repeat -/

@[simp] theorem repeat_succ (a : α) (n) : repeat a (n + 1) = a :: repeat a n := rfl

theorem mem_repeat {a b : α} : ∀ {n}, b ∈ repeat a n ↔ n ≠ 0 ∧ b = a
| 0 := by simp
| (n + 1) := by simp [mem_repeat]

theorem eq_of_mem_repeat {a b : α} {n} (h :  b ∈ repeat a n) : b = a :=
(mem_repeat.1 h).2

theorem eq_repeat_of_mem {a : α} : ∀ {l : list α}, (∀ b ∈ l, b = a) → l = repeat a l.length
| []     H := rfl
| (b::l) H := by cases forall_mem_cons.1 H with H₁ H₂;
  unfold length repeat; congr; [exact H₁, exact eq_repeat_of_mem H₂]

theorem eq_repeat' {a : α} {l : list α} : l = repeat a l.length ↔ ∀ b ∈ l, b = a :=
⟨λ h, h.symm ▸ λ b, eq_of_mem_repeat, eq_repeat_of_mem⟩

theorem eq_repeat {a : α} {n} {l : list α} : l = repeat a n ↔ length l = n ∧ ∀ b ∈ l, b = a :=
⟨λ h, h.symm ▸ ⟨length_repeat _ _, λ b, eq_of_mem_repeat⟩,
 λ ⟨e, al⟩, e ▸ eq_repeat_of_mem al⟩

theorem repeat_add (a : α) (m n) : repeat a (m + n) = repeat a m ++ repeat a n :=
by induction m; simp only [*, zero_add, succ_add, repeat]; split; refl

theorem repeat_subset_singleton (a : α) (n) : repeat a n ⊆ [a] :=
λ b h, mem_singleton.2 (eq_of_mem_repeat h)

@[simp] theorem map_const (l : list α) (b : β) : map (function.const α b) l = repeat b l.length :=
by induction l; [refl, simp only [*, map]]; split; refl

theorem eq_of_mem_map_const {b₁ b₂ : β} {l : list α} (h : b₁ ∈ map (function.const α b₂) l) :
  b₁ = b₂ :=
by rw map_const at h; exact eq_of_mem_repeat h

@[simp] theorem map_repeat (f : α → β) (a : α) (n) : map f (repeat a n) = repeat (f a) n :=
by induction n; [refl, simp only [*, repeat, map]]; split; refl

@[simp] theorem tail_repeat (a : α) (n) : tail (repeat a n) = repeat a n.pred :=
by cases n; refl

@[simp] theorem join_repeat_nil (n : ℕ) : join (repeat [] n) = @nil α :=
by induction n; [refl, simp only [*, repeat, join, append_nil]]

lemma repeat_left_injective {n : ℕ} (hn : n ≠ 0) :
  function.injective (λ a : α, repeat a n) :=
λ a b h, (eq_repeat.1 h).2 _ $ mem_repeat.2 ⟨hn, rfl⟩

lemma repeat_left_inj {a b : α} {n : ℕ} (hn : n ≠ 0) :
  repeat a n = repeat b n ↔ a = b :=
(repeat_left_injective hn).eq_iff

@[simp] lemma repeat_left_inj' {a b : α} :
  ∀ {n}, repeat a n = repeat b n ↔ n = 0 ∨ a = b
| 0 := by simp
| (n + 1) := (repeat_left_inj n.succ_ne_zero).trans $ by simp only [n.succ_ne_zero, false_or]

lemma repeat_right_injective (a : α) : function.injective (repeat a) :=
function.left_inverse.injective (length_repeat a)

@[simp] lemma repeat_right_inj {a : α} {n m : ℕ} :
  repeat a n = repeat a m ↔ n = m :=
(repeat_right_injective a).eq_iff

/-! ### pure -/

@[simp] theorem mem_pure {α} (x y : α) :
  x ∈ (pure y : list α) ↔ x = y := by simp! [pure,list.ret]

/-! ### bind -/

@[simp] theorem bind_eq_bind {α β} (f : α → list β) (l : list α) :
  l >>= f = l.bind f := rfl

-- TODO: duplicate of a lemma in core
theorem bind_append (f : α → list β) (l₁ l₂ : list α) :
  (l₁ ++ l₂).bind f = l₁.bind f ++ l₂.bind f :=
append_bind _ _ _

@[simp] theorem bind_singleton (f : α → list β) (x : α) : [x].bind f = f x :=
append_nil (f x)

@[simp] theorem bind_singleton' (l : list α) : l.bind (λ x, [x]) = l := bind_pure l

theorem map_eq_bind {α β} (f : α → β) (l : list α) : map f l = l.bind (λ x, [f x]) :=
by { transitivity, rw [← bind_singleton' l, bind_map], refl }

theorem bind_assoc {α β} (l : list α) (f : α → list β) (g : β → list γ) :
  (l.bind f).bind g = l.bind (λ x, (f x).bind g) :=
by induction l; simp *

/-! ### concat -/

theorem concat_nil (a : α) : concat [] a = [a] := rfl

theorem concat_cons (a b : α) (l : list α) : concat (a :: l) b = a :: concat l b := rfl

@[simp] theorem concat_eq_append (a : α) (l : list α) : concat l a = l ++ [a] :=
by induction l; simp only [*, concat]; split; refl

theorem init_eq_of_concat_eq {a : α} {l₁ l₂ : list α} : concat l₁ a = concat l₂ a → l₁ = l₂ :=
begin
  intro h,
  rw [concat_eq_append, concat_eq_append] at h,
  exact append_right_cancel h
end

theorem last_eq_of_concat_eq {a b : α} {l : list α} : concat l a = concat l b → a = b :=
begin
  intro h,
  rw [concat_eq_append, concat_eq_append] at h,
  exact head_eq_of_cons_eq (append_left_cancel h)
end

theorem concat_ne_nil (a : α) (l : list α) : concat l a ≠ [] :=
by simp

theorem concat_append (a : α) (l₁ l₂ : list α) : concat l₁ a ++ l₂ = l₁ ++ a :: l₂ :=
by simp

theorem length_concat (a : α) (l : list α) : length (concat l a) = succ (length l) :=
by simp only [concat_eq_append, length_append, length]

theorem append_concat (a : α) (l₁ l₂ : list α) : l₁ ++ concat l₂ a = concat (l₁ ++ l₂) a :=
by simp

/-! ### reverse -/

@[simp] theorem reverse_nil : reverse (@nil α) = [] := rfl

local attribute [simp] reverse_core

@[simp] theorem reverse_cons (a : α) (l : list α) : reverse (a::l) = reverse l ++ [a] :=
have aux : ∀ l₁ l₂, reverse_core l₁ l₂ ++ [a] = reverse_core l₁ (l₂ ++ [a]),
by intro l₁; induction l₁; intros; [refl, simp only [*, reverse_core, cons_append]],
(aux l nil).symm

theorem reverse_core_eq (l₁ l₂ : list α) : reverse_core l₁ l₂ = reverse l₁ ++ l₂ :=
by induction l₁ generalizing l₂; [refl, simp only [*, reverse_core, reverse_cons, append_assoc]];
  refl

theorem reverse_cons' (a : α) (l : list α) : reverse (a::l) = concat (reverse l) a :=
by simp only [reverse_cons, concat_eq_append]

@[simp] theorem reverse_singleton (a : α) : reverse [a] = [a] := rfl

@[simp] theorem reverse_append (s t : list α) : reverse (s ++ t) = (reverse t) ++ (reverse s) :=
by induction s; [rw [nil_append, reverse_nil, append_nil],
simp only [*, cons_append, reverse_cons, append_assoc]]

theorem reverse_concat (l : list α) (a : α) : reverse (concat l a) = a :: reverse l :=
by rw [concat_eq_append, reverse_append, reverse_singleton, singleton_append]

@[simp] theorem reverse_reverse (l : list α) : reverse (reverse l) = l :=
by induction l; [refl, simp only [*, reverse_cons, reverse_append]]; refl

@[simp] theorem reverse_involutive : involutive (@reverse α) :=
λ l, reverse_reverse l

@[simp] theorem reverse_injective : injective (@reverse α) :=
reverse_involutive.injective

@[simp] theorem reverse_inj {l₁ l₂ : list α} : reverse l₁ = reverse l₂ ↔ l₁ = l₂ :=
reverse_injective.eq_iff

lemma reverse_eq_iff {l l' : list α} :
  l.reverse = l' ↔ l = l'.reverse :=
reverse_involutive.eq_iff

@[simp] theorem reverse_eq_nil {l : list α} : reverse l = [] ↔ l = [] :=
@reverse_inj _ l []

theorem concat_eq_reverse_cons (a : α) (l : list α) : concat l a = reverse (a :: reverse l) :=
by simp only [concat_eq_append, reverse_cons, reverse_reverse]

@[simp] theorem length_reverse (l : list α) : length (reverse l) = length l :=
by induction l; [refl, simp only [*, reverse_cons, length_append, length]]

@[simp] theorem map_reverse (f : α → β) (l : list α) : map f (reverse l) = reverse (map f l) :=
by induction l; [refl, simp only [*, map, reverse_cons, map_append]]

theorem map_reverse_core (f : α → β) (l₁ l₂ : list α) :
  map f (reverse_core l₁ l₂) = reverse_core (map f l₁) (map f l₂) :=
by simp only [reverse_core_eq, map_append, map_reverse]

@[simp] theorem mem_reverse {a : α} {l : list α} : a ∈ reverse l ↔ a ∈ l :=
by induction l; [refl, simp only [*, reverse_cons, mem_append, mem_singleton, mem_cons_iff,
  not_mem_nil, false_or, or_false, or_comm]]

@[simp] theorem reverse_repeat (a : α) (n) : reverse (repeat a n) = repeat a n :=
eq_repeat.2 ⟨by simp only [length_reverse, length_repeat],
  λ b h, eq_of_mem_repeat (mem_reverse.1 h)⟩

/-! ### empty -/

attribute [simp] list.empty

lemma empty_iff_eq_nil {l : list α} : l.empty ↔ l = [] :=
list.cases_on l (by simp) (by simp)

/-! ### init -/

@[simp] theorem length_init : ∀ (l : list α), length (init l) = length l - 1
| [] := rfl
| [a] := rfl
| (a :: b :: l) :=
begin
  rw init,
  simp only [add_left_inj, length, succ_add_sub_one],
  exact length_init (b :: l)
end

/-! ### last -/

@[simp] theorem last_cons {a : α} {l : list α} :
  ∀ (h₁ : a :: l ≠ nil) (h₂ : l ≠ nil), last (a :: l) h₁ = last l h₂ :=
by {induction l; intros, contradiction, reflexivity}

@[simp] theorem last_append {a : α} (l : list α) (h : l ++ [a] ≠ []) : last (l ++ [a]) h = a :=
by induction l;
  [refl, simp only [cons_append, last_cons _ (λ H, cons_ne_nil _ _ (append_eq_nil.1 H).2), *]]

theorem last_concat {a : α} (l : list α) (h : concat l a ≠ []) : last (concat l a) h = a :=
by simp only [concat_eq_append, last_append]

@[simp] theorem last_singleton (a : α) (h : [a] ≠ []) : last [a] h = a := rfl

@[simp] theorem last_cons_cons (a₁ a₂ : α) (l : list α) (h : a₁::a₂::l ≠ []) :
  last (a₁::a₂::l) h = last (a₂::l) (cons_ne_nil a₂ l) := rfl

theorem init_append_last : ∀ {l : list α} (h : l ≠ []), init l ++ [last l h] = l
| [] h := absurd rfl h
| [a] h := rfl
| (a::b::l) h :=
begin
  rw [init, cons_append, last_cons (cons_ne_nil _ _) (cons_ne_nil _ _)],
  congr,
  exact init_append_last (cons_ne_nil b l)
end

theorem last_congr {l₁ l₂ : list α} (h₁ : l₁ ≠ []) (h₂ : l₂ ≠ []) (h₃ : l₁ = l₂) :
  last l₁ h₁ = last l₂ h₂ :=
by subst l₁

theorem last_mem : ∀ {l : list α} (h : l ≠ []), last l h ∈ l
| [] h := absurd rfl h
| [a] h := or.inl rfl
| (a::b::l) h := or.inr $ by { rw [last_cons_cons], exact last_mem (cons_ne_nil b l) }

lemma last_repeat_succ (a m : ℕ) :
  (repeat a m.succ).last (ne_nil_of_length_eq_succ
  (show (repeat a m.succ).length = m.succ, by rw length_repeat)) = a :=
begin
  induction m with k IH,
  { simp },
  { simpa only [repeat_succ, last] }
end

/-! ### last' -/

@[simp] theorem last'_is_none :
  ∀ {l : list α}, (last' l).is_none ↔ l = []
| [] := by simp
| [a] := by simp
| (a::b::l) := by simp [@last'_is_none (b::l)]

@[simp] theorem last'_is_some : ∀ {l : list α}, l.last'.is_some ↔ l ≠ []
| [] := by simp
| [a] := by simp
| (a::b::l) := by simp [@last'_is_some (b::l)]

theorem mem_last'_eq_last : ∀ {l : list α} {x : α}, x ∈ l.last' → ∃ h, x = last l h
| [] x hx := false.elim $ by simpa using hx
| [a] x hx := have a = x, by simpa using hx, this ▸ ⟨cons_ne_nil a [], rfl⟩
| (a::b::l) x hx :=
  begin
    rw last' at hx,
    rcases mem_last'_eq_last hx with ⟨h₁, h₂⟩,
    use cons_ne_nil _ _,
    rwa [last_cons]
  end

theorem last'_eq_last_of_ne_nil : ∀ {l : list α} (h : l ≠ []), l.last' = some (l.last h)
| [] h := (h rfl).elim
| [a] _ := by {unfold last, unfold last'}
| (a::b::l) _ := @last'_eq_last_of_ne_nil (b::l) (cons_ne_nil _ _)

theorem mem_last'_cons {x y : α} : ∀ {l : list α} (h : x ∈ l.last'), x ∈ (y :: l).last'
| [] _ := by contradiction
| (a::l) h := h

theorem mem_of_mem_last' {l : list α} {a : α} (ha : a ∈ l.last') : a ∈ l :=
let ⟨h₁, h₂⟩ := mem_last'_eq_last ha in h₂.symm ▸ last_mem _

theorem init_append_last' : ∀ {l : list α} (a ∈ l.last'), init l ++ [a] = l
| [] a ha := (option.not_mem_none a ha).elim
| [a] _ rfl := rfl
| (a :: b :: l) c hc := by { rw [last'] at hc, rw [init, cons_append, init_append_last' _ hc] }

theorem ilast_eq_last' [inhabited α] : ∀ l : list α, l.ilast = l.last'.iget
| [] := by simp [ilast, arbitrary]
| [a] := rfl
| [a, b] := rfl
| [a, b, c] := rfl
| (a :: b :: c :: l) := by simp [ilast, ilast_eq_last' (c :: l)]

@[simp] theorem last'_append_cons : ∀ (l₁ : list α) (a : α) (l₂ : list α),
  last' (l₁ ++ a :: l₂) = last' (a :: l₂)
| [] a l₂ := rfl
| [b] a l₂ := rfl
| (b::c::l₁) a l₂ := by rw [cons_append, cons_append, last', ← cons_append, last'_append_cons]

@[simp] theorem last'_cons_cons (x y : α) (l : list α) :
  last' (x :: y :: l) = last' (y :: l) := rfl

theorem last'_append_of_ne_nil (l₁ : list α) : ∀ {l₂ : list α} (hl₂ : l₂ ≠ []),
  last' (l₁ ++ l₂) = last' l₂
| [] hl₂ := by contradiction
| (b::l₂) _ := last'_append_cons l₁ b l₂

/-! ### head(') and tail -/

theorem head_eq_head' [inhabited α] (l : list α) : head l = (head' l).iget :=
by cases l; refl

theorem mem_of_mem_head' {x : α} : ∀ {l : list α}, x ∈ l.head' → x ∈ l
| [] h := (option.not_mem_none _ h).elim
| (a::l) h := by { simp only [head', option.mem_def] at h, exact h ▸ or.inl rfl }

@[simp] theorem head_cons [inhabited α] (a : α) (l : list α) : head (a::l) = a := rfl

@[simp] theorem tail_nil : tail (@nil α) = [] := rfl

@[simp] theorem tail_cons (a : α) (l : list α) : tail (a::l) = l := rfl

@[simp] theorem head_append [inhabited α] (t : list α) {s : list α} (h : s ≠ []) :
  head (s ++ t) = head s :=
by {induction s, contradiction, refl}

theorem head'_append {s t : list α} {x : α} (h : x ∈ s.head') :
  x ∈ (s ++ t).head' :=
by { cases s, contradiction, exact h }

theorem tail_append_singleton_of_ne_nil {a : α} {l : list α} (h : l ≠ nil) :
  tail (l ++ [a]) = tail l ++ [a] :=
by { induction l,  contradiction, rw [tail,cons_append,tail], }

theorem cons_head'_tail : ∀ {l : list α} {a : α} (h : a ∈ head' l), a :: tail l = l
| [] a h := by contradiction
| (b::l) a h := by { simp at h, simp [h] }

theorem head_mem_head' [inhabited α] : ∀ {l : list α} (h : l ≠ []), head l ∈ head' l
| [] h := by contradiction
| (a::l) h := rfl

theorem cons_head_tail [inhabited α] {l : list α} (h : l ≠ []) : (head l)::(tail l) = l :=
cons_head'_tail (head_mem_head' h)

lemma head_mem_self [inhabited α] {l : list α} (h : l ≠ nil) : l.head ∈ l :=
begin
  have h' := mem_cons_self l.head l.tail,
  rwa cons_head_tail h at h',
end

@[simp] theorem head'_map (f : α → β) (l) : head' (map f l) = (head' l).map f := by cases l; refl

lemma tail_append_of_ne_nil (l l' : list α) (h : l ≠ []) :
  (l ++ l').tail = l.tail ++ l' :=
begin
  cases l,
  { contradiction },
  { simp }
end

@[simp]
lemma nth_le_tail (l : list α) (i) (h : i < l.tail.length)
  (h' : i + 1 < l.length := by simpa [←lt_tsub_iff_right] using h) :
  l.tail.nth_le i h = l.nth_le (i + 1) h' :=
begin
  cases l,
  { cases h, },
  { simpa }
end

/-! ### Induction from the right -/

/-- Induction principle from the right for lists: if a property holds for the empty list, and
for `l ++ [a]` if it holds for `l`, then it holds for all lists. The principle is given for
a `Sort`-valued predicate, i.e., it can also be used to construct data. -/
@[elab_as_eliminator] def reverse_rec_on {C : list α → Sort*}
  (l : list α) (H0 : C [])
  (H1 : ∀ (l : list α) (a : α), C l → C (l ++ [a])) : C l :=
begin
  rw ← reverse_reverse l,
  induction reverse l,
  { exact H0 },
  { rw reverse_cons, exact H1 _ _ ih }
end

/-- Bidirectional induction principle for lists: if a property holds for the empty list, the
singleton list, and `a :: (l ++ [b])` from `l`, then it holds for all lists. This can be used to
prove statements about palindromes. The principle is given for a `Sort`-valued predicate, i.e., it
can also be used to construct data. -/
def bidirectional_rec {C : list α → Sort*}
    (H0 : C []) (H1 : ∀ (a : α), C [a])
    (Hn : ∀ (a : α) (l : list α) (b : α), C l → C (a :: (l ++ [b]))) : ∀ l, C l
| [] := H0
| [a] := H1 a
| (a :: b :: l) :=
let l' := init (b :: l), b' := last (b :: l) (cons_ne_nil _ _) in
have length l' < length (a :: b :: l), by { change _ < length l + 2, simp },
begin
  rw ←init_append_last (cons_ne_nil b l),
  have : C l', from bidirectional_rec l',
  exact Hn a l' b' ‹C l'›
end
using_well_founded { rel_tac := λ _ _, `[exact ⟨_, measure_wf list.length⟩] }

/-- Like `bidirectional_rec`, but with the list parameter placed first. -/
@[elab_as_eliminator] def bidirectional_rec_on {C : list α → Sort*}
    (l : list α) (H0 : C []) (H1 : ∀ (a : α), C [a])
    (Hn : ∀ (a : α) (l : list α) (b : α), C l → C (a :: (l ++ [b]))) : C l :=
bidirectional_rec H0 H1 Hn l

/-! ### sublists -/

@[simp] theorem nil_sublist : Π (l : list α), [] <+ l
| []       := sublist.slnil
| (a :: l) := sublist.cons _ _ a (nil_sublist l)

@[refl, simp] theorem sublist.refl : Π (l : list α), l <+ l
| []       := sublist.slnil
| (a :: l) := sublist.cons2 _ _ a (sublist.refl l)

@[trans] theorem sublist.trans {l₁ l₂ l₃ : list α} (h₁ : l₁ <+ l₂) (h₂ : l₂ <+ l₃) : l₁ <+ l₃ :=
sublist.rec_on h₂ (λ_ s, s)
  (λl₂ l₃ a h₂ IH l₁ h₁, sublist.cons _ _ _ (IH l₁ h₁))
  (λl₂ l₃ a h₂ IH l₁ h₁, @sublist.cases_on _ (λl₁ l₂', l₂' = a :: l₂ → l₁ <+ a :: l₃) _ _ h₁
    (λ_, nil_sublist _)
    (λl₁ l₂' a' h₁' e, match a', l₂', e, h₁' with ._, ._, rfl, h₁ :=
      sublist.cons _ _ _ (IH _ h₁) end)
    (λl₁ l₂' a' h₁' e, match a', l₂', e, h₁' with ._, ._, rfl, h₁ :=
      sublist.cons2 _ _ _ (IH _ h₁) end) rfl)
  l₁ h₁

@[simp] theorem sublist_cons (a : α) (l : list α) : l <+ a::l :=
sublist.cons _ _ _ (sublist.refl l)

theorem sublist_of_cons_sublist {a : α} {l₁ l₂ : list α} : a::l₁ <+ l₂ → l₁ <+ l₂ :=
sublist.trans (sublist_cons a l₁)

theorem sublist.cons_cons {l₁ l₂ : list α} (a : α) (s : l₁ <+ l₂) : a::l₁ <+ a::l₂ :=
sublist.cons2 _ _ _ s

@[simp] theorem sublist_append_left : Π (l₁ l₂ : list α), l₁ <+ l₁++l₂
| []      l₂ := nil_sublist _
| (a::l₁) l₂ := (sublist_append_left l₁ l₂).cons_cons _

@[simp] theorem sublist_append_right : Π (l₁ l₂ : list α), l₂ <+ l₁++l₂
| []      l₂ := sublist.refl _
| (a::l₁) l₂ := sublist.cons _ _ _ (sublist_append_right l₁ l₂)

theorem sublist_cons_of_sublist (a : α) {l₁ l₂ : list α} : l₁ <+ l₂ → l₁ <+ a::l₂ :=
sublist.cons _ _ _

theorem sublist_append_of_sublist_left {l l₁ l₂ : list α} (s : l <+ l₁) : l <+ l₁++l₂ :=
s.trans $ sublist_append_left _ _

theorem sublist_append_of_sublist_right {l l₁ l₂ : list α} (s : l <+ l₂) : l <+ l₁++l₂ :=
s.trans $ sublist_append_right _ _

theorem sublist_of_cons_sublist_cons {l₁ l₂ : list α} : ∀ {a : α}, a::l₁ <+ a::l₂ → l₁ <+ l₂
| ._ (sublist.cons  ._ ._ a s) := sublist_of_cons_sublist s
| ._ (sublist.cons2 ._ ._ a s) := s

theorem cons_sublist_cons_iff {l₁ l₂ : list α} {a : α} : a::l₁ <+ a::l₂ ↔ l₁ <+ l₂ :=
⟨sublist_of_cons_sublist_cons, sublist.cons_cons _⟩

@[simp] theorem append_sublist_append_left {l₁ l₂ : list α} : ∀ l, l++l₁ <+ l++l₂ ↔ l₁ <+ l₂
| []     := iff.rfl
| (a::l) := cons_sublist_cons_iff.trans (append_sublist_append_left l)

theorem sublist.append_right {l₁ l₂ : list α} (h : l₁ <+ l₂) (l) : l₁++l <+ l₂++l :=
begin
  induction h with _ _ a _ ih _ _ a _ ih,
  { refl },
  { apply sublist_cons_of_sublist a ih },
  { apply ih.cons_cons a }
end

theorem sublist_or_mem_of_sublist {l l₁ l₂ : list α} {a : α} (h : l <+ l₁ ++ a::l₂) :
  l <+ l₁ ++ l₂ ∨ a ∈ l :=
begin
  induction l₁ with b l₁ IH generalizing l,
  { cases h, { left, exact ‹l <+ l₂› }, { right, apply mem_cons_self } },
  { cases h with _ _ _ h _ _ _ h,
    { exact or.imp_left (sublist_cons_of_sublist _) (IH h) },
    { exact (IH h).imp (sublist.cons_cons _) (mem_cons_of_mem _) } }
end

theorem sublist.reverse {l₁ l₂ : list α} (h : l₁ <+ l₂) : l₁.reverse <+ l₂.reverse :=
begin
  induction h with _ _ _ _ ih _ _ a _ ih, {refl},
  { rw reverse_cons, exact sublist_append_of_sublist_left ih },
  { rw [reverse_cons, reverse_cons], exact ih.append_right [a] }
end

@[simp] theorem reverse_sublist_iff {l₁ l₂ : list α} : l₁.reverse <+ l₂.reverse ↔ l₁ <+ l₂ :=
⟨λ h, l₁.reverse_reverse ▸ l₂.reverse_reverse ▸ h.reverse, sublist.reverse⟩

@[simp] theorem append_sublist_append_right {l₁ l₂ : list α} (l) : l₁++l <+ l₂++l ↔ l₁ <+ l₂ :=
⟨λ h, by simpa only [reverse_append, append_sublist_append_left, reverse_sublist_iff]
  using h.reverse,
 λ h, h.append_right l⟩

theorem sublist.append {l₁ l₂ r₁ r₂ : list α}
  (hl : l₁ <+ l₂) (hr : r₁ <+ r₂) : l₁ ++ r₁ <+ l₂ ++ r₂ :=
(hl.append_right _).trans ((append_sublist_append_left _).2 hr)

theorem sublist.subset : Π {l₁ l₂ : list α}, l₁ <+ l₂ → l₁ ⊆ l₂
| ._ ._ sublist.slnil             b h := h
| ._ ._ (sublist.cons  l₁ l₂ a s) b h := mem_cons_of_mem _ (sublist.subset s h)
| ._ ._ (sublist.cons2 l₁ l₂ a s) b h :=
  match eq_or_mem_of_mem_cons h with
  | or.inl h := h ▸ mem_cons_self _ _
  | or.inr h := mem_cons_of_mem _ (sublist.subset s h)
  end

@[simp] theorem singleton_sublist {a : α} {l} : [a] <+ l ↔ a ∈ l :=
⟨λ h, h.subset (mem_singleton_self _), λ h,
let ⟨s, t, e⟩ := mem_split h in e.symm ▸
  ((nil_sublist _).cons_cons _ ).trans (sublist_append_right _ _)⟩

theorem eq_nil_of_sublist_nil {l : list α} (s : l <+ []) : l = [] :=
eq_nil_of_subset_nil $ s.subset

@[simp] theorem sublist_nil_iff_eq_nil {l : list α} : l <+ [] ↔ l = [] :=
⟨eq_nil_of_sublist_nil, λ H, H ▸ sublist.refl _⟩

@[simp] theorem repeat_sublist_repeat (a : α) {m n} : repeat a m <+ repeat a n ↔ m ≤ n :=
⟨λ h, by simpa only [length_repeat] using length_le_of_sublist h,
 λ h, by induction h; [refl, simp only [*, repeat_succ, sublist.cons]] ⟩

theorem eq_of_sublist_of_length_eq : ∀ {l₁ l₂ : list α}, l₁ <+ l₂ → length l₁ = length l₂ → l₁ = l₂
| ._ ._ sublist.slnil             h := rfl
| ._ ._ (sublist.cons  l₁ l₂ a s) h :=
  absurd (length_le_of_sublist s) $ not_le_of_gt $ by rw h; apply lt_succ_self
| ._ ._ (sublist.cons2 l₁ l₂ a s) h :=
  by rw [length, length] at h; injection h with h; rw eq_of_sublist_of_length_eq s h

theorem eq_of_sublist_of_length_le {l₁ l₂ : list α} (s : l₁ <+ l₂) (h : length l₂ ≤ length l₁) :
  l₁ = l₂ :=
eq_of_sublist_of_length_eq s (le_antisymm (length_le_of_sublist s) h)

theorem sublist.antisymm {l₁ l₂ : list α} (s₁ : l₁ <+ l₂) (s₂ : l₂ <+ l₁) : l₁ = l₂ :=
eq_of_sublist_of_length_le s₁ (length_le_of_sublist s₂)

instance decidable_sublist [decidable_eq α] : ∀ (l₁ l₂ : list α), decidable (l₁ <+ l₂)
| []      l₂      := is_true $ nil_sublist _
| (a::l₁) []      := is_false $ λh, list.no_confusion $ eq_nil_of_sublist_nil h
| (a::l₁) (b::l₂) :=
  if h : a = b then
    decidable_of_decidable_of_iff (decidable_sublist l₁ l₂) $
      by rw [← h]; exact ⟨sublist.cons_cons _, sublist_of_cons_sublist_cons⟩
  else decidable_of_decidable_of_iff (decidable_sublist (a::l₁) l₂)
    ⟨sublist_cons_of_sublist _, λs, match a, l₁, s, h with
    | a, l₁, sublist.cons ._ ._ ._ s', h := s'
    | ._, ._, sublist.cons2 t ._ ._ s', h := absurd rfl h
    end⟩

/-! ### index_of -/

section index_of
variable [decidable_eq α]

@[simp] theorem index_of_nil (a : α) : index_of a [] = 0 := rfl

theorem index_of_cons (a b : α) (l : list α) :
  index_of a (b::l) = if a = b then 0 else succ (index_of a l) := rfl

theorem index_of_cons_eq {a b : α} (l : list α) : a = b → index_of a (b::l) = 0 :=
assume e, if_pos e

@[simp] theorem index_of_cons_self (a : α) (l : list α) : index_of a (a::l) = 0 :=
index_of_cons_eq _ rfl

@[simp, priority 990]
theorem index_of_cons_ne {a b : α} (l : list α) : a ≠ b → index_of a (b::l) = succ (index_of a l) :=
assume n, if_neg n

theorem index_of_eq_length {a : α} {l : list α} : index_of a l = length l ↔ a ∉ l :=
begin
  induction l with b l ih,
  { exact iff_of_true rfl (not_mem_nil _) },
  simp only [length, mem_cons_iff, index_of_cons], split_ifs,
  { exact iff_of_false (by rintro ⟨⟩) (λ H, H $ or.inl h) },
  { simp only [h, false_or], rw ← ih, exact succ_inj' }
end

@[simp, priority 980]
theorem index_of_of_not_mem {l : list α} {a : α} : a ∉ l → index_of a l = length l :=
index_of_eq_length.2

theorem index_of_le_length {a : α} {l : list α} : index_of a l ≤ length l :=
begin
  induction l with b l ih, {refl},
  simp only [length, index_of_cons],
  by_cases h : a = b, {rw if_pos h, exact nat.zero_le _},
  rw if_neg h, exact succ_le_succ ih
end

theorem index_of_lt_length {a} {l : list α} : index_of a l < length l ↔ a ∈ l :=
⟨λh, decidable.by_contradiction $ λ al, ne_of_lt h $ index_of_eq_length.2 al,
λal, lt_of_le_of_ne index_of_le_length $ λ h, index_of_eq_length.1 h al⟩

end index_of

/-! ### nth element -/

theorem nth_le_of_mem : ∀ {a} {l : list α}, a ∈ l → ∃ n h, nth_le l n h = a
| a (_ :: l) (or.inl rfl) := ⟨0, succ_pos _, rfl⟩
| a (b :: l) (or.inr m)   :=
  let ⟨n, h, e⟩ := nth_le_of_mem m in ⟨n+1, succ_lt_succ h, e⟩

theorem nth_le_nth : ∀ {l : list α} {n} h, nth l n = some (nth_le l n h)
| (a :: l) 0     h := rfl
| (a :: l) (n+1) h := @nth_le_nth l n _

theorem nth_len_le : ∀ {l : list α} {n}, length l ≤ n → nth l n = none
| []       n     h := rfl
| (a :: l) (n+1) h := nth_len_le (le_of_succ_le_succ h)

theorem nth_eq_some {l : list α} {n a} : nth l n = some a ↔ ∃ h, nth_le l n h = a :=
⟨λ e,
  have h : n < length l, from lt_of_not_ge $ λ hn,
    by rw nth_len_le hn at e; contradiction,
  ⟨h, by rw nth_le_nth h at e;
    injection e with e; apply nth_le_mem⟩,
λ ⟨h, e⟩, e ▸ nth_le_nth _⟩

@[simp]
theorem nth_eq_none_iff : ∀ {l : list α} {n}, nth l n = none ↔ length l ≤ n :=
begin
  intros, split,
  { intro h, by_contradiction h',
    have h₂ : ∃ h, l.nth_le n h = l.nth_le n (lt_of_not_ge h') := ⟨lt_of_not_ge h', rfl⟩,
    rw [← nth_eq_some, h] at h₂, cases h₂ },
  { solve_by_elim [nth_len_le] },
end

theorem nth_of_mem {a} {l : list α} (h : a ∈ l) : ∃ n, nth l n = some a :=
let ⟨n, h, e⟩ := nth_le_of_mem h in ⟨n, by rw [nth_le_nth, e]⟩

theorem nth_le_mem : ∀ (l : list α) n h, nth_le l n h ∈ l
| (a :: l) 0     h := mem_cons_self _ _
| (a :: l) (n+1) h := mem_cons_of_mem _ (nth_le_mem l _ _)

theorem nth_mem {l : list α} {n a} (e : nth l n = some a) : a ∈ l :=
let ⟨h, e⟩ := nth_eq_some.1 e in e ▸ nth_le_mem _ _ _

theorem mem_iff_nth_le {a} {l : list α} : a ∈ l ↔ ∃ n h, nth_le l n h = a :=
⟨nth_le_of_mem, λ ⟨n, h, e⟩, e ▸ nth_le_mem _ _ _⟩

theorem mem_iff_nth {a} {l : list α} : a ∈ l ↔ ∃ n, nth l n = some a :=
mem_iff_nth_le.trans $ exists_congr $ λ n, nth_eq_some.symm

lemma nth_zero (l : list α) : l.nth 0 = l.head' := by cases l; refl

lemma nth_injective {α : Type u} {xs : list α} {i j : ℕ}
  (h₀ : i < xs.length)
  (h₁ : nodup xs)
  (h₂ : xs.nth i = xs.nth j) : i = j :=
begin
  induction xs with x xs generalizing i j,
  { cases h₀ },
  { cases i; cases j,
    case nat.zero nat.zero
    { refl },
    case nat.succ nat.succ
    { congr, cases h₁,
      apply xs_ih;
      solve_by_elim [lt_of_succ_lt_succ] },
    iterate 2
    { dsimp at h₂,
      cases h₁ with _ _ h h',
      cases h x _ rfl,
      rw mem_iff_nth,
      exact ⟨_, h₂.symm⟩ <|>
        exact ⟨_, h₂⟩ } },
end

@[simp] theorem nth_map (f : α → β) : ∀ l n, nth (map f l) n = (nth l n).map f
| []       n     := rfl
| (a :: l) 0     := rfl
| (a :: l) (n+1) := nth_map l n

theorem nth_le_map (f : α → β) {l n} (H1 H2) : nth_le (map f l) n H1 = f (nth_le l n H2) :=
option.some.inj $ by rw [← nth_le_nth, nth_map, nth_le_nth]; refl

/-- A version of `nth_le_map` that can be used for rewriting. -/
theorem nth_le_map_rev (f : α → β) {l n} (H) :
  f (nth_le l n H) = nth_le (map f l) n ((length_map f l).symm ▸ H) :=
(nth_le_map f _ _).symm

@[simp] theorem nth_le_map' (f : α → β) {l n} (H) :
  nth_le (map f l) n H = f (nth_le l n (length_map f l ▸ H)) :=
nth_le_map f _ _

/-- If one has `nth_le L i hi` in a formula and `h : L = L'`, one can not `rw h` in the formula as
`hi` gives `i < L.length` and not `i < L'.length`. The lemma `nth_le_of_eq` can be used to make
such a rewrite, with `rw (nth_le_of_eq h)`. -/
lemma nth_le_of_eq {L L' : list α} (h : L = L') {i : ℕ} (hi : i < L.length) :
  nth_le L i hi = nth_le L' i (h ▸ hi) :=
by { congr, exact h}

@[simp] lemma nth_le_singleton (a : α) {n : ℕ} (hn : n < 1) :
  nth_le [a] n hn = a :=
have hn0 : n = 0 := le_zero_iff.1 (le_of_lt_succ hn),
by subst hn0; refl

lemma nth_le_zero [inhabited α] {L : list α} (h : 0 < L.length) :
  L.nth_le 0 h = L.head :=
by { cases L, cases h, simp, }

lemma nth_le_append : ∀ {l₁ l₂ : list α} {n : ℕ} (hn₁) (hn₂),
  (l₁ ++ l₂).nth_le n hn₁ = l₁.nth_le n hn₂
| []     _ n     hn₁ hn₂  := (nat.not_lt_zero _ hn₂).elim
| (a::l) _ 0     hn₁ hn₂ := rfl
| (a::l) _ (n+1) hn₁ hn₂ := by simp only [nth_le, cons_append];
                         exact nth_le_append _ _

lemma nth_le_append_right_aux {l₁ l₂ : list α} {n : ℕ}
  (h₁ : l₁.length ≤ n) (h₂ : n < (l₁ ++ l₂).length) : n - l₁.length < l₂.length :=
begin
  rw list.length_append at h₂,
  convert (tsub_lt_tsub_iff_right h₁).mpr h₂,
  simp,
end

lemma nth_le_append_right : ∀ {l₁ l₂ : list α} {n : ℕ} (h₁ : l₁.length ≤ n) (h₂),
  (l₁ ++ l₂).nth_le n h₂ = l₂.nth_le (n - l₁.length) (nth_le_append_right_aux h₁ h₂)
| []       _ n     h₁ h₂ := rfl
| (a :: l) _ (n+1) h₁ h₂ :=
  begin
    dsimp,
    conv { to_rhs, congr, skip,
      rw [tsub_add_eq_tsub_tsub, tsub_right_comm, add_tsub_cancel_right], },
    rw nth_le_append_right (nat.lt_succ_iff.mp h₁),
  end

@[simp] lemma nth_le_repeat (a : α) {n m : ℕ} (h : m < (list.repeat a n).length) :
  (list.repeat a n).nth_le m h = a :=
eq_of_mem_repeat (nth_le_mem _ _ _)

lemma nth_append {l₁ l₂ : list α} {n : ℕ} (hn : n < l₁.length) :
  (l₁ ++ l₂).nth n = l₁.nth n :=
have hn' : n < (l₁ ++ l₂).length := lt_of_lt_of_le hn
  (by rw length_append; exact nat.le_add_right _ _),
by rw [nth_le_nth hn, nth_le_nth hn', nth_le_append]

lemma nth_append_right {l₁ l₂ : list α} {n : ℕ} (hn : l₁.length ≤ n) :
  (l₁ ++ l₂).nth n = l₂.nth (n - l₁.length) :=
begin
  by_cases hl : n < (l₁ ++ l₂).length,
  { rw [nth_le_nth hl, nth_le_nth, nth_le_append_right hn] },
  { rw [nth_len_le (le_of_not_lt hl), nth_len_le],
    rw [not_lt, length_append] at hl,
    exact le_tsub_of_add_le_left hl }
end

lemma last_eq_nth_le : ∀ (l : list α) (h : l ≠ []),
  last l h = l.nth_le (l.length - 1) (nat.sub_lt (length_pos_of_ne_nil h) one_pos)
| [] h := rfl
| [a] h := by rw [last_singleton, nth_le_singleton]
| (a :: b :: l) h := by { rw [last_cons, last_eq_nth_le (b :: l)],
                          refl, exact cons_ne_nil b l }

@[simp] lemma nth_concat_length : ∀ (l : list α) (a : α), (l ++ [a]).nth l.length = some a
| []     a := rfl
| (b::l) a := by rw [cons_append, length_cons, nth, nth_concat_length]

lemma nth_le_cons_length (x : α) (xs : list α) (n : ℕ) (h : n = xs.length) :
  (x :: xs).nth_le n (by simp [h]) = (x :: xs).last (cons_ne_nil x xs) :=
begin
  rw last_eq_nth_le,
  congr,
  simp [h]
end

@[ext]
theorem ext : ∀ {l₁ l₂ : list α}, (∀n, nth l₁ n = nth l₂ n) → l₁ = l₂
| []      []       h := rfl
| (a::l₁) []       h := by have h0 := h 0; contradiction
| []      (a'::l₂) h := by have h0 := h 0; contradiction
| (a::l₁) (a'::l₂) h := by have h0 : some a = some a' := h 0; injection h0 with aa;
    simp only [aa, ext (λn, h (n+1))]; split; refl

theorem ext_le {l₁ l₂ : list α} (hl : length l₁ = length l₂)
  (h : ∀n h₁ h₂, nth_le l₁ n h₁ = nth_le l₂ n h₂) : l₁ = l₂ :=
ext $ λn, if h₁ : n < length l₁
  then by rw [nth_le_nth, nth_le_nth, h n h₁ (by rwa [← hl])]
  else let h₁ := le_of_not_gt h₁ in by { rw [nth_len_le h₁, nth_len_le], rwa [←hl], }

@[simp] theorem index_of_nth_le [decidable_eq α] {a : α} :
  ∀ {l : list α} h, nth_le l (index_of a l) h = a
| (b::l) h := by by_cases h' : a = b;
  simp only [h', if_pos, if_false, index_of_cons, nth_le, @index_of_nth_le l]

@[simp] theorem index_of_nth [decidable_eq α] {a : α} {l : list α} (h : a ∈ l) :
  nth l (index_of a l) = some a :=
by rw [nth_le_nth, index_of_nth_le (index_of_lt_length.2 h)]

theorem nth_le_reverse_aux1 :
  ∀ (l r : list α) (i h1 h2), nth_le (reverse_core l r) (i + length l) h1 = nth_le r i h2
| []       r i := λh1 h2, rfl
| (a :: l) r i :=
  by rw (show i + length (a :: l) = i + 1 + length l, from add_right_comm i (length l) 1);
    exact λh1 h2, nth_le_reverse_aux1 l (a :: r) (i+1) h1 (succ_lt_succ h2)

lemma index_of_inj [decidable_eq α] {l : list α} {x y : α}
  (hx : x ∈ l) (hy : y ∈ l) : index_of x l = index_of y l ↔ x = y :=
⟨λ h, have nth_le l (index_of x l) (index_of_lt_length.2 hx) =
        nth_le l (index_of y l) (index_of_lt_length.2 hy),
      by simp only [h],
    by simpa only [index_of_nth_le],
  λ h, by subst h⟩

theorem nth_le_reverse_aux2 : ∀ (l r : list α) (i : nat) (h1) (h2),
  nth_le (reverse_core l r) (length l - 1 - i) h1 = nth_le l i h2
| []       r i     h1 h2 := absurd h2 (nat.not_lt_zero _)
| (a :: l) r 0     h1 h2 := begin
    have aux := nth_le_reverse_aux1 l (a :: r) 0,
    rw zero_add at aux,
    exact aux _ (zero_lt_succ _)
  end
| (a :: l) r (i+1) h1 h2 := begin
    have aux := nth_le_reverse_aux2 l (a :: r) i,
    have heq := calc length (a :: l) - 1 - (i + 1)
          = length l - (1 + i) : by rw add_comm; refl
      ... = length l - 1 - i   : by rw ← tsub_add_eq_tsub_tsub,
    rw [← heq] at aux,
    apply aux
  end

@[simp] theorem nth_le_reverse (l : list α) (i : nat) (h1 h2) :
  nth_le (reverse l) (length l - 1 - i) h1 = nth_le l i h2 :=
nth_le_reverse_aux2 _ _ _ _ _

lemma nth_le_reverse' (l : list α) (n : ℕ) (hn : n < l.reverse.length) (hn') :
  l.reverse.nth_le n hn = l.nth_le (l.length - 1 - n) hn' :=
begin
  rw eq_comm,
  convert nth_le_reverse l.reverse _ _ _ using 1,
  { simp },
  { simpa }
end

lemma eq_cons_of_length_one {l : list α} (h : l.length = 1) :
  l = [l.nth_le 0 (h.symm ▸ zero_lt_one)] :=
begin
  refine ext_le (by convert h) (λ n h₁ h₂, _),
  simp only [nth_le_singleton],
  congr,
  exact eq_bot_iff.mpr (nat.lt_succ_iff.mp h₂)
end

lemma modify_nth_tail_modify_nth_tail {f g : list α → list α} (m : ℕ) :
  ∀n (l:list α), (l.modify_nth_tail f n).modify_nth_tail g (m + n) =
    l.modify_nth_tail (λl, (f l).modify_nth_tail g m) n
| 0     l      := rfl
| (n+1) []     := rfl
| (n+1) (a::l) := congr_arg (list.cons a) (modify_nth_tail_modify_nth_tail n l)

lemma modify_nth_tail_modify_nth_tail_le
  {f g : list α → list α} (m n : ℕ) (l : list α) (h : n ≤ m) :
  (l.modify_nth_tail f n).modify_nth_tail g m =
    l.modify_nth_tail (λl, (f l).modify_nth_tail g (m - n)) n :=
begin
  rcases le_iff_exists_add.1 h with ⟨m, rfl⟩,
  rw [add_tsub_cancel_left, add_comm, modify_nth_tail_modify_nth_tail]
end

lemma modify_nth_tail_modify_nth_tail_same {f g : list α → list α} (n : ℕ) (l:list α) :
  (l.modify_nth_tail f n).modify_nth_tail g n = l.modify_nth_tail (g ∘ f) n :=
by rw [modify_nth_tail_modify_nth_tail_le n n l (le_refl n), tsub_self]; refl

lemma modify_nth_tail_id :
  ∀n (l:list α), l.modify_nth_tail id n = l
| 0     l      := rfl
| (n+1) []     := rfl
| (n+1) (a::l) := congr_arg (list.cons a) (modify_nth_tail_id n l)

theorem remove_nth_eq_nth_tail : ∀ n (l : list α), remove_nth l n = modify_nth_tail tail n l
| 0     l      := by cases l; refl
| (n+1) []     := rfl
| (n+1) (a::l) := congr_arg (cons _) (remove_nth_eq_nth_tail _ _)

theorem update_nth_eq_modify_nth (a : α) : ∀ n (l : list α),
  update_nth l n a = modify_nth (λ _, a) n l
| 0     l      := by cases l; refl
| (n+1) []     := rfl
| (n+1) (b::l) := congr_arg (cons _) (update_nth_eq_modify_nth _ _)

theorem modify_nth_eq_update_nth (f : α → α) : ∀ n (l : list α),
  modify_nth f n l = ((λ a, update_nth l n (f a)) <$> nth l n).get_or_else l
| 0     l      := by cases l; refl
| (n+1) []     := rfl
| (n+1) (b::l) := (congr_arg (cons b)
  (modify_nth_eq_update_nth n l)).trans $ by cases nth l n; refl

theorem nth_modify_nth (f : α → α) : ∀ n (l : list α) m,
  nth (modify_nth f n l) m = (λ a, if n = m then f a else a) <$> nth l m
| n     l      0     := by cases l; cases n; refl
| n     []     (m+1) := by cases n; refl
| 0     (a::l) (m+1) := by cases nth l m; refl
| (n+1) (a::l) (m+1) := (nth_modify_nth n l m).trans $
  by cases nth l m with b; by_cases n = m;
  simp only [h, if_pos, if_true, if_false, option.map_none, option.map_some, mt succ.inj,
    not_false_iff]

theorem modify_nth_tail_length (f : list α → list α) (H : ∀ l, length (f l) = length l) :
  ∀ n l, length (modify_nth_tail f n l) = length l
| 0     l      := H _
| (n+1) []     := rfl
| (n+1) (a::l) := @congr_arg _ _ _ _ (+1) (modify_nth_tail_length _ _)

@[simp] theorem modify_nth_length (f : α → α) :
  ∀ n l, length (modify_nth f n l) = length l :=
modify_nth_tail_length _ (λ l, by cases l; refl)

@[simp] theorem update_nth_length (l : list α) (n) (a : α) :
  length (update_nth l n a) = length l :=
by simp only [update_nth_eq_modify_nth, modify_nth_length]

@[simp] theorem nth_modify_nth_eq (f : α → α) (n) (l : list α) :
  nth (modify_nth f n l) n = f <$> nth l n :=
by simp only [nth_modify_nth, if_pos]

@[simp] theorem nth_modify_nth_ne (f : α → α) {m n} (l : list α) (h : m ≠ n) :
  nth (modify_nth f m l) n = nth l n :=
by simp only [nth_modify_nth, if_neg h, id_map']

theorem nth_update_nth_eq (a : α) (n) (l : list α) :
  nth (update_nth l n a) n = (λ _, a) <$> nth l n :=
by simp only [update_nth_eq_modify_nth, nth_modify_nth_eq]

theorem nth_update_nth_of_lt (a : α) {n} {l : list α} (h : n < length l) :
  nth (update_nth l n a) n = some a :=
by rw [nth_update_nth_eq, nth_le_nth h]; refl

theorem nth_update_nth_ne (a : α) {m n} (l : list α) (h : m ≠ n) :
  nth (update_nth l m a) n = nth l n :=
by simp only [update_nth_eq_modify_nth, nth_modify_nth_ne _ _ h]

@[simp] lemma update_nth_nil (n : ℕ) (a : α) : [].update_nth n a = [] := rfl

@[simp] lemma update_nth_succ (x : α) (xs : list α) (n : ℕ) (a : α) :
  (x :: xs).update_nth n.succ a = x :: xs.update_nth n a := rfl

lemma update_nth_comm (a b : α) : Π {n m : ℕ} (l : list α) (h : n ≠ m),
  (l.update_nth n a).update_nth m b = (l.update_nth m b).update_nth n a
| _ _ [] _ := by simp
| 0 0 (x :: t) h := absurd rfl h
| (n + 1) 0 (x :: t) h := by simp [list.update_nth]
| 0 (m + 1) (x :: t) h := by simp [list.update_nth]
| (n + 1) (m + 1) (x :: t) h := by { simp only [update_nth, true_and, eq_self_iff_true],
  exact update_nth_comm t (λ h', h $ nat.succ_inj'.mpr h'), }

@[simp] lemma nth_le_update_nth_eq (l : list α) (i : ℕ) (a : α)
  (h : i < (l.update_nth i a).length) : (l.update_nth i a).nth_le i h = a :=
by rw [← option.some_inj, ← nth_le_nth, nth_update_nth_eq, nth_le_nth]; simp * at *

@[simp] lemma nth_le_update_nth_of_ne {l : list α} {i j : ℕ} (h : i ≠ j) (a : α)
  (hj : j < (l.update_nth i a).length) :
  (l.update_nth i a).nth_le j hj = l.nth_le j (by simpa using hj) :=
by rw [← option.some_inj, ← list.nth_le_nth, list.nth_update_nth_ne _ _ h, list.nth_le_nth]

lemma mem_or_eq_of_mem_update_nth : ∀ {l : list α} {n : ℕ} {a b : α}
  (h : a ∈ l.update_nth n b), a ∈ l ∨ a = b
| []     n     a b h := false.elim h
| (c::l) 0     a b h := ((mem_cons_iff _ _ _).1 h).elim
  or.inr (or.inl ∘ mem_cons_of_mem _)
| (c::l) (n+1) a b h := ((mem_cons_iff _ _ _).1 h).elim
  (λ h, h ▸ or.inl (mem_cons_self _ _))
  (λ h, (mem_or_eq_of_mem_update_nth h).elim
    (or.inl ∘ mem_cons_of_mem _) or.inr)

section insert_nth
variable {a : α}

@[simp] lemma insert_nth_zero (s : list α) (x : α) : insert_nth 0 x s = x :: s := rfl

@[simp] lemma insert_nth_succ_nil (n : ℕ) (a : α) : insert_nth (n + 1) a [] = [] := rfl

@[simp] lemma insert_nth_succ_cons (s : list α) (hd x : α) (n : ℕ) :
  insert_nth (n + 1) x (hd :: s) = hd :: (insert_nth n x s) := rfl

lemma length_insert_nth : ∀n as, n ≤ length as → length (insert_nth n a as) = length as + 1
| 0     as       h := rfl
| (n+1) []       h := (nat.not_succ_le_zero _ h).elim
| (n+1) (a'::as) h := congr_arg nat.succ $ length_insert_nth n as (nat.le_of_succ_le_succ h)

lemma remove_nth_insert_nth (n:ℕ) (l : list α) : (l.insert_nth n a).remove_nth n = l :=
by rw [remove_nth_eq_nth_tail, insert_nth, modify_nth_tail_modify_nth_tail_same];
from modify_nth_tail_id _ _

lemma insert_nth_remove_nth_of_ge : ∀n m as, n < length as → n ≤ m →
  insert_nth m a (as.remove_nth n) = (as.insert_nth (m + 1) a).remove_nth n
| 0     0     []      has _   := (lt_irrefl _ has).elim
| 0     0     (a::as) has hmn := by simp [remove_nth, insert_nth]
| 0     (m+1) (a::as) has hmn := rfl
| (n+1) (m+1) (a::as) has hmn :=
  congr_arg (cons a) $
    insert_nth_remove_nth_of_ge n m as (nat.lt_of_succ_lt_succ has) (nat.le_of_succ_le_succ hmn)

lemma insert_nth_remove_nth_of_le : ∀n m as, n < length as → m ≤ n →
  insert_nth m a (as.remove_nth n) = (as.insert_nth m a).remove_nth (n + 1)
| n       0       (a :: as) has hmn := rfl
| (n + 1) (m + 1) (a :: as) has hmn :=
  congr_arg (cons a) $
    insert_nth_remove_nth_of_le n m as (nat.lt_of_succ_lt_succ has) (nat.le_of_succ_le_succ hmn)

lemma insert_nth_comm (a b : α) :
  ∀(i j : ℕ) (l : list α) (h : i ≤ j) (hj : j ≤ length l),
    (l.insert_nth i a).insert_nth (j + 1) b = (l.insert_nth j b).insert_nth i a
| 0       j     l      := by simp [insert_nth]
| (i + 1) 0     l      := assume h, (nat.not_lt_zero _ h).elim
| (i + 1) (j+1) []     := by simp
| (i + 1) (j+1) (c::l) :=
  assume h₀ h₁,
  by simp [insert_nth];
    exact insert_nth_comm i j l (nat.le_of_succ_le_succ h₀) (nat.le_of_succ_le_succ h₁)

lemma mem_insert_nth {a b : α} : ∀ {n : ℕ} {l : list α} (hi : n ≤ l.length),
  a ∈ l.insert_nth n b ↔ a = b ∨ a ∈ l
| 0     as       h := iff.rfl
| (n+1) []       h := (nat.not_succ_le_zero _ h).elim
| (n+1) (a'::as) h := begin
  dsimp [list.insert_nth],
  erw [list.mem_cons_iff, mem_insert_nth (nat.le_of_succ_le_succ h), list.mem_cons_iff,
    ← or.assoc, or_comm (a = a'), or.assoc]
end

lemma inj_on_insert_nth_index_of_not_mem (l : list α) (x : α) (hx : x ∉ l) :
  set.inj_on (λ k, insert_nth k x l) {n | n ≤ l.length} :=
begin
  induction l with hd tl IH,
  { intros n hn m hm h,
    simp only [set.mem_singleton_iff, set.set_of_eq_eq_singleton, length, nonpos_iff_eq_zero]
      at hn hm,
    simp [hn, hm] },
  { intros n hn m hm h,
    simp only [length, set.mem_set_of_eq] at hn hm,
    simp only [mem_cons_iff, not_or_distrib] at hx,
    cases n;
    cases m,
    { refl },
    { simpa [hx.left] using h },
    { simpa [ne.symm hx.left] using h },
    { simp only [true_and, eq_self_iff_true, insert_nth_succ_cons] at h,
      rw nat.succ_inj',
      refine IH hx.right _ _ h,
      { simpa [nat.succ_le_succ_iff] using hn },
      { simpa [nat.succ_le_succ_iff] using hm } } }
end

lemma insert_nth_of_length_lt (l : list α) (x : α) (n : ℕ) (h : l.length < n) :
  insert_nth n x l = l :=
begin
  induction l with hd tl IH generalizing n,
  { cases n,
    { simpa using h },
    { simp } },
  { cases n,
    { simpa using h },
    { simp only [nat.succ_lt_succ_iff, length] at h,
      simpa using IH _ h } }
end

@[simp] lemma insert_nth_length_self (l : list α) (x : α) :
  insert_nth l.length x l = l ++ [x] :=
begin
  induction l with hd tl IH,
  { simp },
  { simpa using IH }
end

lemma length_le_length_insert_nth (l : list α) (x : α) (n : ℕ) :
  l.length ≤ (insert_nth n x l).length :=
begin
  cases le_or_lt n l.length with hn hn,
  { rw length_insert_nth _ _ hn,
    exact (nat.lt_succ_self _).le },
  { rw insert_nth_of_length_lt _ _ _ hn }
end

lemma length_insert_nth_le_succ (l : list α) (x : α) (n : ℕ) :
  (insert_nth n x l).length ≤ l.length + 1 :=
begin
  cases le_or_lt n l.length with hn hn,
  { rw length_insert_nth _ _ hn },
  { rw insert_nth_of_length_lt _ _ _ hn,
    exact (nat.lt_succ_self _).le }
end

lemma nth_le_insert_nth_of_lt (l : list α) (x : α) (n k : ℕ) (hn : k < n)
  (hk : k < l.length)
  (hk' : k < (insert_nth n x l).length := hk.trans_le (length_le_length_insert_nth _ _ _)):
  (insert_nth n x l).nth_le k hk' = l.nth_le k hk :=
begin
  induction n with n IH generalizing k l,
  { simpa using hn },
  { cases l with hd tl,
    { simp },
    { cases k,
      { simp },
      { rw nat.succ_lt_succ_iff at hn,
        simpa using IH _ _ hn _ } } }
end

@[simp] lemma nth_le_insert_nth_self (l : list α) (x : α) (n : ℕ)
  (hn : n ≤ l.length) (hn' : n < (insert_nth n x l).length :=
    by rwa [length_insert_nth _ _ hn, nat.lt_succ_iff]) :
  (insert_nth n x l).nth_le n hn' = x :=
begin
  induction l with hd tl IH generalizing n,
  { simp only [length, nonpos_iff_eq_zero] at hn,
    simp [hn] },
  { cases n,
    { simp },
    { simp only [nat.succ_le_succ_iff, length] at hn,
      simpa using IH _ hn } }
end

lemma nth_le_insert_nth_add_succ (l : list α) (x : α) (n k : ℕ)
  (hk' : n + k < l.length)
  (hk : n + k + 1 < (insert_nth n x l).length :=
    by rwa [length_insert_nth _ _ (le_self_add.trans hk'.le), nat.succ_lt_succ_iff]) :
  (insert_nth n x l).nth_le (n + k + 1) hk = nth_le l (n + k) hk' :=
begin
  induction l with hd tl IH generalizing n k,
  { simpa using hk' },
  { cases n,
    { simpa },
    { simpa [succ_add] using IH _ _ _ } }
end

lemma insert_nth_injective (n : ℕ) (x : α) : function.injective (insert_nth n x) :=
begin
  induction n with n IH,
  { have : insert_nth 0 x = cons x := funext (λ _, rfl),
    simp [this] },
  { rintros (_|⟨a, as⟩) (_|⟨b, bs⟩) h;
    simpa [IH.eq_iff] using h <|> refl }
end

end insert_nth

/-! ### map -/

@[simp] lemma map_nil (f : α → β) : map f [] = [] := rfl

theorem map_eq_foldr (f : α → β) (l : list α) :
  map f l = foldr (λ a bs, f a :: bs) [] l :=
by induction l; simp *

lemma map_congr {f g : α → β} : ∀ {l : list α}, (∀ x ∈ l, f x = g x) → map f l = map g l
| []     _ := rfl
| (a::l) h := let ⟨h₁, h₂⟩ := forall_mem_cons.1 h in
  by rw [map, map, h₁, map_congr h₂]

lemma map_eq_map_iff {f g : α → β} {l : list α} : map f l = map g l ↔ (∀ x ∈ l, f x = g x) :=
begin
  refine ⟨_, map_congr⟩, intros h x hx,
  rw [mem_iff_nth_le] at hx, rcases hx with ⟨n, hn, rfl⟩,
  rw [nth_le_map_rev f, nth_le_map_rev g], congr, exact h
end

theorem map_concat (f : α → β) (a : α) (l : list α) : map f (concat l a) = concat (map f l) (f a) :=
by induction l; [refl, simp only [*, concat_eq_append, cons_append, map, map_append]]; split; refl

theorem map_id' {f : α → α} (h : ∀ x, f x = x) (l : list α) : map f l = l :=
by induction l; [refl, simp only [*, map]]; split; refl

theorem eq_nil_of_map_eq_nil {f : α → β} {l : list α} (h : map f l = nil) : l = nil :=
eq_nil_of_length_eq_zero $ by rw [← length_map f l, h]; refl

@[simp] theorem map_join (f : α → β) (L : list (list α)) :
  map f (join L) = join (map (map f) L) :=
by induction L; [refl, simp only [*, join, map, map_append]]

theorem bind_ret_eq_map (f : α → β) (l : list α) :
  l.bind (list.ret ∘ f) = map f l :=
by unfold list.bind; induction l; simp only [map, join, list.ret, cons_append, nil_append, *];
  split; refl

@[simp] theorem map_eq_map {α β} (f : α → β) (l : list α) : f <$> l = map f l := rfl

@[simp] theorem map_tail (f : α → β) (l) : map f (tail l) = tail (map f l) :=
by cases l; refl

@[simp] theorem map_injective_iff {f : α → β} : injective (map f) ↔ injective f :=
begin
  split; intros h x y hxy,
  { suffices : [x] = [y], { simpa using this }, apply h, simp [hxy] },
  { induction y generalizing x, simpa using hxy,
    cases x, simpa using hxy, simp at hxy, simp [y_ih hxy.2, h hxy.1] }
end

/--
A single `list.map` of a composition of functions is equal to
composing a `list.map` with another `list.map`, fully applied.
This is the reverse direction of `list.map_map`.
-/
lemma comp_map (h : β → γ) (g : α → β) (l : list α) :
  map (h ∘ g) l = map h (map g l) := (map_map _ _ _).symm

/--
Composing a `list.map` with another `list.map` is equal to
a single `list.map` of composed functions.
-/
@[simp] lemma map_comp_map (g : β → γ) (f : α → β) :
  map g ∘ map f = map (g ∘ f) :=
by { ext l, rw comp_map }

theorem map_filter_eq_foldr (f : α → β) (p : α → Prop) [decidable_pred p] (as : list α) :
  map f (filter p as) = foldr (λ a bs, if p a then f a :: bs else bs) [] as :=
by { induction as, { refl }, { simp! [*, apply_ite (map f)] } }

lemma last_map (f : α → β) {l : list α} (hl : l ≠ []) :
  (l.map f).last (mt eq_nil_of_map_eq_nil hl) = f (l.last hl) :=
begin
  induction l with l_ih l_tl l_ih,
  { apply (hl rfl).elim },
  { cases l_tl,
    { simp },
    { simpa using l_ih } }
end

/-! ### map₂ -/

theorem nil_map₂ (f : α → β → γ) (l : list β) : map₂ f [] l = [] :=
by cases l; refl

theorem map₂_nil (f : α → β → γ) (l : list α) : map₂ f l [] = [] :=
by cases l; refl

@[simp] theorem map₂_flip (f : α → β → γ) :
  ∀ as bs, map₂ (flip f) bs as = map₂ f as bs
| [] [] := rfl
| [] (b :: bs) := rfl
| (a :: as) [] := rfl
| (a :: as) (b :: bs) := by { simp! [map₂_flip], refl }

/-! ### take, drop -/
@[simp] theorem take_zero (l : list α) : take 0 l = [] := rfl

@[simp] theorem take_nil : ∀ n, take n [] = ([] : list α)
| 0     := rfl
| (n+1) := rfl

theorem take_cons (n) (a : α) (l : list α) : take (succ n) (a::l) = a :: take n l := rfl

@[simp] theorem take_length : ∀ (l : list α), take (length l) l = l
| []     := rfl
| (a::l) := begin change a :: (take (length l) l) = a :: l, rw take_length end

theorem take_all_of_le : ∀ {n} {l : list α}, length l ≤ n → take n l = l
| 0     []     h := rfl
| 0     (a::l) h := absurd h (not_le_of_gt (zero_lt_succ _))
| (n+1) []     h := rfl
| (n+1) (a::l) h :=
  begin
    change a :: take n l = a :: l,
    rw [take_all_of_le (le_of_succ_le_succ h)]
  end

@[simp] theorem take_left : ∀ l₁ l₂ : list α, take (length l₁) (l₁ ++ l₂) = l₁
| []      l₂ := rfl
| (a::l₁) l₂ := congr_arg (cons a) (take_left l₁ l₂)

theorem take_left' {l₁ l₂ : list α} {n} (h : length l₁ = n) :
  take n (l₁ ++ l₂) = l₁ :=
by rw ← h; apply take_left

theorem take_take : ∀ (n m) (l : list α), take n (take m l) = take (min n m) l
| n         0        l      := by rw [min_zero, take_zero, take_nil]
| 0         m        l      := by rw [zero_min, take_zero, take_zero]
| (succ n)  (succ m) nil    := by simp only [take_nil]
| (succ n)  (succ m) (a::l) := by simp only [take, min_succ_succ, take_take n m l]; split; refl

theorem take_repeat (a : α) : ∀ (n m : ℕ), take n (repeat a m) = repeat a (min n m)
| n        0        := by simp
| 0        m        := by simp
| (succ n) (succ m) := by simp [min_succ_succ, take_repeat]

lemma map_take {α β : Type*} (f : α → β) :
  ∀ (L : list α) (i : ℕ), (L.take i).map f = (L.map f).take i
| [] i := by simp
| L 0 := by simp
| (h :: t) (n+1) := by { dsimp, rw [map_take], }

/-- Taking the first `n` elements in `l₁ ++ l₂` is the same as appending the first `n` elements
of `l₁` to the first `n - l₁.length` elements of `l₂`. -/
lemma take_append_eq_append_take {l₁ l₂ : list α} {n : ℕ} :
  take n (l₁ ++ l₂) = take n l₁ ++ take (n - l₁.length) l₂ :=
begin
  induction l₁ generalizing n, { simp },
  cases n, { simp }, simp *
end

lemma take_append_of_le_length {l₁ l₂ : list α} {n : ℕ} (h : n ≤ l₁.length) :
  (l₁ ++ l₂).take n = l₁.take n :=
by simp [take_append_eq_append_take, tsub_eq_zero_iff_le.mpr h]

/-- Taking the first `l₁.length + i` elements in `l₁ ++ l₂` is the same as appending the first
`i` elements of `l₂` to `l₁`. -/
lemma take_append {l₁ l₂ : list α} (i : ℕ) :
  take (l₁.length + i) (l₁ ++ l₂) = l₁ ++ (take i l₂) :=
by simp [take_append_eq_append_take, take_all_of_le le_self_add]

/-- The `i`-th element of a list coincides with the `i`-th element of any of its prefixes of
length `> i`. Version designed to rewrite from the big list to the small list. -/
lemma nth_le_take (L : list α) {i j : ℕ} (hi : i < L.length) (hj : i < j) :
  nth_le L i hi = nth_le (L.take j) i (by { rw length_take, exact lt_min hj hi }) :=
by { rw nth_le_of_eq (take_append_drop j L).symm hi, exact nth_le_append _ _ }

/-- The `i`-th element of a list coincides with the `i`-th element of any of its prefixes of
length `> i`. Version designed to rewrite from the small list to the big list. -/
lemma nth_le_take' (L : list α) {i j : ℕ} (hi : i < (L.take j).length) :
  nth_le (L.take j) i hi = nth_le L i (lt_of_lt_of_le hi (by simp [le_refl])) :=
by { simp at hi, rw nth_le_take L _ hi.1 }

lemma nth_take {l : list α} {n m : ℕ} (h : m < n) :
  (l.take n).nth m = l.nth m :=
begin
  induction n with n hn generalizing l m,
  { simp only [nat.nat_zero_eq_zero] at h,
    exact absurd h (not_lt_of_le m.zero_le) },
  { cases l with hd tl,
    { simp only [take_nil] },
    { cases m,
      { simp only [nth, take] },
      { simpa only using hn (nat.lt_of_succ_lt_succ h) } } },
end

@[simp] lemma nth_take_of_succ {l : list α} {n : ℕ} :
  (l.take (n + 1)).nth n = l.nth n :=
nth_take (nat.lt_succ_self n)

lemma take_succ {l : list α} {n : ℕ} :
  l.take (n + 1) = l.take n ++ (l.nth n).to_list :=
begin
  induction l with hd tl hl generalizing n,
  { simp only [option.to_list, nth, take_nil, append_nil]},
  { cases n,
    { simp only [option.to_list, nth, eq_self_iff_true, and_self, take, nil_append] },
    { simp only [hl, cons_append, nth, eq_self_iff_true, and_self, take] } }
end

@[simp] lemma take_eq_nil_iff {l : list α} {k : ℕ} :
  l.take k = [] ↔ l = [] ∨ k = 0 :=
by { cases l; cases k; simp [nat.succ_ne_zero] }

lemma init_eq_take (l : list α) : l.init = l.take l.length.pred :=
begin
  cases l with x l,
  { simp [init] },
  { induction l with hd tl hl generalizing x,
    { simp [init], },
    { simp [init, hl] } }
end

lemma init_take {n : ℕ} {l : list α} (h : n < l.length) :
  (l.take n).init = l.take n.pred :=
by simp [init_eq_take, min_eq_left_of_lt h, take_take, pred_le]

@[simp] lemma init_cons_of_ne_nil {α : Type*} {x : α} :
  ∀ {l : list α} (h : l ≠ []), (x :: l).init = x :: l.init
| []       h := false.elim (h rfl)
| (a :: l) _ := by simp [init]

@[simp] lemma init_append_of_ne_nil {α : Type*} {l : list α} :
  ∀ (l' : list α) (h : l ≠ []), (l' ++ l).init = l' ++ l.init
| []        _ := by simp only [nil_append]
| (a :: l') h := by simp [append_ne_nil_of_ne_nil_right l' l h, init_append_of_ne_nil l' h]

@[simp] lemma drop_eq_nil_of_le {l : list α} {k : ℕ} (h : l.length ≤ k) :
  l.drop k = [] :=
by simpa [←length_eq_zero] using tsub_eq_zero_iff_le.mpr h

lemma drop_eq_nil_iff_le {l : list α} {k : ℕ} :
  l.drop k = [] ↔ l.length ≤ k :=
begin
  refine ⟨λ h, _, drop_eq_nil_of_le⟩,
  induction k with k hk generalizing l,
  { simp only [drop] at h,
    simp [h] },
  { cases l,
    { simp },
    { simp only [drop] at h,
      simpa [nat.succ_le_succ_iff] using hk h } }
end

lemma tail_drop (l : list α) (n : ℕ) : (l.drop n).tail = l.drop (n + 1) :=
begin
  induction l with hd tl hl generalizing n,
  { simp },
  { cases n,
    { simp },
    { simp [hl] } }
end

lemma cons_nth_le_drop_succ {l : list α} {n : ℕ} (hn : n < l.length) :
  l.nth_le n hn :: l.drop (n + 1) = l.drop n :=
begin
  induction l with hd tl hl generalizing n,
  { exact absurd n.zero_le (not_le_of_lt (by simpa using hn)) },
  { cases n,
    { simp },
    { simp only [nat.succ_lt_succ_iff, list.length] at hn,
      simpa [list.nth_le, list.drop] using hl hn } }
end

theorem drop_nil : ∀ n, drop n [] = ([] : list α) :=
λ _, drop_eq_nil_of_le (nat.zero_le _)

@[simp] theorem drop_one : ∀ l : list α, drop 1 l = tail l
| []       := rfl
| (a :: l) := rfl

theorem drop_add : ∀ m n (l : list α), drop (m + n) l = drop m (drop n l)
| m 0     l      := rfl
| m (n+1) []     := (drop_nil _).symm
| m (n+1) (a::l) := drop_add m n _

@[simp] theorem drop_left : ∀ l₁ l₂ : list α, drop (length l₁) (l₁ ++ l₂) = l₂
| []      l₂ := rfl
| (a::l₁) l₂ := drop_left l₁ l₂

theorem drop_left' {l₁ l₂ : list α} {n} (h : length l₁ = n) :
  drop n (l₁ ++ l₂) = l₂ :=
by rw ← h; apply drop_left

theorem drop_eq_nth_le_cons : ∀ {n} {l : list α} h,
  drop n l = nth_le l n h :: drop (n+1) l
| 0     (a::l) h := rfl
| (n+1) (a::l) h := @drop_eq_nth_le_cons n _ _

@[simp] lemma drop_length (l : list α) : l.drop l.length = [] :=
calc l.drop l.length = (l ++ []).drop l.length : by simp
                 ... = [] : drop_left _ _

/-- Dropping the elements up to `n` in `l₁ ++ l₂` is the same as dropping the elements up to `n`
in `l₁`, dropping the elements up to `n - l₁.length` in `l₂`, and appending them. -/
lemma drop_append_eq_append_drop {l₁ l₂ : list α} {n : ℕ} :
  drop n (l₁ ++ l₂) = drop n l₁ ++ drop (n - l₁.length) l₂ :=
begin
  induction l₁ generalizing n, { simp },
  cases n, { simp }, simp *
end

lemma drop_append_of_le_length {l₁ l₂ : list α} {n : ℕ} (h : n ≤ l₁.length) :
  (l₁ ++ l₂).drop n = l₁.drop n ++ l₂ :=
by simp [drop_append_eq_append_drop, tsub_eq_zero_iff_le.mpr h]

/-- Dropping the elements up to `l₁.length + i` in `l₁ + l₂` is the same as dropping the elements
up to `i` in `l₂`. -/
lemma drop_append {l₁ l₂ : list α} (i : ℕ) :
  drop (l₁.length + i) (l₁ ++ l₂) = drop i l₂ :=
by simp [drop_append_eq_append_drop, take_all_of_le le_self_add]

/-- The `i + j`-th element of a list coincides with the `j`-th element of the list obtained by
dropping the first `i` elements. Version designed to rewrite from the big list to the small list. -/
lemma nth_le_drop (L : list α) {i j : ℕ} (h : i + j < L.length) :
  nth_le L (i + j) h = nth_le (L.drop i) j
begin
  have A : i < L.length := lt_of_le_of_lt (nat.le.intro rfl) h,
  rw (take_append_drop i L).symm at h,
  simpa only [le_of_lt A, min_eq_left, add_lt_add_iff_left, length_take, length_append] using h
end :=
begin
  have A : length (take i L) = i, by simp [le_of_lt (lt_of_le_of_lt (nat.le.intro rfl) h)],
  rw [nth_le_of_eq (take_append_drop i L).symm h, nth_le_append_right];
  simp [A]
end

/--  The `i + j`-th element of a list coincides with the `j`-th element of the list obtained by
dropping the first `i` elements. Version designed to rewrite from the small list to the big list. -/
lemma nth_le_drop' (L : list α) {i j : ℕ} (h : j < (L.drop i).length) :
  nth_le (L.drop i) j h = nth_le L (i + j) (lt_tsub_iff_left.mp ((length_drop i L) ▸ h)) :=
by rw nth_le_drop

lemma nth_drop (L : list α) (i j : ℕ) :
  nth (L.drop i) j = nth L (i + j) :=
begin
  ext,
  simp only [nth_eq_some, nth_le_drop', option.mem_def],
  split;
  exact λ ⟨h, ha⟩, ⟨by simpa [lt_tsub_iff_left] using h, ha⟩
end

@[simp] theorem drop_drop (n : ℕ) : ∀ (m) (l : list α), drop n (drop m l) = drop (n + m) l
| m     []     := by simp
| 0     l      := by simp
| (m+1) (a::l) :=
  calc drop n (drop (m + 1) (a :: l)) = drop n (drop m l) : rfl
    ... = drop (n + m) l : drop_drop m l
    ... = drop (n + (m + 1)) (a :: l) : rfl

theorem drop_take : ∀ (m : ℕ) (n : ℕ) (l : list α),
  drop m (take (m + n) l) = take n (drop m l)
| 0     n _      := by simp
| (m+1) n nil    := by simp
| (m+1) n (_::l) :=
  have h: m + 1 + n = (m+n) + 1, by ac_refl,
  by simpa [take_cons, h] using drop_take m n l

lemma map_drop {α β : Type*} (f : α → β) :
  ∀ (L : list α) (i : ℕ), (L.drop i).map f = (L.map f).drop i
| [] i := by simp
| L 0 := by simp
| (h :: t) (n+1) := by { dsimp, rw [map_drop], }

theorem modify_nth_tail_eq_take_drop (f : list α → list α) (H : f [] = []) :
  ∀ n l, modify_nth_tail f n l = take n l ++ f (drop n l)
| 0     l      := rfl
| (n+1) []     := H.symm
| (n+1) (b::l) := congr_arg (cons b) (modify_nth_tail_eq_take_drop n l)

theorem modify_nth_eq_take_drop (f : α → α) :
  ∀ n l, modify_nth f n l = take n l ++ modify_head f (drop n l) :=
modify_nth_tail_eq_take_drop _ rfl

theorem modify_nth_eq_take_cons_drop (f : α → α) {n l} (h) :
  modify_nth f n l = take n l ++ f (nth_le l n h) :: drop (n+1) l :=
by rw [modify_nth_eq_take_drop, drop_eq_nth_le_cons h]; refl

theorem update_nth_eq_take_cons_drop (a : α) {n l} (h : n < length l) :
  update_nth l n a = take n l ++ a :: drop (n+1) l :=
by rw [update_nth_eq_modify_nth, modify_nth_eq_take_cons_drop _ h]

lemma reverse_take {α} {xs : list α} (n : ℕ)
  (h : n ≤ xs.length) :
  xs.reverse.take n = (xs.drop (xs.length - n)).reverse :=
begin
  induction xs generalizing n;
    simp only [reverse_cons, drop, reverse_nil, zero_tsub, length, take_nil],
  cases h.lt_or_eq_dec with h' h',
  { replace h' := le_of_succ_le_succ h',
    rwa [take_append_of_le_length, xs_ih _ h'],
    rw [show xs_tl.length + 1 - n = succ (xs_tl.length - n), from _, drop],
    { rwa [succ_eq_add_one, ← tsub_add_eq_add_tsub] },
    { rwa length_reverse } },
  { subst h', rw [length, tsub_self, drop],
    suffices : xs_tl.length + 1 = (xs_tl.reverse ++ [xs_hd]).length,
      by rw [this, take_length, reverse_cons],
    rw [length_append, length_reverse], refl }
end

@[simp] lemma update_nth_eq_nil (l : list α) (n : ℕ) (a : α) : l.update_nth n a = [] ↔ l = [] :=
by cases l; cases n; simp only [update_nth]

section take'
variable [inhabited α]

@[simp] theorem take'_length : ∀ n l, length (@take' α _ n l) = n
| 0     l := rfl
| (n+1) l := congr_arg succ (take'_length _ _)

@[simp] theorem take'_nil : ∀ n, take' n (@nil α) = repeat (default _) n
| 0     := rfl
| (n+1) := congr_arg (cons _) (take'_nil _)

theorem take'_eq_take : ∀ {n} {l : list α},
  n ≤ length l → take' n l = take n l
| 0     l      h := rfl
| (n+1) (a::l) h := congr_arg (cons _) $
  take'_eq_take $ le_of_succ_le_succ h

@[simp] theorem take'_left (l₁ l₂ : list α) : take' (length l₁) (l₁ ++ l₂) = l₁ :=
(take'_eq_take (by simp only [length_append, nat.le_add_right])).trans (take_left _ _)

theorem take'_left' {l₁ l₂ : list α} {n} (h : length l₁ = n) :
  take' n (l₁ ++ l₂) = l₁ :=
by rw ← h; apply take'_left

end take'

/-! ### foldl, foldr -/

lemma foldl_ext (f g : α → β → α) (a : α)
  {l : list β} (H : ∀ a : α, ∀ b ∈ l, f a b = g a b) :
  foldl f a l = foldl g a l :=
begin
  induction l with hd tl ih generalizing a, {refl},
  unfold foldl,
  rw [ih (λ a b bin, H a b $ mem_cons_of_mem _ bin), H a hd (mem_cons_self _ _)]
end

lemma foldr_ext (f g : α → β → β) (b : β)
  {l : list α} (H : ∀ a ∈ l, ∀ b : β, f a b = g a b) :
  foldr f b l = foldr g b l :=
begin
  induction l with hd tl ih, {refl},
  simp only [mem_cons_iff, or_imp_distrib, forall_and_distrib, forall_eq] at H,
  simp only [foldr, ih H.2, H.1]
end

@[simp] theorem foldl_nil (f : α → β → α) (a : α) : foldl f a [] = a := rfl

@[simp] theorem foldl_cons (f : α → β → α) (a : α) (b : β) (l : list β) :
  foldl f a (b::l) = foldl f (f a b) l := rfl

@[simp] theorem foldr_nil (f : α → β → β) (b : β) : foldr f b [] = b := rfl

@[simp] theorem foldr_cons (f : α → β → β) (b : β) (a : α) (l : list α) :
  foldr f b (a::l) = f a (foldr f b l) := rfl

@[simp] theorem foldl_append (f : α → β → α) :
  ∀ (a : α) (l₁ l₂ : list β), foldl f a (l₁++l₂) = foldl f (foldl f a l₁) l₂
| a []      l₂ := rfl
| a (b::l₁) l₂ := by simp only [cons_append, foldl_cons, foldl_append (f a b) l₁ l₂]

@[simp] theorem foldr_append (f : α → β → β) :
  ∀ (b : β) (l₁ l₂ : list α), foldr f b (l₁++l₂) = foldr f (foldr f b l₂) l₁
| b []      l₂ := rfl
| b (a::l₁) l₂ := by simp only [cons_append, foldr_cons, foldr_append b l₁ l₂]

@[simp] theorem foldl_join (f : α → β → α) :
  ∀ (a : α) (L : list (list β)), foldl f a (join L) = foldl (foldl f) a L
| a []     := rfl
| a (l::L) := by simp only [join, foldl_append, foldl_cons, foldl_join (foldl f a l) L]

@[simp] theorem foldr_join (f : α → β → β) :
  ∀ (b : β) (L : list (list α)), foldr f b (join L) = foldr (λ l b, foldr f b l) b L
| a []     := rfl
| a (l::L) := by simp only [join, foldr_append, foldr_join a L, foldr_cons]

theorem foldl_reverse (f : α → β → α) (a : α) (l : list β) :
  foldl f a (reverse l) = foldr (λx y, f y x) a l :=
by induction l; [refl, simp only [*, reverse_cons, foldl_append, foldl_cons, foldl_nil, foldr]]

theorem foldr_reverse (f : α → β → β) (a : β) (l : list α) :
  foldr f a (reverse l) = foldl (λx y, f y x) a l :=
let t := foldl_reverse (λx y, f y x) a (reverse l) in
by rw reverse_reverse l at t; rwa t

@[simp] theorem foldr_eta : ∀ (l : list α), foldr cons [] l = l
| []     := rfl
| (x::l) := by simp only [foldr_cons, foldr_eta l]; split; refl

@[simp] theorem reverse_foldl {l : list α} : reverse (foldl (λ t h, h :: t) [] l) = l :=
by rw ←foldr_reverse; simp

@[simp] theorem foldl_map (g : β → γ) (f : α → γ → α) (a : α) (l : list β) :
  foldl f a (map g l) = foldl (λx y, f x (g y)) a l :=
by revert a; induction l; intros; [refl, simp only [*, map, foldl]]

@[simp] theorem foldr_map (g : β → γ) (f : γ → α → α) (a : α) (l : list β) :
  foldr f a (map g l) = foldr (f ∘ g) a l :=
by revert a; induction l; intros; [refl, simp only [*, map, foldr]]

theorem foldl_map' {α β: Type u} (g : α → β) (f : α → α → α) (f' : β → β → β)
  (a : α) (l : list α) (h : ∀ x y, f' (g x) (g y) = g (f x y)) :
  list.foldl f' (g a) (l.map g) = g (list.foldl f a l) :=
begin
  induction l generalizing a,
  { simp }, { simp [l_ih, h] }
end

theorem foldr_map' {α β: Type u} (g : α → β) (f : α → α → α) (f' : β → β → β)
  (a : α) (l : list α) (h : ∀ x y, f' (g x) (g y) = g (f x y)) :
  list.foldr f' (g a) (l.map g) = g (list.foldr f a l) :=
begin
  induction l generalizing a,
  { simp }, { simp [l_ih, h] }
end

theorem foldl_hom (l : list γ) (f : α → β) (op : α → γ → α) (op' : β → γ → β) (a : α)
  (h : ∀a x, f (op a x) = op' (f a) x) : foldl op' (f a) l = f (foldl op a l) :=
eq.symm $ by { revert a, induction l; intros; [refl, simp only [*, foldl]] }

theorem foldr_hom (l : list γ) (f : α → β) (op : γ → α → α) (op' : γ → β → β) (a : α)
  (h : ∀x a, f (op x a) = op' x (f a)) : foldr op' (f a) l = f (foldr op a l) :=
by { revert a, induction l; intros; [refl, simp only [*, foldr]] }

lemma injective_foldl_comp {α : Type*} {l : list (α → α)} {f : α → α}
  (hl : ∀ f ∈ l, function.injective f) (hf : function.injective f):
  function.injective (@list.foldl (α → α) (α → α) function.comp f l) :=
begin
  induction l generalizing f,
  { exact hf },
  { apply l_ih (λ _ h, hl _ (list.mem_cons_of_mem _ h)),
    apply function.injective.comp hf,
    apply hl _ (list.mem_cons_self _ _) }
end

/-- Induction principle for values produced by a `foldr`: if a property holds
for the seed element `b : β` and for all incremental `op : α → β → β`
performed on the elements `(a : α) ∈ l`. The principle is given for
a `Sort`-valued predicate, i.e., it can also be used to construct data. -/
def foldr_rec_on {C : β → Sort*} (l : list α) (op : α → β → β) (b : β) (hb : C b)
  (hl : ∀ (b : β) (hb : C b) (a : α) (ha : a ∈ l), C (op a b)) :
  C (foldr op b l) :=
begin
  induction l with hd tl IH,
  { exact hb },
  { refine hl _ _ hd (mem_cons_self hd tl),
    refine IH _,
    intros y hy x hx,
    exact hl y hy x (mem_cons_of_mem hd hx) }
end

/-- Induction principle for values produced by a `foldl`: if a property holds
for the seed element `b : β` and for all incremental `op : β → α → β`
performed on the elements `(a : α) ∈ l`. The principle is given for
a `Sort`-valued predicate, i.e., it can also be used to construct data. -/
def foldl_rec_on {C : β → Sort*} (l : list α) (op : β → α → β) (b : β) (hb : C b)
  (hl : ∀ (b : β) (hb : C b) (a : α) (ha : a ∈ l), C (op b a)) :
  C (foldl op b l) :=
begin
  induction l with hd tl IH generalizing b,
  { exact hb },
  { refine IH _ _ _,
    { intros y hy x hx,
      exact hl y hy x (mem_cons_of_mem hd hx) },
    { exact hl b hb hd (mem_cons_self hd tl) } }
end

@[simp] lemma foldr_rec_on_nil {C : β → Sort*} (op : α → β → β) (b) (hb : C b) (hl) :
  foldr_rec_on [] op b hb hl = hb := rfl

@[simp] lemma foldr_rec_on_cons {C : β → Sort*} (x : α) (l : list α)
  (op : α → β → β) (b) (hb : C b)
  (hl : ∀ (b : β) (hb : C b) (a : α) (ha : a ∈ (x :: l)), C (op a b)) :
  foldr_rec_on (x :: l) op b hb hl = hl _ (foldr_rec_on l op b hb
    (λ b hb a ha, hl b hb a (mem_cons_of_mem _ ha))) x (mem_cons_self _ _) := rfl

@[simp] lemma foldl_rec_on_nil {C : β → Sort*} (op : β → α → β) (b) (hb : C b) (hl) :
  foldl_rec_on [] op b hb hl = hb := rfl

/- scanl -/

section scanl

variables {f : β → α → β} {b : β} {a : α} {l : list α}

lemma length_scanl :
  ∀ a l, length (scanl f a l) = l.length + 1
| a [] := rfl
| a (x :: l) := by erw [length_cons, length_cons, length_scanl]

@[simp] lemma scanl_nil (b : β) : scanl f b nil = [b] := rfl

@[simp] lemma scanl_cons :
  scanl f b (a :: l) = [b] ++ scanl f (f b a) l :=
by simp only [scanl, eq_self_iff_true, singleton_append, and_self]

@[simp] lemma nth_zero_scanl : (scanl f b l).nth 0 = some b :=
begin
  cases l,
  { simp only [nth, scanl_nil] },
  { simp only [nth, scanl_cons, singleton_append] }
end

@[simp] lemma nth_le_zero_scanl {h : 0 < (scanl f b l).length} :
  (scanl f b l).nth_le 0 h = b :=
begin
  cases l,
  { simp only [nth_le, scanl_nil] },
  { simp only [nth_le, scanl_cons, singleton_append] }
end

lemma nth_succ_scanl {i : ℕ} :
  (scanl f b l).nth (i + 1) = ((scanl f b l).nth i).bind (λ x, (l.nth i).map (λ y, f x y)) :=
begin
  induction l with hd tl hl generalizing b i,
  { symmetry,
    simp only [option.bind_eq_none', nth, forall_2_true_iff, not_false_iff, option.map_none',
               scanl_nil, option.not_mem_none, forall_true_iff] },
  { simp only [nth, scanl_cons, singleton_append],
    cases i,
    { simp only [option.map_some', nth_zero_scanl, nth, option.some_bind'] },
    { simp only [hl, nth] } }
end

lemma nth_le_succ_scanl {i : ℕ} {h : i + 1 < (scanl f b l).length} :
  (scanl f b l).nth_le (i + 1) h =
  f ((scanl f b l).nth_le i (nat.lt_of_succ_lt h))
    (l.nth_le i (nat.lt_of_succ_lt_succ (lt_of_lt_of_le h (le_of_eq (length_scanl b l))))) :=
begin
  induction i with i hi generalizing b l,
  { cases l,
    { simp only [length, zero_add, scanl_nil] at h,
      exact absurd h (lt_irrefl 1) },
    { simp only [scanl_cons, singleton_append, nth_le_zero_scanl, nth_le] } },
  { cases l,
    { simp only [length, add_lt_iff_neg_right, scanl_nil] at h,
      exact absurd h (not_lt_of_lt nat.succ_pos') },
    { simp_rw scanl_cons,
      rw nth_le_append_right _,
      { simpa only [hi, length, succ_add_sub_one] },
      { simp only [length, nat.zero_le, le_add_iff_nonneg_left] } } }
end

end scanl

/- scanr -/

@[simp] theorem scanr_nil (f : α → β → β) (b : β) : scanr f b [] = [b] := rfl

@[simp] theorem scanr_aux_cons (f : α → β → β) (b : β) : ∀ (a : α) (l : list α),
  scanr_aux f b (a::l) = (foldr f b (a::l), scanr f b l)
| a []     := rfl
| a (x::l) := let t := scanr_aux_cons x l in
  by simp only [scanr, scanr_aux, t, foldr_cons]

@[simp] theorem scanr_cons (f : α → β → β) (b : β) (a : α) (l : list α) :
  scanr f b (a::l) = foldr f b (a::l) :: scanr f b l :=
by simp only [scanr, scanr_aux_cons, foldr_cons]; split; refl

section foldl_eq_foldr
-- foldl and foldr coincide when f is commutative and associative
variables {f : α → α → α} (hcomm : commutative f) (hassoc : associative f)

include hassoc
theorem foldl1_eq_foldr1 : ∀ a b l, foldl f a (l++[b]) = foldr f b (a::l)
| a b nil      := rfl
| a b (c :: l) :=
  by simp only [cons_append, foldl_cons, foldr_cons, foldl1_eq_foldr1 _ _ l]; rw hassoc

include hcomm
theorem foldl_eq_of_comm_of_assoc : ∀ a b l, foldl f a (b::l) = f b (foldl f a l)
| a b  nil    := hcomm a b
| a b  (c::l) := by simp only [foldl_cons];
  rw [← foldl_eq_of_comm_of_assoc, right_comm _ hcomm hassoc]; refl

theorem foldl_eq_foldr : ∀ a l, foldl f a l = foldr f a l
| a nil      := rfl
| a (b :: l) :=
  by simp only [foldr_cons, foldl_eq_of_comm_of_assoc hcomm hassoc]; rw (foldl_eq_foldr a l)

end foldl_eq_foldr

section foldl_eq_foldlr'

variables {f : α → β → α}
variables hf : ∀ a b c, f (f a b) c = f (f a c) b
include hf

theorem foldl_eq_of_comm' : ∀ a b l, foldl f a (b::l) = f (foldl f a l) b
| a b [] := rfl
| a b (c :: l) := by rw [foldl,foldl,foldl,← foldl_eq_of_comm',foldl,hf]

theorem foldl_eq_foldr' : ∀ a l, foldl f a l = foldr (flip f) a l
| a [] := rfl
| a (b :: l) := by rw [foldl_eq_of_comm' hf,foldr,foldl_eq_foldr']; refl

end foldl_eq_foldlr'

section foldl_eq_foldlr'

variables {f : α → β → β}
variables hf : ∀ a b c, f a (f b c) = f b (f a c)
include hf

theorem foldr_eq_of_comm' : ∀ a b l, foldr f a (b::l) = foldr f (f b a) l
| a b [] := rfl
| a b (c :: l) := by rw [foldr,foldr,foldr,hf,← foldr_eq_of_comm']; refl

end foldl_eq_foldlr'

section
variables {op : α → α → α} [ha : is_associative α op] [hc : is_commutative α op]
local notation a * b := op a b
local notation l <*> a := foldl op a l

include ha

lemma foldl_assoc : ∀ {l : list α} {a₁ a₂}, l <*> (a₁ * a₂) = a₁ * (l <*> a₂)
| [] a₁ a₂ := rfl
| (a :: l) a₁ a₂ :=
  calc a::l <*> (a₁ * a₂) = l <*> (a₁ * (a₂ * a)) : by simp only [foldl_cons, ha.assoc]
    ... = a₁ * (a::l <*> a₂) : by rw [foldl_assoc, foldl_cons]

lemma foldl_op_eq_op_foldr_assoc : ∀{l : list α} {a₁ a₂}, (l <*> a₁) * a₂ = a₁ * l.foldr (*) a₂
| [] a₁ a₂ := rfl
| (a :: l) a₁ a₂ := by simp only [foldl_cons, foldr_cons, foldl_assoc, ha.assoc];
  rw [foldl_op_eq_op_foldr_assoc]

include hc

lemma foldl_assoc_comm_cons {l : list α} {a₁ a₂} : (a₁ :: l) <*> a₂ = a₁ * (l <*> a₂) :=
by rw [foldl_cons, hc.comm, foldl_assoc]

end

/-! ### mfoldl, mfoldr, mmap -/

section mfoldl_mfoldr
variables {m : Type v → Type w} [monad m]

@[simp] theorem mfoldl_nil (f : β → α → m β) {b} : mfoldl f b [] = pure b := rfl

@[simp] theorem mfoldr_nil (f : α → β → m β) {b} : mfoldr f b [] = pure b := rfl

@[simp] theorem mfoldl_cons {f : β → α → m β} {b a l} :
  mfoldl f b (a :: l) = f b a >>= λ b', mfoldl f b' l := rfl

@[simp] theorem mfoldr_cons {f : α → β → m β} {b a l} :
  mfoldr f b (a :: l) = mfoldr f b l >>= f a := rfl

theorem mfoldr_eq_foldr (f : α → β → m β) (b l) :
  mfoldr f b l = foldr (λ a mb, mb >>= f a) (pure b) l :=
by induction l; simp *

attribute [simp] mmap mmap'

variables [is_lawful_monad m]

theorem mfoldl_eq_foldl (f : β → α → m β) (b l) :
  mfoldl f b l = foldl (λ mb a, mb >>= λ b, f b a) (pure b) l :=
begin
  suffices h : ∀ (mb : m β),
    (mb >>= λ b, mfoldl f b l) = foldl (λ mb a, mb >>= λ b, f b a) mb l,
  by simp [←h (pure b)],
  induction l; intro,
  { simp },
  { simp only [mfoldl, foldl, ←l_ih] with monad_norm }
end

@[simp] theorem mfoldl_append {f : β → α → m β} : ∀ {b l₁ l₂},
  mfoldl f b (l₁ ++ l₂) = mfoldl f b l₁ >>= λ x, mfoldl f x l₂
| _ []     _ := by simp only [nil_append, mfoldl_nil, pure_bind]
| _ (_::_) _ := by simp only [cons_append, mfoldl_cons, mfoldl_append, is_lawful_monad.bind_assoc]

@[simp] theorem mfoldr_append {f : α → β → m β} : ∀ {b l₁ l₂},
  mfoldr f b (l₁ ++ l₂) = mfoldr f b l₂ >>= λ x, mfoldr f x l₁
| _ []     _ := by simp only [nil_append, mfoldr_nil, bind_pure]
| _ (_::_) _ := by simp only [mfoldr_cons, cons_append, mfoldr_append, is_lawful_monad.bind_assoc]

end mfoldl_mfoldr

/-! ### prod and sum -/

-- list.sum was already defined in defs.lean, but we couldn't tag it with `to_additive` yet.
attribute [to_additive] list.prod

section monoid
variables [monoid α] {l l₁ l₂ : list α} {a : α}

@[simp, to_additive]
theorem prod_nil : ([] : list α).prod = 1 := rfl

@[to_additive]
theorem prod_singleton : [a].prod = a := one_mul a

@[simp, to_additive]
theorem prod_cons : (a::l).prod = a * l.prod :=
calc (a::l).prod = foldl (*) (a * 1) l : by simp only [list.prod, foldl_cons, one_mul, mul_one]
  ... = _ : foldl_assoc

@[simp, to_additive]
theorem prod_append : (l₁ ++ l₂).prod = l₁.prod * l₂.prod :=
calc (l₁ ++ l₂).prod = foldl (*) (foldl (*) 1 l₁ * 1) l₂ : by simp [list.prod]
  ... = l₁.prod * l₂.prod : foldl_assoc

@[to_additive]
theorem prod_concat : (l.concat a).prod = l.prod * a :=
by rw [concat_eq_append, prod_append, prod_cons, prod_nil, mul_one]

@[simp, to_additive]
theorem prod_join {l : list (list α)} : l.join.prod = (l.map list.prod).prod :=
by induction l; [refl, simp only [*, list.join, map, prod_append, prod_cons]]

/-- If zero is an element of a list `L`, then `list.prod L = 0`. If the domain is a nontrivial
monoid with zero with no divisors, then this implication becomes an `iff`, see
`list.prod_eq_zero_iff`. -/
theorem prod_eq_zero {M₀ : Type*} [monoid_with_zero M₀] {L : list M₀} (h : (0 : M₀) ∈ L) :
  L.prod = 0 :=
begin
  induction L with a L ihL,
  { exact absurd h (not_mem_nil _) },
  { rw prod_cons,
    cases (mem_cons_iff _ _ _).1 h with ha hL,
    exacts [mul_eq_zero_of_left ha.symm _, mul_eq_zero_of_right _ (ihL hL)] }
end

/-- Product of elements of a list `L` equals zero if and only if `0 ∈ L`. See also
`list.prod_eq_zero` for an implication that needs weaker typeclass assumptions. -/
@[simp] theorem prod_eq_zero_iff {M₀ : Type*} [monoid_with_zero M₀] [nontrivial M₀]
  [no_zero_divisors M₀] {L : list M₀} :
  L.prod = 0 ↔ (0 : M₀) ∈ L :=
begin
  induction L with a L ihL,
  { simp },
  { rw [prod_cons, mul_eq_zero, ihL, mem_cons_iff, eq_comm] }
end

theorem prod_ne_zero {M₀ : Type*} [monoid_with_zero M₀] [nontrivial M₀] [no_zero_divisors M₀]
  {L : list M₀} (hL : (0 : M₀) ∉ L) : L.prod ≠ 0 :=
mt prod_eq_zero_iff.1 hL

@[to_additive]
theorem prod_eq_foldr : l.prod = foldr (*) 1 l :=
list.rec_on l rfl $ λ a l ihl, by rw [prod_cons, foldr_cons, ihl]

@[to_additive]
theorem prod_hom_rel {α β γ : Type*} [monoid β] [monoid γ] (l : list α) {r : β → γ → Prop}
  {f : α → β} {g : α → γ} (h₁ : r 1 1) (h₂ : ∀⦃a b c⦄, r b c → r (f a * b) (g a * c)) :
  r (l.map f).prod (l.map g).prod :=
list.rec_on l h₁ (λ a l hl, by simp only [map_cons, prod_cons, h₂ hl])

@[to_additive]
theorem prod_hom [monoid β] (l : list α) (f : α →* β) :
  (l.map f).prod = f l.prod :=
by { simp only [prod, foldl_map, f.map_one.symm],
  exact l.foldl_hom _ _ _ 1 f.map_mul }

@[to_additive]
lemma prod_is_unit [monoid β] : Π {L : list β} (u : ∀ m ∈ L, is_unit m), is_unit L.prod
| [] _ := by simp
| (h :: t) u :=
begin
  simp only [list.prod_cons],
  exact is_unit.mul (u h (mem_cons_self h t)) (prod_is_unit (λ m mt, u m (mem_cons_of_mem h mt)))
end

@[simp, to_additive]
lemma prod_take_mul_prod_drop :
  ∀ (L : list α) (i : ℕ), (L.take i).prod * (L.drop i).prod = L.prod
| [] i := by simp
| L 0 := by simp
| (h :: t) (n+1) := by { dsimp, rw [prod_cons, prod_cons, mul_assoc, prod_take_mul_prod_drop], }

@[simp, to_additive]
lemma prod_take_succ :
  ∀ (L : list α) (i : ℕ) (p), (L.take (i + 1)).prod = (L.take i).prod * L.nth_le i p
| [] i p := by cases p
| (h :: t) 0 _ := by simp
| (h :: t) (n+1) _ := by { dsimp, rw [prod_cons, prod_cons, prod_take_succ, mul_assoc], }

/-- A list with product not one must have positive length. -/
@[to_additive]
lemma length_pos_of_prod_ne_one (L : list α) (h : L.prod ≠ 1) : 0 < L.length :=
by { cases L, { simp at h, cases h, }, { simp, }, }

@[to_additive]
lemma prod_update_nth : ∀ (L : list α) (n : ℕ) (a : α),
  (L.update_nth n a).prod =
    (L.take n).prod * (if n < L.length then a else 1) * (L.drop (n + 1)).prod
| (x::xs) 0     a := by simp [update_nth]
| (x::xs) (i+1) a := by simp [update_nth, prod_update_nth xs i a, mul_assoc]
| []      _     _ := by simp [update_nth, (nat.zero_le _).not_lt]

open opposite

lemma _root_.opposite.op_list_prod : ∀ (l : list α), op (l.prod) = (l.map op).reverse.prod
| [] := rfl
| (x :: xs) := by rw [list.prod_cons, list.map_cons, list.reverse_cons', list.prod_concat, op_mul,
                      _root_.opposite.op_list_prod]

lemma _root_.opposite.unop_list_prod : ∀ (l : list αᵒᵖ), (l.prod).unop = (l.map unop).reverse.prod
| [] := rfl
| (x :: xs) := by rw [list.prod_cons, list.map_cons, list.reverse_cons', list.prod_concat, unop_mul,
                      _root_.opposite.unop_list_prod]

end monoid

section group
variables [group α]

/-- This is the `list.prod` version of `mul_inv_rev` -/
@[to_additive "This is the `list.sum` version of `add_neg_rev`"]
lemma prod_inv_reverse : ∀ (L : list α), L.prod⁻¹ = (L.map (λ x, x⁻¹)).reverse.prod
| [] := by simp
| (x :: xs) := by simp [prod_inv_reverse xs]

/-- A non-commutative variant of `list.prod_reverse` -/
@[to_additive "A non-commutative variant of `list.sum_reverse`"]
lemma prod_reverse_noncomm : ∀ (L : list α), L.reverse.prod = (L.map (λ x, x⁻¹)).prod⁻¹ :=
by simp [prod_inv_reverse]

/-- Counterpart to `list.prod_take_succ` when we have an inverse operation -/
@[simp, to_additive /-"Counterpart to `list.sum_take_succ` when we have an negation operation"-/]
lemma prod_drop_succ :
  ∀ (L : list α) (i : ℕ) (p), (L.drop (i + 1)).prod = (L.nth_le i p)⁻¹ * (L.drop i).prod
| [] i p := false.elim (nat.not_lt_zero _ p)
| (x :: xs) 0 p := by simp
| (x :: xs) (i + 1) p := prod_drop_succ xs i _

end group

section comm_group
variables [comm_group α]

/-- This is the `list.prod` version of `mul_inv` -/
@[to_additive "This is the `list.sum` version of `add_neg`"]
lemma prod_inv : ∀ (L : list α), L.prod⁻¹ = (L.map (λ x, x⁻¹)).prod
| [] := by simp
| (x :: xs) := by simp [mul_comm, prod_inv xs]

/-- Alternative version of `list.prod_update_nth` when the list is over a group -/
@[to_additive /-"Alternative version of `list.sum_update_nth` when the list is over a group"-/]
lemma prod_update_nth' (L : list α) (n : ℕ) (a : α) :
  (L.update_nth n a).prod =
    L.prod * (if hn : n < L.length then (L.nth_le n hn)⁻¹ * a else 1) :=
begin
  refine (prod_update_nth L n a).trans _,
  split_ifs with hn hn,
  { rw [mul_comm _ a, mul_assoc a, prod_drop_succ L n hn, mul_comm _ (drop n L).prod,
      ← mul_assoc (take n L).prod, prod_take_mul_prod_drop, mul_comm a, mul_assoc] },
  { simp only [take_all_of_le (le_of_not_lt hn), prod_nil, mul_one,
      drop_eq_nil_of_le ((le_of_not_lt hn).trans n.le_succ)] }
end

end comm_group

lemma eq_of_sum_take_eq [add_left_cancel_monoid α] {L L' : list α} (h : L.length = L'.length)
  (h' : ∀ i ≤ L.length, (L.take i).sum = (L'.take i).sum) : L = L' :=
begin
  apply ext_le h (λ i h₁ h₂, _),
  have : (L.take (i + 1)).sum = (L'.take (i + 1)).sum := h' _ (nat.succ_le_of_lt h₁),
  rw [sum_take_succ L i h₁, sum_take_succ L' i h₂, h' i (le_of_lt h₁)] at this,
  exact add_left_cancel this
end

lemma monotone_sum_take [canonically_ordered_add_monoid α] (L : list α) :
  monotone (λ i, (L.take i).sum) :=
begin
  apply monotone_nat_of_le_succ (λ n, _),
  by_cases h : n < L.length,
  { rw sum_take_succ _ _ h,
    exact le_self_add },
  { push_neg at h,
    simp [take_all_of_le h, take_all_of_le (le_trans h (nat.le_succ _))] }
end

@[to_additive sum_nonneg]
lemma one_le_prod_of_one_le [ordered_comm_monoid α] {l : list α} (hl₁ : ∀ x ∈ l, (1 : α) ≤ x) :
  1 ≤ l.prod :=
begin
  induction l with hd tl ih,
  { simp },
  rw prod_cons,
  exact one_le_mul (hl₁ hd (mem_cons_self hd tl)) (ih (λ x h, hl₁ x (mem_cons_of_mem hd h))),
end

@[to_additive]
lemma single_le_prod [ordered_comm_monoid α] {l : list α} (hl₁ : ∀ x ∈ l, (1 : α) ≤ x) :
  ∀ x ∈ l, x ≤ l.prod :=
begin
  induction l,
  { simp },
  simp_rw [prod_cons, forall_mem_cons] at ⊢ hl₁,
  split,
  { exact le_mul_of_one_le_right' (one_le_prod_of_one_le hl₁.2) },
  { exact λ x H, le_mul_of_one_le_of_le hl₁.1 (l_ih hl₁.right x H) },
end

@[to_additive all_zero_of_le_zero_le_of_sum_eq_zero]
lemma all_one_of_le_one_le_of_prod_eq_one [ordered_comm_monoid α]
  {l : list α} (hl₁ : ∀ x ∈ l, (1 : α) ≤ x) (hl₂ : l.prod = 1) :
  ∀ x ∈ l, x = (1 : α) :=
λ x hx, le_antisymm (hl₂ ▸ single_le_prod hl₁ _ hx) (hl₁ x hx)

lemma sum_eq_zero_iff [canonically_ordered_add_monoid α] (l : list α) :
  l.sum = 0 ↔ ∀ x ∈ l, x = (0 : α) :=
⟨all_zero_of_le_zero_le_of_sum_eq_zero (λ _ _, zero_le _),
begin
  induction l,
  { simp },
  { intro h,
    rw [sum_cons, add_eq_zero_iff],
    rw forall_mem_cons at h,
    exact ⟨h.1, l_ih h.2⟩ },
end⟩

/-- If all elements in a list are bounded below by `1`, then the length of the list is bounded
by the sum of the elements. -/
lemma length_le_sum_of_one_le (L : list ℕ) (h : ∀ i ∈ L, 1 ≤ i) : L.length ≤ L.sum :=
begin
  induction L with j L IH h, { simp },
  rw [sum_cons, length, add_comm],
  exact add_le_add (h _ (set.mem_insert _ _)) (IH (λ i hi, h i (set.mem_union_right _ hi)))
end

/-- A list with positive sum must have positive length. -/
-- This is an easy consequence of `length_pos_of_sum_ne_zero`, but often useful in applications.
lemma length_pos_of_sum_pos [ordered_cancel_add_comm_monoid α] (L : list α) (h : 0 < L.sum) :
  0 < L.length :=
length_pos_of_sum_ne_zero L (ne_of_gt h)

-- TODO: develop theory of tropical rings
lemma sum_le_foldr_max [add_monoid α] [add_monoid β] [linear_order β] (f : α → β)
  (h0 : f 0 ≤ 0) (hadd : ∀ x y, f (x + y) ≤ max (f x) (f y)) (l : list α) :
  f l.sum ≤ (l.map f).foldr max 0 :=
begin
  induction l with hd tl IH,
  { simpa using h0 },
  { simp only [list.sum_cons, list.foldr_map, le_max_iff, list.foldr] at IH ⊢,
    cases le_or_lt (f tl.sum) (f hd),
    { left,
      refine (hadd _ _).trans _,
      simpa using h },
    { right,
      refine (hadd _ _).trans _,
      simp only [IH, max_le_iff, and_true, h.le.trans IH] } }
end

@[simp, to_additive]
theorem prod_erase [decidable_eq α] [comm_monoid α] {a} :
  Π {l : list α}, a ∈ l → a * (l.erase a).prod = l.prod
| (b::l) h :=
  begin
    rcases decidable.list.eq_or_ne_mem_of_mem h with rfl | ⟨ne, h⟩,
    { simp only [list.erase, if_pos, prod_cons] },
    { simp only [list.erase, if_neg (mt eq.symm ne), prod_cons, prod_erase h, mul_left_comm a b] }
  end

lemma dvd_prod [comm_monoid α] {a} {l : list α} (ha : a ∈ l) : a ∣ l.prod :=
let ⟨s, t, h⟩ := mem_split ha in
by rw [h, prod_append, prod_cons, mul_left_comm]; exact dvd_mul_right _ _

@[simp] theorem sum_const_nat (m n : ℕ) : sum (list.repeat m n) = m * n :=
by induction n; [refl, simp only [*, repeat_succ, sum_cons, nat.mul_succ, add_comm]]

theorem dvd_sum [comm_semiring α] {a} {l : list α} (h : ∀ x ∈ l, a ∣ x) : a ∣ l.sum :=
begin
  induction l with x l ih,
  { exact dvd_zero _ },
  { rw [list.sum_cons],
    exact dvd_add (h _ (mem_cons_self _ _)) (ih (λ x hx, h x (mem_cons_of_mem _ hx))) }
end

@[simp] theorem length_join (L : list (list α)) : length (join L) = sum (map length L) :=
by induction L; [refl, simp only [*, join, map, sum_cons, length_append]]

@[simp] theorem length_bind (l : list α) (f : α → list β) :
  length (list.bind l f) = sum (map (length ∘ f) l) :=
by rw [list.bind, length_join, map_map]

lemma exists_lt_of_sum_lt [linear_ordered_cancel_add_comm_monoid β] {l : list α}
  (f g : α → β) (h : (l.map f).sum < (l.map g).sum) : ∃ x ∈ l, f x < g x :=
begin
  induction l with x l,
  { exfalso, exact lt_irrefl _ h },
  { by_cases h' : f x < g x, exact ⟨x, mem_cons_self _ _, h'⟩,
    rcases l_ih _ with ⟨y, h1y, h2y⟩, refine ⟨y, mem_cons_of_mem x h1y, h2y⟩, simp at h,
    exact lt_of_add_lt_add_left (lt_of_lt_of_le h $ add_le_add_right (le_of_not_gt h') _) }
end

lemma exists_le_of_sum_le [linear_ordered_cancel_add_comm_monoid β] {l : list α}
  (hl : l ≠ []) (f g : α → β) (h : (l.map f).sum ≤ (l.map g).sum) : ∃ x ∈ l, f x ≤ g x :=
begin
  cases l with x l,
  { contradiction },
  { by_cases h' : f x ≤ g x, exact ⟨x, mem_cons_self _ _, h'⟩,
    rcases exists_lt_of_sum_lt f g _ with ⟨y, h1y, h2y⟩,
    exact ⟨y, mem_cons_of_mem x h1y, le_of_lt h2y⟩, simp at h,
    exact lt_of_add_lt_add_left (lt_of_le_of_lt h $ add_lt_add_right (lt_of_not_ge h') _) }
end

-- Several lemmas about sum/head/tail for `list ℕ`.
-- These are hard to generalize well, as they rely on the fact that `default ℕ = 0`.

-- We'd like to state this as `L.head * L.tail.prod = L.prod`,
-- but because `L.head` relies on an inhabited instances and
-- returns a garbage value for the empty list, this is not possible.
-- Instead we write the statement in terms of `(L.nth 0).get_or_else 1`,
-- and below, restate the lemma just for `ℕ`.
@[to_additive]
lemma head_mul_tail_prod' [monoid α] (L : list α) :
  (L.nth 0).get_or_else 1 * L.tail.prod = L.prod :=
by cases L; simp

lemma head_add_tail_sum (L : list ℕ) : L.head + L.tail.sum = L.sum :=
by { cases L, { simp, refl, }, { simp, }, }

lemma head_le_sum (L : list ℕ) : L.head ≤ L.sum :=
nat.le.intro (head_add_tail_sum L)

lemma tail_sum (L : list ℕ) : L.tail.sum = L.sum - L.head :=
by rw [← head_add_tail_sum L, add_comm, add_tsub_cancel_right]

section
variables {G : Type*} [comm_group G]

attribute [to_additive] alternating_prod

@[simp, to_additive] lemma alternating_prod_nil :
  alternating_prod ([] : list G) = 1 := rfl

@[simp, to_additive] lemma alternating_prod_singleton (g : G) :
  alternating_prod [g] = g := rfl

@[simp, to_additive alternating_sum_cons_cons']
lemma alternating_prod_cons_cons (g h : G) (l : list G) :
  alternating_prod (g :: h :: l) = g * h⁻¹ * alternating_prod l := rfl

lemma alternating_sum_cons_cons {G : Type*} [add_comm_group G] (g h : G) (l : list G) :
  alternating_sum (g :: h :: l) = g - h + alternating_sum l :=
by rw [sub_eq_add_neg, alternating_sum]

end

/-! ### join -/

attribute [simp] join

@[simp] lemma join_nil {α : Type u} : [([] : list α)].join = [] := rfl

@[simp] theorem join_eq_nil : ∀ {L : list (list α)}, join L = [] ↔ ∀ l ∈ L, l = []
| []     := iff_of_true rfl (forall_mem_nil _)
| (l::L) := by simp only [join, append_eq_nil, join_eq_nil, forall_mem_cons]

@[simp] theorem join_append (L₁ L₂ : list (list α)) : join (L₁ ++ L₂) = join L₁ ++ join L₂ :=
by induction L₁; [refl, simp only [*, join, cons_append, append_assoc]]

@[simp] theorem join_filter_empty_eq_ff [decidable_pred (λ l : list α, l.empty = ff)] :
  ∀ {L : list (list α)}, join (L.filter (λ l, l.empty = ff)) = L.join
| [] := rfl
| ([]::L) := by simp [@join_filter_empty_eq_ff L]
| ((a::l)::L) := by simp [@join_filter_empty_eq_ff L]

@[simp] theorem join_filter_ne_nil [decidable_pred (λ l : list α, l ≠ [])] {L : list (list α)} :
  join (L.filter (λ l, l ≠ [])) = L.join :=
by simp [join_filter_empty_eq_ff, ← empty_iff_eq_nil]

lemma join_join (l : list (list (list α))) : l.join.join = (l.map join).join :=
by { induction l, simp, simp [l_ih] }

/-- In a join, taking the first elements up to an index which is the sum of the lengths of the
first `i` sublists, is the same as taking the join of the first `i` sublists. -/
lemma take_sum_join (L : list (list α)) (i : ℕ) :
  L.join.take ((L.map length).take i).sum = (L.take i).join :=
begin
  induction L generalizing i, { simp },
  cases i, { simp },
  simp [take_append, L_ih]
end

/-- In a join, dropping all the elements up to an index which is the sum of the lengths of the
first `i` sublists, is the same as taking the join after dropping the first `i` sublists. -/
lemma drop_sum_join (L : list (list α)) (i : ℕ) :
  L.join.drop ((L.map length).take i).sum = (L.drop i).join :=
begin
  induction L generalizing i, { simp },
  cases i, { simp },
  simp [drop_append, L_ih],
end

/-- Taking only the first `i+1` elements in a list, and then dropping the first `i` ones, one is
left with a list of length `1` made of the `i`-th element of the original list. -/
lemma drop_take_succ_eq_cons_nth_le (L : list α) {i : ℕ} (hi : i < L.length) :
  (L.take (i+1)).drop i = [nth_le L i hi] :=
begin
  induction L generalizing i,
  { simp only [length] at hi, exact (nat.not_succ_le_zero i hi).elim },
  cases i, { simp },
  have : i < L_tl.length,
  { simp at hi,
    exact nat.lt_of_succ_lt_succ hi },
  simp [L_ih this],
  refl
end

/-- In a join of sublists, taking the slice between the indices `A` and `B - 1` gives back the
original sublist of index `i` if `A` is the sum of the lenghts of sublists of index `< i`, and
`B` is the sum of the lengths of sublists of index `≤ i`. -/
lemma drop_take_succ_join_eq_nth_le (L : list (list α)) {i : ℕ} (hi : i < L.length) :
  (L.join.take ((L.map length).take (i+1)).sum).drop ((L.map length).take i).sum = nth_le L i hi :=
begin
  have : (L.map length).take i = ((L.take (i+1)).map length).take i, by simp [map_take, take_take],
  simp [take_sum_join, this, drop_sum_join, drop_take_succ_eq_cons_nth_le _ hi]
end

/-- Auxiliary lemma to control elements in a join. -/
lemma sum_take_map_length_lt1 (L : list (list α)) {i j : ℕ}
  (hi : i < L.length) (hj : j < (nth_le L i hi).length) :
  ((L.map length).take i).sum + j < ((L.map length).take (i+1)).sum :=
by simp [hi, sum_take_succ, hj]

/-- Auxiliary lemma to control elements in a join. -/
lemma sum_take_map_length_lt2 (L : list (list α)) {i j : ℕ}
  (hi : i < L.length) (hj : j < (nth_le L i hi).length) :
  ((L.map length).take i).sum + j < L.join.length :=
begin
  convert lt_of_lt_of_le (sum_take_map_length_lt1 L hi hj) (monotone_sum_take _ hi),
  have : L.length = (L.map length).length, by simp,
  simp [this, -length_map]
end

/-- The `n`-th element in a join of sublists is the `j`-th element of the `i`th sublist,
where `n` can be obtained in terms of `i` and `j` by adding the lengths of all the sublists
of index `< i`, and adding `j`. -/
lemma nth_le_join (L : list (list α)) {i j : ℕ}
  (hi : i < L.length) (hj : j < (nth_le L i hi).length) :
  nth_le L.join (((L.map length).take i).sum + j) (sum_take_map_length_lt2 L hi hj) =
  nth_le (nth_le L i hi) j hj :=
by rw [nth_le_take L.join (sum_take_map_length_lt2 L hi hj) (sum_take_map_length_lt1 L hi hj),
  nth_le_drop, nth_le_of_eq (drop_take_succ_join_eq_nth_le L hi)]

/-- Two lists of sublists are equal iff their joins coincide, as well as the lengths of the
sublists. -/
theorem eq_iff_join_eq (L L' : list (list α)) :
  L = L' ↔ L.join = L'.join ∧ map length L = map length L' :=
begin
  refine ⟨λ H, by simp [H], _⟩,
  rintros ⟨join_eq, length_eq⟩,
  apply ext_le,
  { have : length (map length L) = length (map length L'), by rw length_eq,
    simpa using this },
  { assume n h₁ h₂,
    rw [← drop_take_succ_join_eq_nth_le, ← drop_take_succ_join_eq_nth_le, join_eq, length_eq] }
end

/-! ### intersperse -/
@[simp] lemma intersperse_nil {α : Type u} (a : α) : intersperse a [] = [] := rfl

@[simp] lemma intersperse_singleton {α : Type u} (a b : α) : intersperse a [b] = [b] := rfl

@[simp] lemma intersperse_cons_cons {α : Type u} (a b c : α) (tl : list α) :
  intersperse a (b :: c :: tl) = b :: a :: intersperse a (c :: tl) := rfl

/-! ### split_at and split_on -/

@[simp] theorem split_at_eq_take_drop : ∀ (n : ℕ) (l : list α), split_at n l = (take n l, drop n l)
| 0        a         := rfl
| (succ n) []        := rfl
| (succ n) (x :: xs) := by simp only [split_at, split_at_eq_take_drop n xs, take, drop]

@[simp] lemma split_on_nil {α : Type u} [decidable_eq α] (a : α) : [].split_on a = [[]] := rfl

/-- An auxiliary definition for proving a specification lemma for `split_on_p`.

`split_on_p_aux' P xs ys` splits the list `ys ++ xs` at every element satisfying `P`,
where `ys` is an accumulating parameter for the initial segment of elements not satisfying `P`.
-/
def split_on_p_aux' {α : Type u} (P : α → Prop) [decidable_pred P] : list α → list α → list (list α)
| [] xs       := [xs]
| (h :: t) xs :=
  if P h then xs :: split_on_p_aux' t []
  else split_on_p_aux' t (xs ++ [h])

lemma split_on_p_aux_eq {α : Type u} (P : α → Prop) [decidable_pred P] (xs ys : list α) :
  split_on_p_aux' P xs ys = split_on_p_aux P xs ((++) ys) :=
begin
  induction xs with a t ih generalizing ys; simp! only [append_nil, eq_self_iff_true, and_self],
  split_ifs; rw ih,
  { refine ⟨rfl, rfl⟩ },
  { congr, ext, simp }
end

lemma split_on_p_aux_nil {α : Type u} (P : α → Prop) [decidable_pred P] (xs : list α) :
  split_on_p_aux P xs id = split_on_p_aux' P xs [] :=
by { rw split_on_p_aux_eq, refl }

/-- The original list `L` can be recovered by joining the lists produced by `split_on_p p L`,
interspersed with the elements `L.filter p`. -/
lemma split_on_p_spec {α : Type u} (p : α → Prop) [decidable_pred p] (as : list α) :
  join (zip_with (++) (split_on_p p as) ((as.filter p).map (λ x, [x]) ++ [[]])) = as :=
begin
  rw [split_on_p, split_on_p_aux_nil],
  suffices : ∀ xs,
    join (zip_with (++) (split_on_p_aux' p as xs) ((as.filter p).map(λ x, [x]) ++ [[]])) = xs ++ as,
  { rw this, refl },
  induction as; intro; simp! only [split_on_p_aux', append_nil],
  split_ifs; simp [zip_with, join, *],
end

/-! ### all & any -/

@[simp] theorem all_nil (p : α → bool) : all [] p = tt := rfl

@[simp] theorem all_cons (p : α → bool) (a : α) (l : list α) :
  all (a::l) p = (p a && all l p) := rfl

theorem all_iff_forall {p : α → bool} {l : list α} : all l p ↔ ∀ a ∈ l, p a :=
begin
  induction l with a l ih,
  { exact iff_of_true rfl (forall_mem_nil _) },
  simp only [all_cons, band_coe_iff, ih, forall_mem_cons]
end

theorem all_iff_forall_prop {p : α → Prop} [decidable_pred p]
  {l : list α} : all l (λ a, p a) ↔ ∀ a ∈ l, p a :=
by simp only [all_iff_forall, bool.of_to_bool_iff]

@[simp] theorem any_nil (p : α → bool) : any [] p = ff := rfl

@[simp] theorem any_cons (p : α → bool) (a : α) (l : list α) :
  any (a::l) p = (p a || any l p) := rfl

theorem any_iff_exists {p : α → bool} {l : list α} : any l p ↔ ∃ a ∈ l, p a :=
begin
  induction l with a l ih,
  { exact iff_of_false bool.not_ff (not_exists_mem_nil _) },
  simp only [any_cons, bor_coe_iff, ih, exists_mem_cons_iff]
end

theorem any_iff_exists_prop {p : α → Prop} [decidable_pred p]
  {l : list α} : any l (λ a, p a) ↔ ∃ a ∈ l, p a :=
by simp [any_iff_exists]

theorem any_of_mem {p : α → bool} {a : α} {l : list α} (h₁ : a ∈ l) (h₂ : p a) : any l p :=
any_iff_exists.2 ⟨_, h₁, h₂⟩

@[priority 500] instance decidable_forall_mem {p : α → Prop} [decidable_pred p] (l : list α) :
  decidable (∀ x ∈ l, p x) :=
decidable_of_iff _ all_iff_forall_prop

instance decidable_exists_mem {p : α → Prop} [decidable_pred p] (l : list α) :
  decidable (∃ x ∈ l, p x) :=
decidable_of_iff _ any_iff_exists_prop

/-! ### map for partial functions -/

/-- Partial map. If `f : Π a, p a → β` is a partial function defined on
  `a : α` satisfying `p`, then `pmap f l h` is essentially the same as `map f l`
  but is defined only when all members of `l` satisfy `p`, using the proof
  to apply `f`. -/
@[simp] def pmap {p : α → Prop} (f : Π a, p a → β) : Π l : list α, (∀ a ∈ l, p a) → list β
| []     H := []
| (a::l) H := f a (forall_mem_cons.1 H).1 :: pmap l (forall_mem_cons.1 H).2

/-- "Attach" the proof that the elements of `l` are in `l` to produce a new list
  with the same elements but in the type `{x // x ∈ l}`. -/
def attach (l : list α) : list {x // x ∈ l} := pmap subtype.mk l (λ a, id)

theorem sizeof_lt_sizeof_of_mem [has_sizeof α] {x : α} {l : list α} (hx : x ∈ l) :
  sizeof x < sizeof l :=
begin
  induction l with h t ih; cases hx,
  { rw hx, exact lt_add_of_lt_of_nonneg (lt_one_add _) (nat.zero_le _) },
  { exact lt_add_of_pos_of_le (zero_lt_one_add _) (le_of_lt (ih hx)) }
end

@[simp] theorem pmap_eq_map (p : α → Prop) (f : α → β) (l : list α) (H) :
  @pmap _ _ p (λ a _, f a) l H = map f l :=
by induction l; [refl, simp only [*, pmap, map]]; split; refl

theorem pmap_congr {p q : α → Prop} {f : Π a, p a → β} {g : Π a, q a → β}
  (l : list α) {H₁ H₂} (h : ∀ a h₁ h₂, f a h₁ = g a h₂) :
  pmap f l H₁ = pmap g l H₂ :=
by induction l with _ _ ih; [refl, rw [pmap, pmap, h, ih]]

theorem map_pmap {p : α → Prop} (g : β → γ) (f : Π a, p a → β)
  (l H) : map g (pmap f l H) = pmap (λ a h, g (f a h)) l H :=
by induction l; [refl, simp only [*, pmap, map]]; split; refl

theorem pmap_map {p : β → Prop} (g : ∀ b, p b → γ) (f : α → β)
  (l H) : pmap g (map f l) H = pmap (λ a h, g (f a) h) l (λ a h, H _ (mem_map_of_mem _ h)) :=
by induction l; [refl, simp only [*, pmap, map]]; split; refl

theorem pmap_eq_map_attach {p : α → Prop} (f : Π a, p a → β)
  (l H) : pmap f l H = l.attach.map (λ x, f x.1 (H _ x.2)) :=
by rw [attach, map_pmap]; exact pmap_congr l (λ a h₁ h₂, rfl)

theorem attach_map_val (l : list α) : l.attach.map subtype.val = l :=
by rw [attach, map_pmap]; exact (pmap_eq_map _ _ _ _).trans (map_id l)

@[simp] theorem mem_attach (l : list α) : ∀ x, x ∈ l.attach | ⟨a, h⟩ :=
by have := mem_map.1 (by rw [attach_map_val]; exact h);
   { rcases this with ⟨⟨_, _⟩, m, rfl⟩, exact m }

@[simp] theorem mem_pmap {p : α → Prop} {f : Π a, p a → β}
  {l H b} : b ∈ pmap f l H ↔ ∃ a (h : a ∈ l), f a (H a h) = b :=
by simp only [pmap_eq_map_attach, mem_map, mem_attach, true_and, subtype.exists]

@[simp] theorem length_pmap {p : α → Prop} {f : Π a, p a → β}
  {l H} : length (pmap f l H) = length l :=
by induction l; [refl, simp only [*, pmap, length]]

@[simp] lemma length_attach (L : list α) : L.attach.length = L.length := length_pmap

@[simp] lemma pmap_eq_nil {p : α → Prop} {f : Π a, p a → β}
  {l H} : pmap f l H = [] ↔ l = [] :=
by rw [← length_eq_zero, length_pmap, length_eq_zero]

@[simp] lemma attach_eq_nil (l : list α) : l.attach = [] ↔ l = [] := pmap_eq_nil

lemma last_pmap {α β : Type*} (p : α → Prop) (f : Π a, p a → β)
  (l : list α) (hl₁ : ∀ a ∈ l, p a) (hl₂ : l ≠ []) :
  (l.pmap f hl₁).last (mt list.pmap_eq_nil.1 hl₂) = f (l.last hl₂) (hl₁ _ (list.last_mem hl₂)) :=
begin
  induction l with l_hd l_tl l_ih,
  { apply (hl₂ rfl).elim },
  { cases l_tl,
    { simp },
    { apply l_ih } }
end

lemma nth_pmap {p : α → Prop} (f : Π a, p a → β) {l : list α} (h : ∀ a ∈ l, p a) (n : ℕ) :
  nth (pmap f l h) n = option.pmap f (nth l n) (λ x H, h x (nth_mem H)) :=
begin
  induction l with hd tl hl generalizing n,
  { simp },
  { cases n; simp [hl] }
end

lemma nth_le_pmap {p : α → Prop} (f : Π a, p a → β) {l : list α} (h : ∀ a ∈ l, p a) {n : ℕ}
  (hn : n < (pmap f l h).length) :
  nth_le (pmap f l h) n hn = f (nth_le l n (@length_pmap _ _ p f l h ▸ hn))
    (h _ (nth_le_mem l n (@length_pmap _ _ p f l h ▸ hn))) :=
begin
  induction l with hd tl hl generalizing n,
  { simp only [length, pmap] at hn,
    exact absurd hn (not_lt_of_le n.zero_le) },
  { cases n,
    { simp },
    { simpa [hl] } }
end

/-! ### find -/

section find
variables {p : α → Prop} [decidable_pred p] {l : list α} {a : α}

@[simp] theorem find_nil (p : α → Prop) [decidable_pred p] : find p [] = none :=
rfl

@[simp] theorem find_cons_of_pos (l) (h : p a) : find p (a::l) = some a :=
if_pos h

@[simp] theorem find_cons_of_neg (l) (h : ¬ p a) : find p (a::l) = find p l :=
if_neg h

@[simp] theorem find_eq_none : find p l = none ↔ ∀ x ∈ l, ¬ p x :=
begin
  induction l with a l IH,
  { exact iff_of_true rfl (forall_mem_nil _) },
  rw forall_mem_cons, by_cases h : p a,
  { simp only [find_cons_of_pos _ h, h, not_true, false_and] },
  { rwa [find_cons_of_neg _ h, iff_true_intro h, true_and] }
end

theorem find_some (H : find p l = some a) : p a :=
begin
  induction l with b l IH, {contradiction},
  by_cases h : p b,
  { rw find_cons_of_pos _ h at H, cases H, exact h },
  { rw find_cons_of_neg _ h at H, exact IH H }
end

@[simp] theorem find_mem (H : find p l = some a) : a ∈ l :=
begin
  induction l with b l IH, {contradiction},
  by_cases h : p b,
  { rw find_cons_of_pos _ h at H, cases H, apply mem_cons_self },
  { rw find_cons_of_neg _ h at H, exact mem_cons_of_mem _ (IH H) }
end

end find

/-! ### lookmap -/
section lookmap
variables (f : α → option α)

@[simp] theorem lookmap_nil : [].lookmap f = [] := rfl

@[simp] theorem lookmap_cons_none {a : α} (l : list α) (h : f a = none) :
  (a :: l).lookmap f = a :: l.lookmap f :=
by simp [lookmap, h]

@[simp] theorem lookmap_cons_some {a b : α} (l : list α) (h : f a = some b) :
  (a :: l).lookmap f = b :: l :=
by simp [lookmap, h]

theorem lookmap_some : ∀ l : list α, l.lookmap some = l
| []     := rfl
| (a::l) := rfl

theorem lookmap_none : ∀ l : list α, l.lookmap (λ _, none) = l
| []     := rfl
| (a::l) := congr_arg (cons a) (lookmap_none l)

theorem lookmap_congr {f g : α → option α} :
  ∀ {l : list α}, (∀ a ∈ l, f a = g a) → l.lookmap f = l.lookmap g
| []     H := rfl
| (a::l) H := begin
  cases forall_mem_cons.1 H with H₁ H₂,
  cases h : g a with b,
  { simp [h, H₁.trans h, lookmap_congr H₂] },
  { simp [lookmap_cons_some _ _ h, lookmap_cons_some _ _ (H₁.trans h)] }
end

theorem lookmap_of_forall_not {l : list α} (H : ∀ a ∈ l, f a = none) : l.lookmap f = l :=
(lookmap_congr H).trans (lookmap_none l)

theorem lookmap_map_eq (g : α → β) (h : ∀ a (b ∈ f a), g a = g b) :
  ∀ l : list α, map g (l.lookmap f) = map g l
| []     := rfl
| (a::l) := begin
  cases h' : f a with b,
  { simp [h', lookmap_map_eq] },
  { simp [lookmap_cons_some _ _ h', h _ _ h'] }
end

theorem lookmap_id' (h : ∀ a (b ∈ f a), a = b) (l : list α) : l.lookmap f = l :=
by rw [← map_id (l.lookmap f), lookmap_map_eq, map_id]; exact h

theorem length_lookmap (l : list α) : length (l.lookmap f) = length l :=
by rw [← length_map, lookmap_map_eq _ (λ _, ()), length_map]; simp

end lookmap

/-! ### filter_map -/

@[simp] theorem filter_map_nil (f : α → option β) : filter_map f [] = [] := rfl

@[simp] theorem filter_map_cons_none {f : α → option β} (a : α) (l : list α) (h : f a = none) :
  filter_map f (a :: l) = filter_map f l :=
by simp only [filter_map, h]

@[simp] theorem filter_map_cons_some (f : α → option β)
  (a : α) (l : list α) {b : β} (h : f a = some b) :
  filter_map f (a :: l) = b :: filter_map f l :=
by simp only [filter_map, h]; split; refl

theorem filter_map_cons (f : α → option β) (a : α) (l : list α) :
  filter_map f (a :: l) = option.cases_on (f a) (filter_map f l) (λb, b :: filter_map f l) :=
begin
  generalize eq : f a = b,
  cases b,
  { rw filter_map_cons_none _ _ eq },
  { rw filter_map_cons_some _ _ _ eq },
end

lemma filter_map_append {α β : Type*} (l l' : list α) (f : α → option β) :
  filter_map f (l ++ l') = filter_map f l ++ filter_map f l' :=
begin
  induction l with hd tl hl generalizing l',
  { simp },
  { rw [cons_append, filter_map, filter_map],
    cases f hd;
    simp only [filter_map, hl, cons_append, eq_self_iff_true, and_self] }
end

theorem filter_map_eq_map (f : α → β) : filter_map (some ∘ f) = map f :=
begin
  funext l,
  induction l with a l IH, {refl},
  simp only [filter_map_cons_some (some ∘ f) _ _ rfl, IH, map_cons], split; refl
end

theorem filter_map_eq_filter (p : α → Prop) [decidable_pred p] :
  filter_map (option.guard p) = filter p :=
begin
  funext l,
  induction l with a l IH, {refl},
  by_cases pa : p a,
  { simp only [filter_map, option.guard, IH, if_pos pa, filter_cons_of_pos _ pa], split; refl },
  { simp only [filter_map, option.guard, IH, if_neg pa, filter_cons_of_neg _ pa] }
end

theorem filter_map_filter_map (f : α → option β) (g : β → option γ) (l : list α) :
  filter_map g (filter_map f l) = filter_map (λ x, (f x).bind g) l :=
begin
  induction l with a l IH, {refl},
  cases h : f a with b,
  { rw [filter_map_cons_none _ _ h, filter_map_cons_none, IH],
    simp only [h, option.none_bind'] },
  rw filter_map_cons_some _ _ _ h,
  cases h' : g b with c;
  [ rw [filter_map_cons_none _ _ h', filter_map_cons_none, IH],
    rw [filter_map_cons_some _ _ _ h', filter_map_cons_some, IH] ];
  simp only [h, h', option.some_bind']
end

theorem map_filter_map (f : α → option β) (g : β → γ) (l : list α) :
  map g (filter_map f l) = filter_map (λ x, (f x).map g) l :=
by rw [← filter_map_eq_map, filter_map_filter_map]; refl

theorem filter_map_map (f : α → β) (g : β → option γ) (l : list α) :
  filter_map g (map f l) = filter_map (g ∘ f) l :=
by rw [← filter_map_eq_map, filter_map_filter_map]; refl

theorem filter_filter_map (f : α → option β) (p : β → Prop) [decidable_pred p] (l : list α) :
  filter p (filter_map f l) = filter_map (λ x, (f x).filter p) l :=
by rw [← filter_map_eq_filter, filter_map_filter_map]; refl

theorem filter_map_filter (p : α → Prop) [decidable_pred p] (f : α → option β) (l : list α) :
  filter_map f (filter p l) = filter_map (λ x, if p x then f x else none) l :=
begin
  rw [← filter_map_eq_filter, filter_map_filter_map], congr,
  funext x,
  show (option.guard p x).bind f = ite (p x) (f x) none,
  by_cases h : p x,
  { simp only [option.guard, if_pos h, option.some_bind'] },
  { simp only [option.guard, if_neg h, option.none_bind'] }
end

@[simp] theorem filter_map_some (l : list α) : filter_map some l = l :=
by rw filter_map_eq_map; apply map_id

@[simp] theorem mem_filter_map (f : α → option β) (l : list α) {b : β} :
  b ∈ filter_map f l ↔ ∃ a, a ∈ l ∧ f a = some b :=
begin
  induction l with a l IH,
  { split, { intro H, cases H }, { rintro ⟨_, H, _⟩, cases H } },
  cases h : f a with b',
  { have : f a ≠ some b, {rw h, intro, contradiction},
    simp only [filter_map_cons_none _ _ h, IH, mem_cons_iff,
      or_and_distrib_right, exists_or_distrib, exists_eq_left, this, false_or] },
  { have : f a = some b ↔ b = b',
    { split; intro t, {rw t at h; injection h}, {exact t.symm ▸ h} },
      simp only [filter_map_cons_some _ _ _ h, IH, mem_cons_iff,
        or_and_distrib_right, exists_or_distrib, this, exists_eq_left] }
end

theorem map_filter_map_of_inv (f : α → option β) (g : β → α)
  (H : ∀ x : α, (f x).map g = some x) (l : list α) :
  map g (filter_map f l) = l :=
by simp only [map_filter_map, H, filter_map_some]

theorem sublist.filter_map (f : α → option β) {l₁ l₂ : list α}
  (s : l₁ <+ l₂) : filter_map f l₁ <+ filter_map f l₂ :=
by induction s with l₁ l₂ a s IH l₁ l₂ a s IH;
   simp only [filter_map]; cases f a with b;
   simp only [filter_map, IH, sublist.cons, sublist.cons2]

theorem sublist.map (f : α → β) {l₁ l₂ : list α}
  (s : l₁ <+ l₂) : map f l₁ <+ map f l₂ :=
filter_map_eq_map f ▸ s.filter_map _

/-! ### reduce_option -/

@[simp] lemma reduce_option_cons_of_some (x : α) (l : list (option α)) :
  reduce_option (some x :: l) = x :: l.reduce_option :=
by simp only [reduce_option, filter_map, id.def, eq_self_iff_true, and_self]

@[simp] lemma reduce_option_cons_of_none (l : list (option α)) :
  reduce_option (none :: l) = l.reduce_option :=
by simp only [reduce_option, filter_map, id.def]

@[simp] lemma reduce_option_nil : @reduce_option α [] = [] := rfl

@[simp] lemma reduce_option_map {l : list (option α)} {f : α → β} :
  reduce_option (map (option.map f) l) = map f (reduce_option l) :=
begin
  induction l with hd tl hl,
  { simp only [reduce_option_nil, map_nil] },
  { cases hd;
    simpa only [true_and, option.map_some', map, eq_self_iff_true,
                reduce_option_cons_of_some] using hl },
end

lemma reduce_option_append (l l' : list (option α)) :
  (l ++ l').reduce_option = l.reduce_option ++ l'.reduce_option :=
filter_map_append l l' id

lemma reduce_option_length_le (l : list (option α)) :
  l.reduce_option.length ≤ l.length :=
begin
  induction l with hd tl hl,
  { simp only [reduce_option_nil, length] },
  { cases hd,
    { exact nat.le_succ_of_le hl },
    { simpa only [length, add_le_add_iff_right, reduce_option_cons_of_some] using hl} }
end

lemma reduce_option_length_eq_iff {l : list (option α)} :
  l.reduce_option.length = l.length ↔ ∀ x ∈ l, option.is_some x :=
begin
  induction l with hd tl hl,
  { simp only [forall_const, reduce_option_nil, not_mem_nil,
               forall_prop_of_false, eq_self_iff_true, length, not_false_iff] },
  { cases hd,
    { simp only [mem_cons_iff, forall_eq_or_imp, bool.coe_sort_ff, false_and,
                 reduce_option_cons_of_none, length, option.is_some_none, iff_false],
      intro H,
      have := reduce_option_length_le tl,
      rw H at this,
      exact absurd (nat.lt_succ_self _) (not_lt_of_le this) },
    { simp only [hl, true_and, mem_cons_iff, forall_eq_or_imp, add_left_inj,
                 bool.coe_sort_tt, length, option.is_some_some, reduce_option_cons_of_some] } }
end

lemma reduce_option_length_lt_iff {l : list (option α)} :
  l.reduce_option.length < l.length ↔ none ∈ l :=
begin
  rw [(reduce_option_length_le l).lt_iff_ne, ne, reduce_option_length_eq_iff],
  induction l; simp *,
  rw [eq_comm, ← option.not_is_some_iff_eq_none, decidable.imp_iff_not_or]
end

lemma reduce_option_singleton (x : option α) :
  [x].reduce_option = x.to_list :=
by cases x; refl

lemma reduce_option_concat (l : list (option α)) (x : option α) :
  (l.concat x).reduce_option = l.reduce_option ++ x.to_list :=
begin
  induction l with hd tl hl generalizing x,
  { cases x;
    simp [option.to_list] },
  { simp only [concat_eq_append, reduce_option_append] at hl,
    cases hd;
    simp [hl, reduce_option_append] }
end

lemma reduce_option_concat_of_some (l : list (option α)) (x : α) :
  (l.concat (some x)).reduce_option = l.reduce_option.concat x :=
by simp only [reduce_option_nil, concat_eq_append, reduce_option_append, reduce_option_cons_of_some]

lemma reduce_option_mem_iff {l : list (option α)} {x : α} :
  x ∈ l.reduce_option ↔ (some x) ∈ l :=
by simp only [reduce_option, id.def, mem_filter_map, exists_eq_right]


lemma reduce_option_nth_iff {l : list (option α)} {x : α} :
  (∃ i, l.nth i = some (some x)) ↔ ∃ i, l.reduce_option.nth i = some x :=
by rw [←mem_iff_nth, ←mem_iff_nth, reduce_option_mem_iff]

/-! ### filter -/

section filter
variables {p : α → Prop} [decidable_pred p]

theorem filter_eq_foldr (p : α → Prop) [decidable_pred p] (l : list α) :
  filter p l = foldr (λ a out, if p a then a :: out else out) [] l :=
by induction l; simp [*, filter]

lemma filter_congr {p q : α → Prop} [decidable_pred p] [decidable_pred q]
  : ∀ {l : list α}, (∀ x ∈ l, p x ↔ q x) → filter p l = filter q l
| [] _     := rfl
| (a::l) h := by rw forall_mem_cons at h; by_cases pa : p a;
  [simp only [filter_cons_of_pos _ pa, filter_cons_of_pos _ (h.1.1 pa), filter_congr h.2],
   simp only [filter_cons_of_neg _ pa, filter_cons_of_neg _ (mt h.1.2 pa), filter_congr h.2]];
     split; refl

@[simp] theorem filter_subset (l : list α) : filter p l ⊆ l :=
(filter_sublist l).subset

theorem of_mem_filter {a : α} : ∀ {l}, a ∈ filter p l → p a
| (b::l) ain :=
  if pb : p b then
    have a ∈ b :: filter p l, by simpa only [filter_cons_of_pos _ pb] using ain,
    or.elim (eq_or_mem_of_mem_cons this)
      (assume : a = b, begin rw [← this] at pb, exact pb end)
      (assume : a ∈ filter p l, of_mem_filter this)
  else
    begin simp only [filter_cons_of_neg _ pb] at ain, exact (of_mem_filter ain) end

theorem mem_of_mem_filter {a : α} {l} (h : a ∈ filter p l) : a ∈ l :=
filter_subset l h

theorem mem_filter_of_mem {a : α} : ∀ {l}, a ∈ l → p a → a ∈ filter p l
| (_::l) (or.inl rfl) pa := by rw filter_cons_of_pos _ pa; apply mem_cons_self
| (b::l) (or.inr ain) pa := if pb : p b
    then by rw [filter_cons_of_pos _ pb]; apply mem_cons_of_mem; apply mem_filter_of_mem ain pa
    else by rw [filter_cons_of_neg _ pb]; apply mem_filter_of_mem ain pa

@[simp] theorem mem_filter {a : α} {l} : a ∈ filter p l ↔ a ∈ l ∧ p a :=
⟨λ h, ⟨mem_of_mem_filter h, of_mem_filter h⟩, λ ⟨h₁, h₂⟩, mem_filter_of_mem h₁ h₂⟩

lemma monotone_filter_left (p : α → Prop) [decidable_pred p]
  ⦃l l' : list α⦄ (h : l ⊆ l') : filter p l ⊆ filter p l' :=
begin
  intros x hx,
  rw [mem_filter] at hx ⊢,
  exact ⟨h hx.left, hx.right⟩
end

theorem filter_eq_self {l} : filter p l = l ↔ ∀ a ∈ l, p a :=
begin
  induction l with a l ih,
  { exact iff_of_true rfl (forall_mem_nil _) },
  rw forall_mem_cons, by_cases p a,
  { rw [filter_cons_of_pos _ h, cons_inj, ih, and_iff_right h] },
  { rw [filter_cons_of_neg _ h],
    refine iff_of_false _ (mt and.left h), intro e,
    have := filter_sublist l, rw e at this,
    exact not_lt_of_ge (length_le_of_sublist this) (lt_succ_self _) }
end

theorem filter_eq_nil {l} : filter p l = [] ↔ ∀ a ∈ l, ¬p a :=
by simp only [eq_nil_iff_forall_not_mem, mem_filter, not_and]

variable (p)
theorem sublist.filter {l₁ l₂} (s : l₁ <+ l₂) : filter p l₁ <+ filter p l₂ :=
filter_map_eq_filter p ▸ s.filter_map _

lemma monotone_filter_right (l : list α) ⦃p q : α → Prop⦄ [decidable_pred p] [decidable_pred q]
  (h : p ≤ q) : l.filter p <+ l.filter q :=
begin
  induction l with hd tl IH,
  { refl },
  { by_cases hp : p hd,
    { rw [filter_cons_of_pos _ hp, filter_cons_of_pos _ (h _ hp)],
      exact IH.cons_cons hd },
    { rw filter_cons_of_neg _ hp,
      by_cases hq : q hd,
      { rw filter_cons_of_pos _ hq,
        exact sublist_cons_of_sublist hd IH },
      { rw filter_cons_of_neg _ hq,
        exact IH } } }
end

theorem map_filter (f : β → α) (l : list β) :
  filter p (map f l) = map f (filter (p ∘ f) l) :=
by rw [← filter_map_eq_map, filter_filter_map, filter_map_filter]; refl

@[simp] theorem filter_filter (q) [decidable_pred q] : ∀ l,
  filter p (filter q l) = filter (λ a, p a ∧ q a) l
| [] := rfl
| (a :: l) := by by_cases hp : p a; by_cases hq : q a; simp only [hp, hq, filter, if_true, if_false,
    true_and, false_and, filter_filter l, eq_self_iff_true]

@[simp] lemma filter_true {h : decidable_pred (λ a : α, true)} (l : list α) :
  @filter α (λ _, true) h l = l :=
by convert filter_eq_self.2 (λ _ _, trivial)

@[simp] lemma filter_false {h : decidable_pred (λ a : α, false)} (l : list α) :
  @filter α (λ _, false) h l = [] :=
by convert filter_eq_nil.2 (λ _ _, id)

@[simp] theorem span_eq_take_drop : ∀ (l : list α), span p l = (take_while p l, drop_while p l)
| []     := rfl
| (a::l) :=
    if pa : p a then by simp only [span, if_pos pa, span_eq_take_drop l, take_while, drop_while]
    else by simp only [span, take_while, drop_while, if_neg pa]

@[simp] theorem take_while_append_drop : ∀ (l : list α), take_while p l ++ drop_while p l = l
| []     := rfl
| (a::l) := if pa : p a then by rw [take_while, drop_while, if_pos pa, if_pos pa, cons_append,
      take_while_append_drop l]
    else by rw [take_while, drop_while, if_neg pa, if_neg pa, nil_append]

@[simp] theorem countp_nil : countp p [] = 0 := rfl

@[simp] theorem countp_cons_of_pos {a : α} (l) (pa : p a) : countp p (a::l) = countp p l + 1 :=
if_pos pa

@[simp] theorem countp_cons_of_neg {a : α} (l) (pa : ¬ p a) : countp p (a::l) = countp p l :=
if_neg pa

theorem length_eq_countp_add_countp (l) : length l = countp p l + countp (λ a, ¬p a) l :=
by induction l with x h ih; [refl, by_cases p x];
  [simp only [countp_cons_of_pos _ _ h, countp_cons_of_neg (λ a, ¬p a) _ (decidable.not_not.2 h),
    ih, length],
   simp only [countp_cons_of_pos (λ a, ¬p a) _ h, countp_cons_of_neg _ _ h, ih, length]]; ac_refl

theorem countp_eq_length_filter (l) : countp p l = length (filter p l) :=
by induction l with x l ih; [refl, by_cases (p x)];
  [simp only [filter_cons_of_pos _ h, countp, ih, if_pos h],
   simp only [countp_cons_of_neg _ _ h, ih, filter_cons_of_neg _ h]]; refl

@[simp] theorem countp_append (l₁ l₂) : countp p (l₁ ++ l₂) = countp p l₁ + countp p l₂ :=
by simp only [countp_eq_length_filter, filter_append, length_append]

theorem countp_pos {l} : 0 < countp p l ↔ ∃ a ∈ l, p a :=
by simp only [countp_eq_length_filter, length_pos_iff_exists_mem, mem_filter, exists_prop]

theorem length_filter_lt_length_iff_exists (l) : length (filter p l) < length l ↔ ∃ x ∈ l, ¬p x :=
by rw [length_eq_countp_add_countp p l, ← countp_pos, countp_eq_length_filter, lt_add_iff_pos_right]

theorem countp_le_of_sublist {l₁ l₂} (s : l₁ <+ l₂) : countp p l₁ ≤ countp p l₂ :=
by simpa only [countp_eq_length_filter] using length_le_of_sublist (s.filter p)

@[simp] theorem countp_filter {q} [decidable_pred q] (l : list α) :
  countp p (filter q l) = countp (λ a, p a ∧ q a) l :=
by simp only [countp_eq_length_filter, filter_filter]

end filter

/-! ### count -/

section count
variable [decidable_eq α]

@[simp] theorem count_nil (a : α) : count a [] = 0 := rfl

theorem count_cons (a b : α) (l : list α) :
  count a (b :: l) = if a = b then succ (count a l) else count a l := rfl

theorem count_cons' (a b : α) (l : list α) :
  count a (b :: l) = count a l + (if a = b then 1 else 0) :=
begin rw count_cons, split_ifs; refl end

@[simp] theorem count_cons_self (a : α) (l : list α) : count a (a::l) = succ (count a l) :=
if_pos rfl

@[simp, priority 990]
theorem count_cons_of_ne {a b : α} (h : a ≠ b) (l : list α) : count a (b::l) = count a l :=
if_neg h

theorem count_tail : Π (l : list α) (a : α) (h : 0 < l.length),
  l.tail.count a = l.count a - ite (a = list.nth_le l 0 h) 1 0
| (_ :: _) a h := by { rw [count_cons], split_ifs; simp }

theorem count_le_of_sublist (a : α) {l₁ l₂} : l₁ <+ l₂ → count a l₁ ≤ count a l₂ :=
countp_le_of_sublist _

theorem count_le_count_cons (a b : α) (l : list α) : count a l ≤ count a (b :: l) :=
count_le_of_sublist _ (sublist_cons _ _)

theorem count_singleton (a : α) : count a [a] = 1 := if_pos rfl

@[simp] theorem count_append (a : α) : ∀ l₁ l₂, count a (l₁ ++ l₂) = count a l₁ + count a l₂ :=
countp_append _

theorem count_concat (a : α) (l : list α) : count a (concat l a) = succ (count a l) :=
by simp [-add_comm]

theorem count_pos {a : α} {l : list α} : 0 < count a l ↔ a ∈ l :=
by simp only [count, countp_pos, exists_prop, exists_eq_right']

@[simp, priority 980]
theorem count_eq_zero_of_not_mem {a : α} {l : list α} (h : a ∉ l) : count a l = 0 :=
decidable.by_contradiction $ λ h', h $ count_pos.1 (nat.pos_of_ne_zero h')

theorem not_mem_of_count_eq_zero {a : α} {l : list α} (h : count a l = 0) : a ∉ l :=
λ h', ne_of_gt (count_pos.2 h') h

@[simp] theorem count_repeat (a : α) (n : ℕ) : count a (repeat a n) = n :=
by rw [count, countp_eq_length_filter, filter_eq_self.2, length_repeat];
   exact λ b m, (eq_of_mem_repeat m).symm

theorem le_count_iff_repeat_sublist {a : α} {l : list α} {n : ℕ} :
  n ≤ count a l ↔ repeat a n <+ l :=
⟨λ h, ((repeat_sublist_repeat a).2 h).trans $
  have filter (eq a) l = repeat a (count a l), from eq_repeat.2
    ⟨by simp only [count, countp_eq_length_filter], λ b m, (of_mem_filter m).symm⟩,
  by rw ← this; apply filter_sublist,
 λ h, by simpa only [count_repeat] using count_le_of_sublist a h⟩

theorem repeat_count_eq_of_count_eq_length  {a : α} {l : list α} (h : count a l = length l)  :
  repeat a (count a l) = l :=
eq_of_sublist_of_length_eq (le_count_iff_repeat_sublist.mp (le_refl (count a l)))
    (eq.trans (length_repeat a (count a l)) h)

@[simp] theorem count_filter {p} [decidable_pred p]
  {a} {l : list α} (h : p a) : count a (filter p l) = count a l :=
by simp only [count, countp_filter]; congr; exact
set.ext (λ b, and_iff_left_of_imp (λ e, e ▸ h))

lemma count_bind {α β} [decidable_eq β] (l : list α) (f : α → list β) (x : β)  :
  count x (l.bind f) = sum (map (count x ∘ f) l) :=
begin
  induction l with hd tl IH,
  { simp },
  { simpa }
end

@[simp] lemma count_map_map {α β} [decidable_eq α] [decidable_eq β] (l : list α) (f : α → β)
  (hf : function.injective f) (x : α) :
  count (f x) (map f l) = count x l :=
begin
  induction l with y l IH generalizing x,
  { simp },
  { rw map_cons,
    by_cases h : x = y,
    { simpa [h] using IH _ },
    { simpa [h, hf.ne h] using IH _ } }
end

end count

/-! ### prefix, suffix, infix -/

@[simp] theorem prefix_append (l₁ l₂ : list α) : l₁ <+: l₁ ++ l₂ := ⟨l₂, rfl⟩

@[simp] theorem suffix_append (l₁ l₂ : list α) : l₂ <:+ l₁ ++ l₂ := ⟨l₁, rfl⟩

theorem infix_append (l₁ l₂ l₃ : list α) : l₂ <:+: l₁ ++ l₂ ++ l₃ := ⟨l₁, l₃, rfl⟩

@[simp] theorem infix_append' (l₁ l₂ l₃ : list α) : l₂ <:+: l₁ ++ (l₂ ++ l₃) :=
by rw ← list.append_assoc; apply infix_append

theorem nil_prefix (l : list α) : [] <+: l := ⟨l, rfl⟩

theorem nil_suffix (l : list α) : [] <:+ l := ⟨l, append_nil _⟩

@[refl] theorem prefix_refl (l : list α) : l <+: l := ⟨[], append_nil _⟩

@[refl] theorem suffix_refl (l : list α) : l <:+ l := ⟨[], rfl⟩

@[simp] theorem suffix_cons (a : α) : ∀ l, l <:+ a :: l := suffix_append [a]

theorem prefix_concat (a : α) (l) : l <+: concat l a := by simp

theorem is_prefix.is_infix {l₁ l₂ : list α} : l₁ <+: l₂ → l₁ <:+: l₂ :=
λ⟨t, h⟩, ⟨[], t, h⟩

theorem is_suffix.is_infix {l₁ l₂ : list α} : l₁ <:+ l₂ → l₁ <:+: l₂ :=
λ⟨t, h⟩, ⟨t, [], by simp only [h, append_nil]⟩

@[refl] theorem infix_refl (l : list α) : l <:+: l := (prefix_refl l).is_infix

theorem nil_infix (l : list α) : [] <:+: l := (nil_prefix l).is_infix

theorem infix_cons {L₁ L₂ : list α} {x : α} : L₁ <:+: L₂ → L₁ <:+: x :: L₂ :=
λ⟨LP, LS, H⟩, ⟨x :: LP, LS, H ▸ rfl⟩

@[trans] theorem is_prefix.trans : ∀ {l₁ l₂ l₃ : list α}, l₁ <+: l₂ → l₂ <+: l₃ → l₁ <+: l₃
| l ._ ._ ⟨r₁, rfl⟩ ⟨r₂, rfl⟩ := ⟨r₁ ++ r₂, (append_assoc _ _ _).symm⟩

@[trans] theorem is_suffix.trans : ∀ {l₁ l₂ l₃ : list α}, l₁ <:+ l₂ → l₂ <:+ l₃ → l₁ <:+ l₃
| l ._ ._ ⟨l₁, rfl⟩ ⟨l₂, rfl⟩ := ⟨l₂ ++ l₁, append_assoc _ _ _⟩

@[trans] theorem is_infix.trans : ∀ {l₁ l₂ l₃ : list α}, l₁ <:+: l₂ → l₂ <:+: l₃ → l₁ <:+: l₃
| l ._ ._ ⟨l₁, r₁, rfl⟩ ⟨l₂, r₂, rfl⟩ := ⟨l₂ ++ l₁, r₁ ++ r₂, by simp only [append_assoc]⟩

protected theorem is_infix.sublist {l₁ l₂ : list α} : l₁ <:+: l₂ → l₁ <+ l₂ :=
λ ⟨s, t, h⟩, by rw [← h]; exact (sublist_append_right _ _).trans (sublist_append_left _ _)

protected theorem is_prefix.sublist {l₁ l₂ : list α} (h : l₁ <+: l₂) : l₁ <+ l₂ :=
h.is_infix.sublist

protected theorem is_suffix.sublist {l₁ l₂ : list α} (h : l₁ <:+ l₂) : l₁ <+ l₂ :=
h.is_infix.sublist

@[simp] theorem reverse_suffix {l₁ l₂ : list α} : reverse l₁ <:+ reverse l₂ ↔ l₁ <+: l₂ :=
⟨λ ⟨r, e⟩, ⟨reverse r,
  by rw [← reverse_reverse l₁, ← reverse_append, e, reverse_reverse]⟩,
 λ ⟨r, e⟩, ⟨reverse r, by rw [← reverse_append, e]⟩⟩

@[simp] theorem reverse_prefix {l₁ l₂ : list α} : reverse l₁ <+: reverse l₂ ↔ l₁ <:+ l₂ :=
by rw ← reverse_suffix; simp only [reverse_reverse]

theorem infix.length_le {l₁ l₂ : list α} (s : l₁ <:+: l₂) : length l₁ ≤ length l₂ :=
length_le_of_sublist s.sublist

theorem eq_nil_of_infix_nil {l : list α} (s : l <:+: []) : l = [] :=
eq_nil_of_sublist_nil s.sublist

@[simp] theorem eq_nil_iff_infix_nil {l : list α} : l <:+: [] ↔ l = [] :=
⟨eq_nil_of_infix_nil, λ h, h ▸ infix_refl _⟩

theorem eq_nil_of_prefix_nil {l : list α} (s : l <+: []) : l = [] :=
eq_nil_of_infix_nil s.is_infix

@[simp] theorem eq_nil_iff_prefix_nil {l : list α} : l <+: [] ↔ l = [] :=
⟨eq_nil_of_prefix_nil, λ h, h ▸ prefix_refl _⟩

theorem eq_nil_of_suffix_nil {l : list α} (s : l <:+ []) : l = [] :=
eq_nil_of_infix_nil s.is_infix

@[simp] theorem eq_nil_iff_suffix_nil {l : list α} : l <:+ [] ↔ l = [] :=
⟨eq_nil_of_suffix_nil, λ h, h ▸ suffix_refl _⟩

theorem infix_iff_prefix_suffix (l₁ l₂ : list α) : l₁ <:+: l₂ ↔ ∃ t, l₁ <+: t ∧ t <:+ l₂ :=
⟨λ⟨s, t, e⟩, ⟨l₁ ++ t, ⟨_, rfl⟩, by rw [← e, append_assoc]; exact ⟨_, rfl⟩⟩,
λ⟨._, ⟨t, rfl⟩, ⟨s, e⟩⟩, ⟨s, t, by rw append_assoc; exact e⟩⟩

theorem eq_of_infix_of_length_eq {l₁ l₂ : list α} (s : l₁ <:+: l₂) :
  length l₁ = length l₂ → l₁ = l₂ :=
eq_of_sublist_of_length_eq s.sublist

theorem eq_of_prefix_of_length_eq {l₁ l₂ : list α} (s : l₁ <+: l₂) :
  length l₁ = length l₂ → l₁ = l₂ :=
eq_of_sublist_of_length_eq s.sublist

theorem eq_of_suffix_of_length_eq {l₁ l₂ : list α} (s : l₁ <:+ l₂) :
  length l₁ = length l₂ → l₁ = l₂ :=
eq_of_sublist_of_length_eq s.sublist

theorem prefix_of_prefix_length_le : ∀ {l₁ l₂ l₃ : list α},
  l₁ <+: l₃ → l₂ <+: l₃ → length l₁ ≤ length l₂ → l₁ <+: l₂
| []      l₂ l₃ h₁ h₂ _ := nil_prefix _
| (a::l₁) (b::l₂) _ ⟨r₁, rfl⟩ ⟨r₂, e⟩ ll := begin
  injection e with _ e', subst b,
  rcases prefix_of_prefix_length_le ⟨_, rfl⟩ ⟨_, e'⟩
    (le_of_succ_le_succ ll) with ⟨r₃, rfl⟩,
  exact ⟨r₃, rfl⟩
end

theorem prefix_or_prefix_of_prefix {l₁ l₂ l₃ : list α}
 (h₁ : l₁ <+: l₃) (h₂ : l₂ <+: l₃) : l₁ <+: l₂ ∨ l₂ <+: l₁ :=
(le_total (length l₁) (length l₂)).imp
  (prefix_of_prefix_length_le h₁ h₂)
  (prefix_of_prefix_length_le h₂ h₁)

theorem suffix_of_suffix_length_le {l₁ l₂ l₃ : list α}
 (h₁ : l₁ <:+ l₃) (h₂ : l₂ <:+ l₃) (ll : length l₁ ≤ length l₂) : l₁ <:+ l₂ :=
reverse_prefix.1 $ prefix_of_prefix_length_le
  (reverse_prefix.2 h₁) (reverse_prefix.2 h₂) (by simp [ll])

theorem suffix_or_suffix_of_suffix {l₁ l₂ l₃ : list α}
 (h₁ : l₁ <:+ l₃) (h₂ : l₂ <:+ l₃) : l₁ <:+ l₂ ∨ l₂ <:+ l₁ :=
(prefix_or_prefix_of_prefix (reverse_prefix.2 h₁) (reverse_prefix.2 h₂)).imp
  reverse_prefix.1 reverse_prefix.1

theorem suffix_cons_iff {x : α} {l₁ l₂ : list α} :
  l₁ <:+ x :: l₂ ↔ l₁ = x :: l₂ ∨ l₁ <:+ l₂ :=
begin
  split,
  { rintro ⟨⟨hd, tl⟩, hl₃⟩,
    { exact or.inl hl₃ },
    { simp only [cons_append] at hl₃,
      exact or.inr ⟨_, hl₃.2⟩ } },
  { rintro (rfl | hl₁),
    { exact (x :: l₂).suffix_refl },
    { exact hl₁.trans (l₂.suffix_cons _) } }
end

theorem infix_of_mem_join : ∀ {L : list (list α)} {l}, l ∈ L → l <:+: join L
| (_  :: L) l (or.inl rfl) := infix_append [] _ _
| (l' :: L) l (or.inr h)   :=
  is_infix.trans (infix_of_mem_join h) $ (suffix_append _ _).is_infix

theorem prefix_append_right_inj {l₁ l₂ : list α} (l) : l ++ l₁ <+: l ++ l₂ ↔ l₁ <+: l₂ :=
exists_congr $ λ r, by rw [append_assoc, append_right_inj]

theorem prefix_cons_inj {l₁ l₂ : list α} (a) : a :: l₁ <+: a :: l₂ ↔ l₁ <+: l₂ :=
prefix_append_right_inj [a]

theorem take_prefix (n) (l : list α) : take n l <+: l := ⟨_, take_append_drop _ _⟩

theorem take_sublist (n) (l : list α) : take n l <+ l := sublist_of_prefix (take_prefix n l)

theorem take_subset (n) (l : list α) : take n l ⊆ l := (take_sublist n l).subset

theorem mem_of_mem_take {n} {l : list α} {x : α} (h : x ∈ l.take n) : x ∈ l := take_subset n l h

theorem drop_suffix (n) (l : list α) : drop n l <:+ l := ⟨_, take_append_drop _ _⟩

theorem drop_sublist (n) (l : list α) : drop n l <+ l := sublist_of_suffix (drop_suffix n l)

theorem drop_subset (n) (l : list α) : drop n l ⊆ l := (drop_sublist n l).subset

theorem mem_of_mem_drop {n} {l : list α} {x : α} (h : x ∈ l.drop n) : x ∈ l := drop_subset n l h

theorem init_prefix : ∀ (l : list α), l.init <+: l
| [] := ⟨nil, by rw [init, list.append_nil]⟩
| (a :: l) := ⟨_, init_append_last (cons_ne_nil a l)⟩

theorem init_sublist (l : list α) : l.init <+ l := sublist_of_prefix (init_prefix l)

theorem init_subset (l : list α) : l.init ⊆ l := (init_sublist l).subset

theorem mem_of_mem_init {l : list α} {a : α} (h : a ∈ l.init) : a ∈ l :=
init_subset l h

theorem tail_suffix (l : list α) : tail l <:+ l := by rw ← drop_one; apply drop_suffix

<<<<<<< HEAD
theorem tail_sublist (l : list α) : l.tail <+ l := sublist_of_suffix (tail_suffix l)
=======
lemma tail_sublist (l : list α) : l.tail <+ l := (tail_suffix l).sublist
>>>>>>> 123db5e8

theorem tail_subset (l : list α) : tail l ⊆ l := (tail_sublist l).subset

theorem mem_of_mem_tail {l : list α} {a : α} (h : a ∈ l.tail) : a ∈ l :=
tail_subset l h

theorem prefix_iff_eq_append {l₁ l₂ : list α} : l₁ <+: l₂ ↔ l₁ ++ drop (length l₁) l₂ = l₂ :=
⟨by rintros ⟨r, rfl⟩; rw drop_left, λ e, ⟨_, e⟩⟩

theorem suffix_iff_eq_append {l₁ l₂ : list α} :
  l₁ <:+ l₂ ↔ take (length l₂ - length l₁) l₂ ++ l₁ = l₂ :=
⟨by rintros ⟨r, rfl⟩; simp only [length_append, add_tsub_cancel_right, take_left], λ e, ⟨_, e⟩⟩

theorem prefix_iff_eq_take {l₁ l₂ : list α} : l₁ <+: l₂ ↔ l₁ = take (length l₁) l₂ :=
⟨λ h, append_right_cancel $
  (prefix_iff_eq_append.1 h).trans (take_append_drop _ _).symm,
 λ e, e.symm ▸ take_prefix _ _⟩

theorem suffix_iff_eq_drop {l₁ l₂ : list α} : l₁ <:+ l₂ ↔ l₁ = drop (length l₂ - length l₁) l₂ :=
⟨λ h, append_left_cancel $
  (suffix_iff_eq_append.1 h).trans (take_append_drop _ _).symm,
 λ e, e.symm ▸ drop_suffix _ _⟩

instance decidable_prefix [decidable_eq α] : ∀ (l₁ l₂ : list α), decidable (l₁ <+: l₂)
| []      l₂ := is_true ⟨l₂, rfl⟩
| (a::l₁) [] := is_false $ λ ⟨t, te⟩, list.no_confusion te
| (a::l₁) (b::l₂) :=
  if h : a = b then
    @decidable_of_iff _ _ (by rw [← h, prefix_cons_inj])
      (decidable_prefix l₁ l₂)
  else
    is_false $ λ ⟨t, te⟩, h $ by injection te

-- Alternatively, use mem_tails
instance decidable_suffix [decidable_eq α] : ∀ (l₁ l₂ : list α), decidable (l₁ <:+ l₂)
| []      l₂ := is_true ⟨l₂, append_nil _⟩
| (a::l₁) [] := is_false $ mt (length_le_of_sublist ∘ is_suffix.sublist) dec_trivial
| l₁      l₂ := let len1 := length l₁, len2 := length l₂ in
  if hl : len1 ≤ len2 then
    decidable_of_iff' (l₁ = drop (len2-len1) l₂) suffix_iff_eq_drop
  else is_false $ λ h, hl $ length_le_of_sublist $ h.sublist

lemma prefix_take_le_iff {L : list (list (option α))} {m n : ℕ} (hm : m < L.length) :
  (take m L) <+: (take n L) ↔ m ≤ n :=
begin
  simp only [prefix_iff_eq_take, length_take],
  induction m with m IH generalizing L n,
  { simp only [min_eq_left, eq_self_iff_true, nat.zero_le, take] },
  { cases n,
    { simp only [nat.nat_zero_eq_zero, nonpos_iff_eq_zero, take, take_nil],
      split,
      { cases L,
        { exact absurd hm (not_lt_of_le m.succ.zero_le) },
        { simp only [forall_prop_of_false, not_false_iff, take] } },
      { intro h,
        contradiction } },
    { cases L with l ls,
      { exact absurd hm (not_lt_of_le m.succ.zero_le) },
      { simp only [length] at hm,
        specialize @IH ls n (nat.lt_of_succ_lt_succ hm),
        simp only [le_of_lt (nat.lt_of_succ_lt_succ hm), min_eq_left] at IH,
        simp only [le_of_lt hm, IH, true_and, min_eq_left, eq_self_iff_true, length, take],
        exact ⟨nat.succ_le_succ, nat.le_of_succ_le_succ⟩ } } },
end

lemma cons_prefix_iff {l l' : list α} {x y : α} :
  x :: l <+: y :: l' ↔ x = y ∧ l <+: l' :=
begin
  split,
  { rintro ⟨L, hL⟩,
    simp only [cons_append] at hL,
    exact ⟨hL.left, ⟨L, hL.right⟩⟩ },
  { rintro ⟨rfl, h⟩,
    rwa [prefix_cons_inj] },
end

lemma map_prefix {l l' : list α} (f : α → β) (h : l <+: l') :
  l.map f <+: l'.map f :=
begin
  induction l with hd tl hl generalizing l',
  { simp only [nil_prefix, map_nil] },
  { cases l' with hd' tl',
    { simpa only using eq_nil_of_prefix_nil h },
    { rw cons_prefix_iff at h,
      simp only [h, prefix_cons_inj, hl, map] } },
end

lemma is_prefix.filter_map {l l' : list α} (h : l <+: l') (f : α → option β) :
  l.filter_map f <+: l'.filter_map f :=
begin
  induction l with hd tl hl generalizing l',
  { simp only [nil_prefix, filter_map_nil] },
  { cases l' with hd' tl',
    { simpa only using eq_nil_of_prefix_nil h },
    { rw cons_prefix_iff at h,
      rw [←@singleton_append _ hd _, ←@singleton_append _ hd' _, filter_map_append,
         filter_map_append, h.left, prefix_append_right_inj],
      exact hl h.right } },
end

lemma is_prefix.reduce_option {l l' : list (option α)} (h : l <+: l') :
  l.reduce_option <+: l'.reduce_option :=
h.filter_map id

lemma is_prefix.filter (p : α → Prop) [decidable_pred p]
  ⦃l l' : list α⦄ (h : l <+: l') : filter p l <+: filter p l' :=
begin
  obtain ⟨xs, rfl⟩ := h,
  rw filter_append,
  exact prefix_append _ _
end

lemma is_suffix.filter (p : α → Prop) [decidable_pred p]
  ⦃l l' : list α⦄ (h : l <:+ l') : filter p l <:+ filter p l' :=
begin
  obtain ⟨xs, rfl⟩ := h,
  rw filter_append,
  exact suffix_append _ _
end

lemma is_infix.filter (p : α → Prop) [decidable_pred p]
  ⦃l l' : list α⦄ (h : l <:+: l') : filter p l <:+: filter p l' :=
begin
  obtain ⟨xs, ys, rfl⟩ := h,
  rw [filter_append, filter_append],
  exact infix_append _ _ _
end

@[simp] theorem mem_inits : ∀ (s t : list α), s ∈ inits t ↔ s <+: t
| s []     := suffices s = nil ↔ s <+: nil, by simpa only [inits, mem_singleton],
  ⟨λh, h.symm ▸ prefix_refl [], eq_nil_of_prefix_nil⟩
| s (a::t) :=
  suffices (s = nil ∨ ∃ l ∈ inits t, a :: l = s) ↔ s <+: a :: t, by simpa,
  ⟨λo, match s, o with
  | ._, or.inl rfl := ⟨_, rfl⟩
  | s, or.inr ⟨r, hr, hs⟩ := let ⟨s, ht⟩ := (mem_inits _ _).1 hr in
    by rw [← hs, ← ht]; exact ⟨s, rfl⟩
  end, λmi, match s, mi with
  | [], ⟨._, rfl⟩ := or.inl rfl
  | (b::s), ⟨r, hr⟩ := list.no_confusion hr $ λba (st : s++r = t), or.inr $
    by rw ba; exact ⟨_, (mem_inits _ _).2 ⟨_, st⟩, rfl⟩
  end⟩

@[simp] theorem mem_tails : ∀ (s t : list α), s ∈ tails t ↔ s <:+ t
| s []     := by simp only [tails, mem_singleton];
  exact ⟨λh, by rw h; exact suffix_refl [], eq_nil_of_suffix_nil⟩
| s (a::t) := by simp only [tails, mem_cons_iff, mem_tails s t];
  exact show s = a :: t ∨ s <:+ t ↔ s <:+ a :: t, from
  ⟨λo, match s, t, o with
  | ._, t, or.inl rfl := suffix_refl _
  | s, ._, or.inr ⟨l, rfl⟩ := ⟨a::l, rfl⟩
  end, λe, match s, t, e with
  | ._, t, ⟨[], rfl⟩ := or.inl rfl
  | s, t, ⟨b::l, he⟩ := list.no_confusion he (λab lt, or.inr ⟨l, lt⟩)
  end⟩

lemma inits_cons (a : α) (l : list α) : inits (a :: l) = [] :: l.inits.map (λ t, a :: t) :=
by simp

lemma tails_cons (a : α) (l : list α) : tails (a :: l) = (a :: l) :: l.tails :=
by simp

@[simp]
lemma inits_append : ∀ (s t : list α), inits (s ++ t) = s.inits ++ t.inits.tail.map (λ l, s ++ l)
| [] [] := by simp
| [] (a::t) := by simp
| (a::s) t := by simp [inits_append s t]

@[simp]
lemma tails_append : ∀ (s t : list α), tails (s ++ t) = s.tails.map (λ l, l ++ t) ++ t.tails.tail
| [] [] := by simp
| [] (a::t) := by simp
| (a::s) t := by simp [tails_append s t]

-- the lemma names `inits_eq_tails` and `tails_eq_inits` are like `sublists_eq_sublists'`
lemma inits_eq_tails :
  ∀ (l : list α), l.inits = (reverse $ map reverse $ tails $ reverse l)
| [] := by simp
| (a :: l) := by simp [inits_eq_tails l, map_eq_map_iff]

lemma tails_eq_inits :
  ∀ (l : list α), l.tails = (reverse $ map reverse $ inits $ reverse l)
| [] := by simp
| (a :: l) := by simp [tails_eq_inits l, append_left_inj]

lemma inits_reverse (l : list α) : inits (reverse l) = reverse (map reverse l.tails) :=
by { rw tails_eq_inits l, simp [reverse_involutive.comp_self], }

lemma tails_reverse (l : list α) : tails (reverse l) = reverse (map reverse l.inits) :=
by { rw inits_eq_tails l, simp [reverse_involutive.comp_self], }

lemma map_reverse_inits (l : list α) : map reverse l.inits = (reverse $ tails $ reverse l) :=
by { rw inits_eq_tails l, simp [reverse_involutive.comp_self], }

lemma map_reverse_tails (l : list α) : map reverse l.tails = (reverse $ inits $ reverse l) :=
by { rw tails_eq_inits l, simp [reverse_involutive.comp_self], }

@[simp] lemma length_tails (l : list α) : length (tails l) = length l + 1 :=
begin
  induction l with x l IH,
  { simp },
  { simpa using IH }
end

@[simp] lemma length_inits (l : list α) : length (inits l) = length l + 1 :=
by simp [inits_eq_tails]

@[simp] lemma nth_le_tails (l : list α) (n : ℕ) (hn : n < length (tails l)) :
  nth_le (tails l) n hn = l.drop n :=
begin
  induction l with x l IH generalizing n,
  { simp },
  { cases n,
    { simp },
    { simpa using IH n _ } },
end

@[simp] lemma nth_le_inits (l : list α) (n : ℕ) (hn : n < length (inits l)) :
  nth_le (inits l) n hn = l.take n :=
begin
  induction l with x l IH generalizing n,
  { simp },
  { cases n,
    { simp },
    { simpa using IH n _ } }
end

instance decidable_infix [decidable_eq α] : ∀ (l₁ l₂ : list α), decidable (l₁ <:+: l₂)
| []      l₂ := is_true ⟨[], l₂, rfl⟩
| (a::l₁) [] := is_false $ λ⟨s, t, te⟩, absurd te $ append_ne_nil_of_ne_nil_left _ _ $
                append_ne_nil_of_ne_nil_right _ _ $ λh, list.no_confusion h
| l₁      l₂ := decidable_of_decidable_of_iff (list.decidable_bex (λt, l₁ <+: t) (tails l₂)) $
  by refine (exists_congr (λt, _)).trans (infix_iff_prefix_suffix _ _).symm;
     exact ⟨λ⟨h1, h2⟩, ⟨h2, (mem_tails _ _).1 h1⟩, λ⟨h2, h1⟩, ⟨(mem_tails _ _).2 h1, h2⟩⟩

/-! ### insert -/
section insert
variable [decidable_eq α]

@[simp] theorem insert_nil (a : α) : insert a nil = [a] := rfl

theorem insert.def (a : α) (l : list α) : insert a l = if a ∈ l then l else a :: l := rfl

@[simp, priority 980]
theorem insert_of_mem {a : α} {l : list α} (h : a ∈ l) : insert a l = l :=
by simp only [insert.def, if_pos h]

@[simp, priority 970]
theorem insert_of_not_mem {a : α} {l : list α} (h : a ∉ l) : insert a l = a :: l :=
by simp only [insert.def, if_neg h]; split; refl

@[simp] theorem mem_insert_iff {a b : α} {l : list α} : a ∈ insert b l ↔ a = b ∨ a ∈ l :=
begin
  by_cases h' : b ∈ l,
  { simp only [insert_of_mem h'],
    apply (or_iff_right_of_imp _).symm,
    exact λ e, e.symm ▸ h' },
  simp only [insert_of_not_mem h', mem_cons_iff]
end

@[simp] theorem suffix_insert (a : α) (l : list α) : l <:+ insert a l :=
by by_cases a ∈ l; [simp only [insert_of_mem h], simp only [insert_of_not_mem h, suffix_cons]]

theorem infix_insert (a : α) (l : list α) : l <:+: insert a l := (suffix_insert a l).is_infix

theorem sublist_insert (a : α) (l : list α) : l <+ insert a l := (suffix_insert a l).sublist

theorem subset_insert (a : α) (l : list α) : l ⊆ insert a l := (sublist_insert a l).subset

@[simp] theorem mem_insert_self (a : α) (l : list α) : a ∈ insert a l :=
mem_insert_iff.2 (or.inl rfl)

theorem mem_insert_of_mem {a b : α} {l : list α} (h : a ∈ l) : a ∈ insert b l :=
mem_insert_iff.2 (or.inr h)

theorem eq_or_mem_of_mem_insert {a b : α} {l : list α} (h : a ∈ insert b l) : a = b ∨ a ∈ l :=
mem_insert_iff.1 h

@[simp] theorem length_insert_of_mem {a : α} {l : list α} (h : a ∈ l) :
  length (insert a l) = length l :=
by rw insert_of_mem h

@[simp] theorem length_insert_of_not_mem {a : α} {l : list α} (h : a ∉ l) :
  length (insert a l) = length l + 1 :=
by rw insert_of_not_mem h; refl

end insert

/-! ### erasep -/
section erasep
variables {p : α → Prop} [decidable_pred p]

@[simp] theorem erasep_nil : [].erasep p = [] := rfl

theorem erasep_cons (a : α) (l : list α) :
  (a :: l).erasep p = if p a then l else a :: l.erasep p := rfl

@[simp] theorem erasep_cons_of_pos {a : α} {l : list α} (h : p a) : (a :: l).erasep p = l :=
by simp [erasep_cons, h]

@[simp] theorem erasep_cons_of_neg {a : α} {l : list α} (h : ¬ p a) :
  (a::l).erasep p = a :: l.erasep p :=
by simp [erasep_cons, h]

theorem erasep_of_forall_not {l : list α}
  (h : ∀ a ∈ l, ¬ p a) : l.erasep p = l :=
by induction l with _ _ ih; [refl,
  simp [h _ (or.inl rfl), ih (forall_mem_of_forall_mem_cons h)]]

theorem exists_of_erasep {l : list α} {a} (al : a ∈ l) (pa : p a) :
  ∃ a l₁ l₂, (∀ b ∈ l₁, ¬ p b) ∧ p a ∧ l = l₁ ++ a :: l₂ ∧ l.erasep p = l₁ ++ l₂ :=
begin
  induction l with b l IH, {cases al},
  by_cases pb : p b,
  { exact ⟨b, [], l, forall_mem_nil _, pb, by simp [pb]⟩ },
  { rcases al with rfl | al, {exact pb.elim pa},
    rcases IH al with ⟨c, l₁, l₂, h₁, h₂, h₃, h₄⟩,
    exact ⟨c, b::l₁, l₂, forall_mem_cons.2 ⟨pb, h₁⟩,
      h₂, by rw h₃; refl, by simp [pb, h₄]⟩ }
end

theorem exists_or_eq_self_of_erasep (p : α → Prop) [decidable_pred p] (l : list α) :
  l.erasep p = l ∨ ∃ a l₁ l₂, (∀ b ∈ l₁, ¬ p b) ∧ p a ∧ l = l₁ ++ a :: l₂ ∧ l.erasep p = l₁ ++ l₂ :=
begin
  by_cases h : ∃ a ∈ l, p a,
  { rcases h with ⟨a, ha, pa⟩,
    exact or.inr (exists_of_erasep ha pa) },
  { simp at h, exact or.inl (erasep_of_forall_not h) }
end

@[simp] theorem length_erasep_of_mem {l : list α} {a} (al : a ∈ l) (pa : p a) :
 length (l.erasep p) = pred (length l) :=
by rcases exists_of_erasep al pa with ⟨_, l₁, l₂, _, _, e₁, e₂⟩;
   rw e₂; simp [-add_comm, e₁]; refl

theorem erasep_append_left {a : α} (pa : p a) :
  ∀ {l₁ : list α} (l₂), a ∈ l₁ → (l₁++l₂).erasep p = l₁.erasep p ++ l₂
| (x::xs) l₂ h := begin
  by_cases h' : p x; simp [h'],
  rw erasep_append_left l₂ (mem_of_ne_of_mem (mt _ h') h),
  rintro rfl, exact pa
end

theorem erasep_append_right :
  ∀ {l₁ : list α} (l₂), (∀ b ∈ l₁, ¬ p b) → (l₁++l₂).erasep p = l₁ ++ l₂.erasep p
| []      l₂ h := rfl
| (x::xs) l₂ h := by simp [(forall_mem_cons.1 h).1,
  erasep_append_right _ (forall_mem_cons.1 h).2]

theorem erasep_sublist (l : list α) : l.erasep p <+ l :=
by rcases exists_or_eq_self_of_erasep p l with h | ⟨c, l₁, l₂, h₁, h₂, h₃, h₄⟩;
   [rw h, {rw [h₄, h₃], simp}]

theorem erasep_subset (l : list α) : l.erasep p ⊆ l :=
(erasep_sublist l).subset

theorem sublist.erasep {l₁ l₂ : list α} (s : l₁ <+ l₂) : l₁.erasep p <+ l₂.erasep p :=
begin
  induction s,
  case list.sublist.slnil { refl },
  case list.sublist.cons : l₁ l₂ a s IH {
    by_cases h : p a; simp [h],
    exacts [IH.trans (erasep_sublist _), IH.cons _ _ _] },
  case list.sublist.cons2 : l₁ l₂ a s IH {
    by_cases h : p a; simp [h],
    exacts [s, IH.cons2 _ _ _] }
end

theorem mem_of_mem_erasep {a : α} {l : list α} : a ∈ l.erasep p → a ∈ l :=
@erasep_subset _ _ _ _ _

@[simp] theorem mem_erasep_of_neg {a : α} {l : list α} (pa : ¬ p a) : a ∈ l.erasep p ↔ a ∈ l :=
⟨mem_of_mem_erasep, λ al, begin
  rcases exists_or_eq_self_of_erasep p l with h | ⟨c, l₁, l₂, h₁, h₂, h₃, h₄⟩,
  { rwa h },
  { rw h₄, rw h₃ at al,
    have : a ≠ c, {rintro rfl, exact pa.elim h₂},
    simpa [this] using al }
end⟩

theorem erasep_map (f : β → α) :
  ∀ (l : list β), (map f l).erasep p = map f (l.erasep (p ∘ f))
| []     := rfl
| (b::l) := by by_cases p (f b); simp [h, erasep_map l]

@[simp] theorem extractp_eq_find_erasep :
  ∀ l : list α, extractp p l = (find p l, erasep p l)
| []     := rfl
| (a::l) := by by_cases pa : p a; simp [extractp, pa, extractp_eq_find_erasep l]

end erasep

/-! ### erase -/
section erase
variable [decidable_eq α]

@[simp] theorem erase_nil (a : α) : [].erase a = [] := rfl

theorem erase_cons (a b : α) (l : list α) :
  (b :: l).erase a = if b = a then l else b :: l.erase a := rfl

@[simp] theorem erase_cons_head (a : α) (l : list α) : (a :: l).erase a = l :=
by simp only [erase_cons, if_pos rfl]

@[simp] theorem erase_cons_tail {a b : α} (l : list α) (h : b ≠ a) :
  (b::l).erase a = b :: l.erase a :=
by simp only [erase_cons, if_neg h]; split; refl

theorem erase_eq_erasep (a : α) (l : list α) : l.erase a = l.erasep (eq a) :=
by { induction l with b l, {refl},
  by_cases a = b; [simp [h], simp [h, ne.symm h, *]] }

@[simp, priority 980]
theorem erase_of_not_mem {a : α} {l : list α} (h : a ∉ l) : l.erase a = l :=
by rw [erase_eq_erasep, erasep_of_forall_not]; rintro b h' rfl; exact h h'

theorem exists_erase_eq {a : α} {l : list α} (h : a ∈ l) :
  ∃ l₁ l₂, a ∉ l₁ ∧ l = l₁ ++ a :: l₂ ∧ l.erase a = l₁ ++ l₂ :=
by rcases exists_of_erasep h rfl with ⟨_, l₁, l₂, h₁, rfl, h₂, h₃⟩;
   rw erase_eq_erasep; exact ⟨l₁, l₂, λ h, h₁ _ h rfl, h₂, h₃⟩

@[simp] theorem length_erase_of_mem {a : α} {l : list α} (h : a ∈ l) :
  length (l.erase a) = pred (length l) :=
by rw erase_eq_erasep; exact length_erasep_of_mem h rfl

theorem erase_append_left {a : α} {l₁ : list α} (l₂) (h : a ∈ l₁) :
  (l₁++l₂).erase a = l₁.erase a ++ l₂ :=
by simp [erase_eq_erasep]; exact erasep_append_left (by refl) l₂ h

theorem erase_append_right {a : α} {l₁ : list α} (l₂) (h : a ∉ l₁) :
  (l₁++l₂).erase a = l₁ ++ l₂.erase a :=
by rw [erase_eq_erasep, erase_eq_erasep, erasep_append_right];
   rintro b h' rfl; exact h h'

theorem erase_sublist (a : α) (l : list α) : l.erase a <+ l :=
by rw erase_eq_erasep; apply erasep_sublist

theorem erase_subset (a : α) (l : list α) : l.erase a ⊆ l :=
(erase_sublist a l).subset

theorem sublist.erase (a : α) {l₁ l₂ : list α} (h : l₁ <+ l₂) : l₁.erase a <+ l₂.erase a :=
by simp [erase_eq_erasep]; exact sublist.erasep h

theorem mem_of_mem_erase {a b : α} {l : list α} : a ∈ l.erase b → a ∈ l :=
@erase_subset _ _ _ _ _

@[simp] theorem mem_erase_of_ne {a b : α} {l : list α} (ab : a ≠ b) : a ∈ l.erase b ↔ a ∈ l :=
by rw erase_eq_erasep; exact mem_erasep_of_neg ab.symm

theorem erase_comm (a b : α) (l : list α) : (l.erase a).erase b = (l.erase b).erase a :=
if ab : a = b then by rw ab else
if ha : a ∈ l then
if hb : b ∈ l then match l, l.erase a, exists_erase_eq ha, hb with
| ._, ._, ⟨l₁, l₂, ha', rfl, rfl⟩, hb :=
  if h₁ : b ∈ l₁ then
    by rw [erase_append_left _ h₁, erase_append_left _ h₁,
           erase_append_right _ (mt mem_of_mem_erase ha'), erase_cons_head]
  else
    by rw [erase_append_right _ h₁, erase_append_right _ h₁, erase_append_right _ ha',
           erase_cons_tail _ ab, erase_cons_head]
end
else by simp only [erase_of_not_mem hb, erase_of_not_mem (mt mem_of_mem_erase hb)]
else by simp only [erase_of_not_mem ha, erase_of_not_mem (mt mem_of_mem_erase ha)]

theorem map_erase [decidable_eq β] {f : α → β} (finj : injective f) {a : α}
  (l : list α) : map f (l.erase a) = (map f l).erase (f a) :=
by rw [erase_eq_erasep, erase_eq_erasep, erasep_map]; congr;
   ext b; simp [finj.eq_iff]

theorem map_foldl_erase [decidable_eq β] {f : α → β} (finj : injective f) {l₁ l₂ : list α} :
  map f (foldl list.erase l₁ l₂) = foldl (λ l a, l.erase (f a)) (map f l₁) l₂ :=
by induction l₂ generalizing l₁; [refl,
simp only [foldl_cons, map_erase finj, *]]

@[simp] theorem count_erase_self (a : α) :
  ∀ (s : list α), count a (list.erase s a) = pred (count a s)
| [] := by simp
| (h :: t) :=
begin
  rw erase_cons,
  by_cases p : h = a,
  { rw [if_pos p, count_cons', if_pos p.symm], simp },
  { rw [if_neg p, count_cons', count_cons', if_neg (λ x : a = h, p x.symm), count_erase_self],
    simp, }
end

@[simp] theorem count_erase_of_ne {a b : α} (ab : a ≠ b) :
  ∀ (s : list α), count a (list.erase s b) = count a s
| [] := by simp
| (x :: xs) :=
begin
  rw erase_cons,
  split_ifs with h,
  { rw [count_cons', h, if_neg ab], simp },
  { rw [count_cons', count_cons', count_erase_of_ne] }
end

end erase

/-! ### diff -/
section diff
variable [decidable_eq α]

@[simp] theorem diff_nil (l : list α) : l.diff [] = l := rfl

@[simp] theorem diff_cons (l₁ l₂ : list α) (a : α) : l₁.diff (a::l₂) = (l₁.erase a).diff l₂ :=
if h : a ∈ l₁ then by simp only [list.diff, if_pos h]
else by simp only [list.diff, if_neg h, erase_of_not_mem h]

lemma diff_cons_right (l₁ l₂ : list α) (a : α) : l₁.diff (a::l₂) = (l₁.diff l₂).erase a :=
begin
  induction l₂ with b l₂ ih generalizing l₁ a,
  { simp_rw [diff_cons, diff_nil] },
  { rw [diff_cons, diff_cons, erase_comm, ← diff_cons, ih, ← diff_cons] }
end

lemma diff_erase (l₁ l₂ : list α) (a : α) : (l₁.diff l₂).erase a = (l₁.erase a).diff l₂ :=
by rw [← diff_cons_right, diff_cons]

@[simp] theorem nil_diff (l : list α) : [].diff l = [] :=
by induction l; [refl, simp only [*, diff_cons, erase_of_not_mem (not_mem_nil _)]]

theorem diff_eq_foldl : ∀ (l₁ l₂ : list α), l₁.diff l₂ = foldl list.erase l₁ l₂
| l₁ []      := rfl
| l₁ (a::l₂) := (diff_cons l₁ l₂ a).trans (diff_eq_foldl _ _)

@[simp] theorem diff_append (l₁ l₂ l₃ : list α) : l₁.diff (l₂ ++ l₃) = (l₁.diff l₂).diff l₃ :=
by simp only [diff_eq_foldl, foldl_append]

@[simp] theorem map_diff [decidable_eq β] {f : α → β} (finj : injective f) {l₁ l₂ : list α} :
  map f (l₁.diff l₂) = (map f l₁).diff (map f l₂) :=
by simp only [diff_eq_foldl, foldl_map, map_foldl_erase finj]

theorem diff_sublist : ∀ l₁ l₂ : list α, l₁.diff l₂ <+ l₁
| l₁ []      := sublist.refl _
| l₁ (a::l₂) := calc l₁.diff (a :: l₂) = (l₁.erase a).diff l₂ : diff_cons _ _ _
  ... <+ l₁.erase a : diff_sublist _ _
  ... <+ l₁ : list.erase_sublist _ _

theorem diff_subset (l₁ l₂ : list α) : l₁.diff l₂ ⊆ l₁ :=
(diff_sublist _ _).subset

theorem mem_diff_of_mem {a : α} : ∀ {l₁ l₂ : list α}, a ∈ l₁ → a ∉ l₂ → a ∈ l₁.diff l₂
| l₁ []      h₁ h₂ := h₁
| l₁ (b::l₂) h₁ h₂ := by rw diff_cons; exact
  mem_diff_of_mem ((mem_erase_of_ne (ne_of_not_mem_cons h₂)).2 h₁) (not_mem_of_not_mem_cons h₂)

theorem sublist.diff_right : ∀ {l₁ l₂ l₃: list α}, l₁ <+ l₂ → l₁.diff l₃ <+ l₂.diff l₃
| l₁ l₂ [] h      := h
| l₁ l₂ (a::l₃) h := by simp only
  [diff_cons, (h.erase _).diff_right]

theorem erase_diff_erase_sublist_of_sublist {a : α} : ∀ {l₁ l₂ : list α},
  l₁ <+ l₂ → (l₂.erase a).diff (l₁.erase a) <+ l₂.diff l₁
| []      l₂ h := erase_sublist _ _
| (b::l₁) l₂ h := if heq : b = a then by simp only [heq, erase_cons_head, diff_cons]
                  else by simpa only [erase_cons_head, erase_cons_tail _ heq, diff_cons,
                    erase_comm a b l₂]
                  using erase_diff_erase_sublist_of_sublist (h.erase b)

end diff

/-! ### enum -/

theorem length_enum_from : ∀ n (l : list α), length (enum_from n l) = length l
| n []     := rfl
| n (a::l) := congr_arg nat.succ (length_enum_from _ _)

theorem length_enum : ∀ (l : list α), length (enum l) = length l := length_enum_from _

@[simp] theorem enum_from_nth : ∀ n (l : list α) m,
  nth (enum_from n l) m = (λ a, (n + m, a)) <$> nth l m
| n []       m     := rfl
| n (a :: l) 0     := rfl
| n (a :: l) (m+1) := (enum_from_nth (n+1) l m).trans $
  by rw [add_right_comm]; refl

@[simp] theorem enum_nth : ∀ (l : list α) n,
  nth (enum l) n = (λ a, (n, a)) <$> nth l n :=
by simp only [enum, enum_from_nth, zero_add]; intros; refl

@[simp] theorem enum_from_map_snd : ∀ n (l : list α),
  map prod.snd (enum_from n l) = l
| n []       := rfl
| n (a :: l) := congr_arg (cons _) (enum_from_map_snd _ _)

@[simp] theorem enum_map_snd : ∀ (l : list α),
  map prod.snd (enum l) = l := enum_from_map_snd _

theorem mem_enum_from {x : α} {i : ℕ} :
   ∀ {j : ℕ} (xs : list α), (i, x) ∈ xs.enum_from j → j ≤ i ∧ i < j + xs.length ∧ x ∈ xs
| j [] := by simp [enum_from]
| j (y :: ys) :=
suffices i = j ∧ x = y ∨ (i, x) ∈ enum_from (j + 1) ys →
    j ≤ i ∧ i < j + (length ys + 1) ∧ (x = y ∨ x ∈ ys),
  by simpa [enum_from, mem_enum_from ys],
begin
  rintro (h|h),
  { refine ⟨le_of_eq h.1.symm,h.1 ▸ _,or.inl h.2⟩,
    apply nat.lt_add_of_pos_right; simp },
  { obtain ⟨hji, hijlen, hmem⟩ := mem_enum_from _ h,
    refine ⟨_, _, _⟩,
    { exact le_trans (nat.le_succ _) hji },
    { convert hijlen using 1, ac_refl },
    { simp [hmem] } }
end

/-! ### product -/

@[simp] theorem nil_product (l : list β) : product (@nil α) l = [] := rfl

@[simp] theorem product_cons (a : α) (l₁ : list α) (l₂ : list β)
        : product (a::l₁) l₂ = map (λ b, (a, b)) l₂ ++ product l₁ l₂ := rfl

@[simp] theorem product_nil : ∀ (l : list α), product l (@nil β) = []
| []     := rfl
| (a::l) := by rw [product_cons, product_nil]; refl

@[simp] theorem mem_product {l₁ : list α} {l₂ : list β} {a : α} {b : β} :
  (a, b) ∈ product l₁ l₂ ↔ a ∈ l₁ ∧ b ∈ l₂ :=
by simp only [product, mem_bind, mem_map, prod.ext_iff, exists_prop,
  and.left_comm, exists_and_distrib_left, exists_eq_left, exists_eq_right]

theorem length_product (l₁ : list α) (l₂ : list β) :
  length (product l₁ l₂) = length l₁ * length l₂ :=
by induction l₁ with x l₁ IH; [exact (zero_mul _).symm,
  simp only [length, product_cons, length_append, IH,
    right_distrib, one_mul, length_map, add_comm]]


/-! ### sigma -/
section
variable {σ : α → Type*}

@[simp] theorem nil_sigma (l : Π a, list (σ a)) : (@nil α).sigma l = [] := rfl

@[simp] theorem sigma_cons (a : α) (l₁ : list α) (l₂ : Π a, list (σ a))
        : (a::l₁).sigma l₂ = map (sigma.mk a) (l₂ a) ++ l₁.sigma l₂ := rfl

@[simp] theorem sigma_nil : ∀ (l : list α), l.sigma (λ a, @nil (σ a)) = []
| []     := rfl
| (a::l) := by rw [sigma_cons, sigma_nil]; refl

@[simp] theorem mem_sigma {l₁ : list α} {l₂ : Π a, list (σ a)} {a : α} {b : σ a} :
  sigma.mk a b ∈ l₁.sigma l₂ ↔ a ∈ l₁ ∧ b ∈ l₂ a :=
by simp only [list.sigma, mem_bind, mem_map, exists_prop, exists_and_distrib_left,
  and.left_comm, exists_eq_left, heq_iff_eq, exists_eq_right]

theorem length_sigma (l₁ : list α) (l₂ : Π a, list (σ a)) :
  length (l₁.sigma l₂) = (l₁.map (λ a, length (l₂ a))).sum :=
by induction l₁ with x l₁ IH; [refl,
simp only [map, sigma_cons, length_append, length_map, IH, sum_cons]]
end

section choose
variables (p : α → Prop) [decidable_pred p] (l : list α)

lemma choose_spec (hp : ∃ a, a ∈ l ∧ p a) : choose p l hp ∈ l ∧ p (choose p l hp) :=
(choose_x p l hp).property

lemma choose_mem (hp : ∃ a, a ∈ l ∧ p a) : choose p l hp ∈ l := (choose_spec _ _ _).1

lemma choose_property (hp : ∃ a, a ∈ l ∧ p a) : p (choose p l hp) := (choose_spec _ _ _).2

end choose

/-! ### map₂_left' -/

section map₂_left'

-- The definitional equalities for `map₂_left'` can already be used by the
-- simplifie because `map₂_left'` is marked `@[simp]`.

@[simp] theorem map₂_left'_nil_right (f : α → option β → γ) (as) :
  map₂_left' f as [] = (as.map (λ a, f a none), []) :=
by cases as; refl

end map₂_left'

/-! ### map₂_right' -/

section map₂_right'

variables (f : option α → β → γ) (a : α) (as : list α) (b : β) (bs : list β)

@[simp] theorem map₂_right'_nil_left :
  map₂_right' f [] bs = (bs.map (f none), []) :=
by cases bs; refl

@[simp] theorem map₂_right'_nil_right  :
  map₂_right' f as [] = ([], as) :=
rfl

@[simp] theorem map₂_right'_nil_cons :
  map₂_right' f [] (b :: bs) = (f none b :: bs.map (f none), []) :=
rfl

@[simp] theorem map₂_right'_cons_cons :
  map₂_right' f (a :: as) (b :: bs) =
    let rec := map₂_right' f as bs in
    (f (some a) b :: rec.fst, rec.snd) :=
rfl

end map₂_right'

/-! ### zip_left' -/

section zip_left'

variables (a : α) (as : list α) (b : β) (bs : list β)

@[simp] theorem zip_left'_nil_right :
  zip_left' as ([] : list β) = (as.map (λ a, (a, none)), []) :=
by cases as; refl

@[simp] theorem zip_left'_nil_left :
  zip_left' ([] : list α) bs = ([], bs) :=
rfl

@[simp] theorem zip_left'_cons_nil :
  zip_left' (a :: as) ([] : list β) = ((a, none) :: as.map (λ a, (a, none)), []) :=
rfl

@[simp] theorem zip_left'_cons_cons :
  zip_left' (a :: as) (b :: bs) =
    let rec := zip_left' as bs in
    ((a, some b) :: rec.fst, rec.snd) :=
rfl

end zip_left'

/-! ### zip_right' -/

section zip_right'

variables (a : α) (as : list α) (b : β) (bs : list β)

@[simp] theorem zip_right'_nil_left :
  zip_right' ([] : list α) bs = (bs.map (λ b, (none, b)), []) :=
by cases bs; refl

@[simp] theorem zip_right'_nil_right :
  zip_right' as ([] : list β) = ([], as) :=
rfl

@[simp] theorem zip_right'_nil_cons :
  zip_right' ([] : list α) (b :: bs) = ((none, b) :: bs.map (λ b, (none, b)), []) :=
rfl

@[simp] theorem zip_right'_cons_cons :
  zip_right' (a :: as) (b :: bs) =
    let rec := zip_right' as bs in
    ((some a, b) :: rec.fst, rec.snd) :=
rfl

end zip_right'

/-! ### map₂_left -/

section map₂_left

variables (f : α → option β → γ) (as : list α)

-- The definitional equalities for `map₂_left` can already be used by the
-- simplifier because `map₂_left` is marked `@[simp]`.

@[simp] theorem map₂_left_nil_right :
  map₂_left f as [] = as.map (λ a, f a none) :=
by cases as; refl

theorem map₂_left_eq_map₂_left' : ∀ as bs,
  map₂_left f as bs = (map₂_left' f as bs).fst
| [] bs := by simp!
| (a :: as) [] := by simp!
| (a :: as) (b :: bs) := by simp! [*]

theorem map₂_left_eq_map₂ : ∀ as bs,
  length as ≤ length bs →
  map₂_left f as bs = map₂ (λ a b, f a (some b)) as bs
| [] [] h := by simp!
| [] (b :: bs) h := by simp!
| (a :: as) [] h := by { simp at h, contradiction }
| (a :: as) (b :: bs) h := by { simp at h, simp! [*] }

end map₂_left

/-! ### map₂_right -/

section map₂_right

variables (f : option α → β → γ) (a : α) (as : list α) (b : β) (bs : list β)

@[simp] theorem map₂_right_nil_left :
  map₂_right f [] bs = bs.map (f none) :=
by cases bs; refl

@[simp] theorem map₂_right_nil_right :
  map₂_right f as [] = [] :=
rfl

@[simp] theorem map₂_right_nil_cons :
  map₂_right f [] (b :: bs) = f none b :: bs.map (f none) :=
rfl

@[simp] theorem map₂_right_cons_cons :
  map₂_right f (a :: as) (b :: bs) = f (some a) b :: map₂_right f as bs :=
rfl

theorem map₂_right_eq_map₂_right' :
  map₂_right f as bs = (map₂_right' f as bs).fst :=
by simp only [map₂_right, map₂_right', map₂_left_eq_map₂_left']

theorem map₂_right_eq_map₂ (h : length bs ≤ length as) :
  map₂_right f as bs = map₂ (λ a b, f (some a) b) as bs :=
begin
  have : (λ a b, flip f a (some b)) = (flip (λ a b, f (some a) b)) := rfl,
  simp only [map₂_right, map₂_left_eq_map₂, map₂_flip, *]
end

end map₂_right

/-! ### zip_left -/

section zip_left

variables (a : α) (as : list α) (b : β) (bs : list β)

@[simp] theorem zip_left_nil_right :
  zip_left as ([] : list β) = as.map (λ a, (a, none)) :=
by cases as; refl

@[simp] theorem zip_left_nil_left :
  zip_left ([] : list α) bs = [] :=
rfl

@[simp] theorem zip_left_cons_nil :
  zip_left (a :: as) ([] : list β) = (a, none) :: as.map (λ a, (a, none)) :=
rfl

@[simp] theorem zip_left_cons_cons :
  zip_left (a :: as) (b :: bs) = (a, some b) :: zip_left as bs :=
rfl

theorem zip_left_eq_zip_left' :
  zip_left as bs = (zip_left' as bs).fst :=
by simp only [zip_left, zip_left', map₂_left_eq_map₂_left']

end zip_left

/-! ### zip_right -/

section zip_right

variables (a : α) (as : list α) (b : β) (bs : list β)

@[simp] theorem zip_right_nil_left :
  zip_right ([] : list α) bs = bs.map (λ b, (none, b)) :=
by cases bs; refl

@[simp] theorem zip_right_nil_right :
  zip_right as ([] : list β) = [] :=
rfl

@[simp] theorem zip_right_nil_cons :
  zip_right ([] : list α) (b :: bs) = (none, b) :: bs.map (λ b, (none, b)) :=
rfl

@[simp] theorem zip_right_cons_cons :
  zip_right (a :: as) (b :: bs) = (some a, b) :: zip_right as bs :=
rfl

theorem zip_right_eq_zip_right' :
  zip_right as bs = (zip_right' as bs).fst :=
by simp only [zip_right, zip_right', map₂_right_eq_map₂_right']

end zip_right

/-! ### to_chunks -/

section to_chunks

@[simp] theorem to_chunks_nil (n) : @to_chunks α n [] = [] := by cases n; refl

theorem to_chunks_aux_eq (n) : ∀ xs i,
  @to_chunks_aux α n xs i = (xs.take i, (xs.drop i).to_chunks (n+1))
| [] i := by cases i; refl
| (x::xs) 0 := by rw [to_chunks_aux, drop, to_chunks]; cases to_chunks_aux n xs n; refl
| (x::xs) (i+1) := by rw [to_chunks_aux, to_chunks_aux_eq]; refl

theorem to_chunks_eq_cons' (n) : ∀ {xs : list α} (h : xs ≠ []),
  xs.to_chunks (n+1) = xs.take (n+1) :: (xs.drop (n+1)).to_chunks (n+1)
| [] e := (e rfl).elim
| (x::xs) _ := by rw [to_chunks, to_chunks_aux_eq]; refl

theorem to_chunks_eq_cons : ∀ {n} {xs : list α} (n0 : n ≠ 0) (x0 : xs ≠ []),
  xs.to_chunks n = xs.take n :: (xs.drop n).to_chunks n
| 0 _ e := (e rfl).elim
| (n+1) xs _ := to_chunks_eq_cons' _

theorem to_chunks_aux_join {n} : ∀ {xs i l L}, @to_chunks_aux α n xs i = (l, L) → l ++ L.join = xs
| [] _ _ _ rfl := rfl
| (x::xs) i l L e := begin
    cases i; [
      cases e' : to_chunks_aux n xs n with l L,
      cases e' : to_chunks_aux n xs i with l L];
    { rw [to_chunks_aux, e', to_chunks_aux] at e, cases e,
      exact (congr_arg (cons x) (to_chunks_aux_join e') : _) }
  end

@[simp] theorem to_chunks_join : ∀ n xs, (@to_chunks α n xs).join = xs
| n [] := by cases n; refl
| 0 (x::xs) := by simp only [to_chunks, join]; rw append_nil
| (n+1) (x::xs) := begin
    rw to_chunks,
    cases e : to_chunks_aux n xs n with l L,
    exact (congr_arg (cons x) (to_chunks_aux_join e) : _),
  end

theorem to_chunks_length_le : ∀ n xs, n ≠ 0 → ∀ l : list α,
  l ∈ @to_chunks α n xs → l.length ≤ n
| 0 _ e _ := (e rfl).elim
| (n+1) xs _ l := begin
  refine (measure_wf length).induction xs _, intros xs IH h,
  by_cases x0 : xs = [], {subst xs, cases h},
  rw to_chunks_eq_cons' _ x0 at h, rcases h with rfl|h,
  { apply length_take_le },
  { refine IH _ _ h,
    simp only [measure, inv_image, length_drop],
    exact tsub_lt_self (length_pos_iff_ne_nil.2 x0) (succ_pos _) },
end

end to_chunks

/-! ### Miscellaneous lemmas -/

theorem ilast'_mem : ∀ a l, @ilast' α a l ∈ a :: l
| a []     := or.inl rfl
| a (b::l) := or.inr (ilast'_mem b l)

@[simp] lemma nth_le_attach (L : list α) (i) (H : i < L.attach.length) :
  (L.attach.nth_le i H).1 = L.nth_le i (length_attach L ▸ H) :=
calc  (L.attach.nth_le i H).1
    = (L.attach.map subtype.val).nth_le i (by simpa using H) : by rw nth_le_map'
... = L.nth_le i _ : by congr; apply attach_map_val

end list

@[to_additive]
theorem monoid_hom.map_list_prod {α β : Type*} [monoid α] [monoid β] (f : α →* β) (l : list α) :
  f l.prod = (l.map f).prod :=
(l.prod_hom f).symm

open opposite

/-- A morphism into the opposite monoid acts on the product by acting on the reversed elements -/
lemma monoid_hom.unop_map_list_prod {α β : Type*} [monoid α] [monoid β] (f : α →* βᵒᵖ) (l : list α):
  unop (f l.prod) = (l.map (unop ∘ f)).reverse.prod :=
begin
  rw [f.map_list_prod l, opposite.unop_list_prod, list.map_map],
end

namespace list

@[to_additive]
theorem prod_map_hom {α β γ : Type*} [monoid β] [monoid γ] (L : list α) (f : α → β) (g : β →* γ) :
  (L.map (g ∘ f)).prod = g ((L.map f).prod) :=
by {rw g.map_list_prod, exact congr_arg _ (map_map _ _ _).symm}

theorem sum_map_mul_left {α : Type*} [semiring α] {β : Type*} (L : list β)
  (f : β → α) (r : α) :
  (L.map (λ b, r * f b)).sum = r * (L.map f).sum :=
sum_map_hom L f $ add_monoid_hom.mul_left r

theorem sum_map_mul_right {α : Type*} [semiring α] {β : Type*} (L : list β)
  (f : β → α) (r : α) :
  (L.map (λ b, f b * r)).sum = (L.map f).sum * r :=
sum_map_hom L f $ add_monoid_hom.mul_right r

universes u v

@[simp]
theorem mem_map_swap {α : Type u} {β : Type v} (x : α) (y : β) (xs : list (α × β)) :
  (y, x) ∈ map prod.swap xs ↔ (x, y) ∈ xs :=
begin
  induction xs with x xs,
  { simp only [not_mem_nil, map_nil] },
  { cases x with a b,
    simp only [mem_cons_iff, prod.mk.inj_iff, map, prod.swap_prod_mk,
      prod.exists, xs_ih, and_comm] },
end

lemma slice_eq {α} (xs : list α) (n m : ℕ) :
  slice n m xs = xs.take n ++ xs.drop (n+m) :=
begin
  induction n generalizing xs,
  { simp [slice] },
  { cases xs; simp [slice, *, nat.succ_add], }
end

lemma sizeof_slice_lt {α} [has_sizeof α] (i j : ℕ) (hj : 0 < j) (xs : list α) (hi : i < xs.length) :
  sizeof (list.slice i j xs) < sizeof xs :=
begin
  induction xs generalizing i j,
  case list.nil : i j h
  { cases hi },
  case list.cons : x xs xs_ih i j h
  { cases i; simp only [-slice_eq, list.slice],
    { cases j, cases h,
      dsimp only [drop], unfold_wf,
      apply @lt_of_le_of_lt _ _ _ xs.sizeof,
      { clear_except,
        induction xs generalizing j; unfold_wf,
        case list.nil : j
        { refl },
        case list.cons : xs_hd xs_tl xs_ih j
        { cases j; unfold_wf, refl,
          transitivity, apply xs_ih,
          simp }, },
      unfold_wf, apply zero_lt_one_add, },
    { unfold_wf, apply xs_ih _ _ h,
      apply lt_of_succ_lt_succ hi, } },
end

end list<|MERGE_RESOLUTION|>--- conflicted
+++ resolved
@@ -3786,11 +3786,7 @@
 
 theorem tail_suffix (l : list α) : tail l <:+ l := by rw ← drop_one; apply drop_suffix
 
-<<<<<<< HEAD
-theorem tail_sublist (l : list α) : l.tail <+ l := sublist_of_suffix (tail_suffix l)
-=======
 lemma tail_sublist (l : list α) : l.tail <+ l := (tail_suffix l).sublist
->>>>>>> 123db5e8
 
 theorem tail_subset (l : list α) : tail l ⊆ l := (tail_sublist l).subset
 
