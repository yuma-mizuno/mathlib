/-
Copyright (c) 2021 Yakov Pechersky. All rights reserved.
Released under Apache 2.0 license as described in the file LICENSE.
Authors: Yakov Pechersky
-/
import data.list.rotate
import data.finset.sort
import data.fintype.list

/-!
# Cycles of a list

Lists have an equivalence relation of whether they are rotational permutations of one another.
This relation is defined as `is_rotated`.

Based on this, we define the quotient of lists by the rotation relation, called `cycle`.

-/

namespace list

variables {α : Type*} [decidable_eq α]

/-- Return the `z` such that `x :: z :: _` appears in `xs`, or `default` if there is no such `z`. -/
def next_or : Π (xs : list α) (x default : α), α
| [] x default := default
| [y] x default := default -- Handles the not-found and the wraparound case
| (y :: z :: xs) x default := if x = y then z else next_or (z :: xs) x default

@[simp] lemma next_or_nil (x d : α) : next_or [] x d = d := rfl

@[simp] lemma next_or_singleton (x y d : α) : next_or [y] x d = d := rfl

@[simp] lemma next_or_self_cons_cons (xs : list α) (x y d : α) :
  next_or (x :: y :: xs) x d = y :=
if_pos rfl

lemma next_or_cons_of_ne (xs : list α) (y x d : α) (h : x ≠ y) :
  next_or (y :: xs) x d = next_or xs x d :=
begin
  cases xs with z zs,
  { refl },
  { exact if_neg h }
end

/-- `next_or` does not depend on the default value, if the next value appears. -/
lemma next_or_eq_next_or_of_mem_of_ne (xs : list α) (x d d' : α)
  (x_mem : x ∈ xs) (x_ne : x ≠ xs.last (ne_nil_of_mem x_mem)) :
  next_or xs x d = next_or xs x d' :=
begin
  induction xs with y ys IH,
  { cases x_mem },
  cases ys with z zs,
  { simp at x_mem x_ne, contradiction },
  by_cases h : x = y,
  { rw [h, next_or_self_cons_cons, next_or_self_cons_cons] },
  { rw [next_or, next_or, IH];
      simpa [h] using x_mem }
end

lemma mem_of_next_or_ne {xs : list α} {x d : α} (h : next_or xs x d ≠ d) :
  x ∈ xs :=
begin
  induction xs with y ys IH,
  { simpa using h },
  cases ys with z zs,
  { simpa using h },
  { by_cases hx : x = y,
    { simp [hx] },
    { rw [next_or_cons_of_ne _ _ _ _ hx] at h,
      simpa [hx] using IH h } }
end

lemma next_or_concat {xs : list α} {x : α} (d : α) (h : x ∉ xs) :
  next_or (xs ++ [x]) x d = d :=
begin
  induction xs with z zs IH,
  { simp },
  { obtain ⟨hz, hzs⟩ := not_or_distrib.mp (mt (mem_cons_iff _ _ _).mp h),
    rw [cons_append, next_or_cons_of_ne _ _ _ _ hz, IH hzs] }
end

lemma next_or_mem {xs : list α} {x d : α} (hd : d ∈ xs) :
  next_or xs x d ∈ xs :=
begin
  revert hd,
  suffices : ∀ (xs' : list α) (h : ∀ x ∈ xs, x ∈ xs') (hd : d ∈ xs'), next_or xs x d ∈ xs',
  { exact this xs (λ _, id) },
  intros xs' hxs' hd,
  induction xs with y ys ih,
  { exact hd },
  cases ys with z zs,
  { exact hd },
  rw next_or,
  split_ifs with h,
  { exact hxs' _ (mem_cons_of_mem _ (mem_cons_self _ _)) },
  { exact ih (λ _ h, hxs' _ (mem_cons_of_mem _ h)) },
end

/--
Given an element `x : α` of `l : list α` such that `x ∈ l`, get the next
element of `l`. This works from head to tail, (including a check for last element)
so it will match on first hit, ignoring later duplicates.

For example:
 * `next [1, 2, 3] 2 _ = 3`
 * `next [1, 2, 3] 3 _ = 1`
 * `next [1, 2, 3, 2, 4] 2 _ = 3`
 * `next [1, 2, 3, 2] 2 _ = 3`
 * `next [1, 1, 2, 3, 2] 1 _ = 1`
-/
def next (l : list α) (x : α) (h : x ∈ l) : α :=
next_or l x (l.nth_le 0 (length_pos_of_mem h))

/--
Given an element `x : α` of `l : list α` such that `x ∈ l`, get the previous
element of `l`. This works from head to tail, (including a check for last element)
so it will match on first hit, ignoring later duplicates.

 * `prev [1, 2, 3] 2 _ = 1`
 * `prev [1, 2, 3] 1 _ = 3`
 * `prev [1, 2, 3, 2, 4] 2 _ = 1`
 * `prev [1, 2, 3, 4, 2] 2 _ = 1`
 * `prev [1, 1, 2] 1 _ = 2`
-/
def prev : Π (l : list α) (x : α) (h : x ∈ l), α
| []             _ h := by simpa using h
| [y]            _ _ := y
| (y :: z :: xs) x h := if hx : x = y then (last (z :: xs) (cons_ne_nil _ _)) else
  if x = z then y else prev (z :: xs) x (by simpa [hx] using h)

variables (l : list α) (x : α) (h : x ∈ l)

@[simp] lemma next_singleton (x y : α) (h : x ∈ [y]) :
  next [y] x h = y := rfl

@[simp] lemma prev_singleton (x y : α) (h : x ∈ [y]) :
  prev [y] x h = y := rfl

lemma next_cons_cons_eq' (y z : α) (h : x ∈ (y :: z :: l)) (hx : x = y) :
  next (y :: z :: l) x h = z :=
by rw [next, next_or, if_pos hx]

@[simp] lemma next_cons_cons_eq (z : α) (h : x ∈ (x :: z :: l)) :
  next (x :: z :: l) x h = z :=
next_cons_cons_eq' l x x z h rfl

lemma next_ne_head_ne_last (y : α) (h : x ∈ (y :: l)) (hy : x ≠ y)
  (hx : x ≠ last (y :: l) (cons_ne_nil _ _)) :
  next (y :: l) x h = next l x (by simpa [hy] using h) :=
begin
  rw [next, next, next_or_cons_of_ne _ _ _ _ hy, next_or_eq_next_or_of_mem_of_ne],
  { rwa last_cons at hx },
  { simpa [hy] using h }
end

lemma next_cons_concat (y : α) (hy : x ≠ y) (hx : x ∉ l)
  (h : x ∈ y :: l ++ [x] := mem_append_right _ (mem_singleton_self x)) :
  next (y :: l ++ [x]) x h = y :=
begin
  rw [next, next_or_concat],
  { refl },
  { simp [hy, hx] }
end

lemma next_last_cons (y : α) (h : x ∈ (y :: l)) (hy : x ≠ y)
  (hx : x = last (y :: l) (cons_ne_nil _ _)) (hl : nodup l) :
  next (y :: l) x h = y :=
begin
  rw [next, nth_le, ←init_append_last (cons_ne_nil y l), hx, next_or_concat],
  subst hx,
  intro H,
  obtain ⟨_ | k, hk, hk'⟩ := nth_le_of_mem H,
  { simpa [init_eq_take, nth_le_take', hy.symm] using hk' },
  suffices : k.succ = l.length,
  { simpa [this] using hk },
  cases l with hd tl,
  { simpa using hk },
  { rw nodup_iff_nth_le_inj at hl,
    rw [length, nat.succ_inj'],
    apply hl,
    simpa [init_eq_take, nth_le_take', last_eq_nth_le] using hk' }
end

lemma prev_last_cons' (y : α) (h : x ∈ (y :: l)) (hx : x = y) :
  prev (y :: l) x h = last (y :: l) (cons_ne_nil _ _) :=
begin
  cases l;
  simp [prev, hx]
end

@[simp] lemma prev_last_cons (h : x ∈ (x :: l)) :
  prev (x :: l) x h = last (x :: l) (cons_ne_nil _ _) :=
prev_last_cons' l x x h rfl

lemma prev_cons_cons_eq' (y z : α) (h : x ∈ (y :: z :: l)) (hx : x = y) :
  prev (y :: z :: l) x h = last (z :: l) (cons_ne_nil _ _) :=
by rw [prev, dif_pos hx]

@[simp] lemma prev_cons_cons_eq (z : α) (h : x ∈ (x :: z :: l)) :
  prev (x :: z :: l) x h = last (z :: l) (cons_ne_nil _ _) :=
prev_cons_cons_eq' l x x z h rfl

lemma prev_cons_cons_of_ne' (y z : α) (h : x ∈ (y :: z :: l)) (hy : x ≠ y) (hz : x = z) :
  prev (y :: z :: l) x h = y :=
begin
  cases l,
  { simp [prev, hy, hz] },
  { rw [prev, dif_neg hy, if_pos hz] }
end

lemma prev_cons_cons_of_ne (y : α) (h : x ∈ (y :: x :: l)) (hy : x ≠ y) :
  prev (y :: x :: l) x h = y :=
prev_cons_cons_of_ne' _ _ _ _ _ hy rfl

lemma prev_ne_cons_cons (y z : α) (h : x ∈ (y :: z :: l)) (hy : x ≠ y) (hz : x ≠ z) :
  prev (y :: z :: l) x h = prev (z :: l) x (by simpa [hy] using h) :=
begin
  cases l,
  { simpa [hy, hz] using h },
  { rw [prev, dif_neg hy, if_neg hz] }
end

include h

lemma next_mem : l.next x h ∈ l :=
next_or_mem (nth_le_mem _ _ _)

lemma prev_mem : l.prev x h ∈ l :=
begin
  cases l with hd tl,
  { simpa using h },
  induction tl with hd' tl hl generalizing hd,
  { simp },
  { by_cases hx : x = hd,
    { simp only [hx, prev_cons_cons_eq],
      exact mem_cons_of_mem _ (last_mem _) },
    { rw [prev, dif_neg hx],
      split_ifs with hm,
      { exact mem_cons_self _ _ },
      { exact mem_cons_of_mem _ (hl _ _) } } }
end

lemma next_nth_le (l : list α) (h : nodup l) (n : ℕ) (hn : n < l.length) :
  next l (l.nth_le n hn) (nth_le_mem _ _ _) = l.nth_le ((n + 1) % l.length)
    (nat.mod_lt _ (n.zero_le.trans_lt hn)) :=
begin
  cases l with x l,
  { simpa using hn },
  induction l with y l hl generalizing x n,
  { simp },
  { cases n,
    { simp },
    { have hn' : n.succ ≤ l.length.succ,
      { refine nat.succ_le_of_lt _,
        simpa [nat.succ_lt_succ_iff] using hn },
      have hx': (x :: y :: l).nth_le n.succ hn ≠ x,
      { intro H,
        suffices : n.succ = 0,
        { simpa },
        rw nodup_iff_nth_le_inj at h,
        refine h _ _ hn nat.succ_pos' _,
        simpa using H },
      rcases hn'.eq_or_lt with hn''|hn'',
      { rw [next_last_cons],
        { simp [hn''] },
        { exact hx' },
        { simp [last_eq_nth_le, hn''] },
        { exact nodup_of_nodup_cons h } },
      { have : n < l.length := by simpa [nat.succ_lt_succ_iff] using hn'' ,
        rw [next_ne_head_ne_last _ _ _ _ hx'],
        { simp [nat.mod_eq_of_lt (nat.succ_lt_succ (nat.succ_lt_succ this)),
                hl _ _ (nodup_of_nodup_cons h), nat.mod_eq_of_lt (nat.succ_lt_succ this)] },
        { rw last_eq_nth_le,
          intro H,
          suffices : n.succ = l.length.succ,
          { exact absurd hn'' this.ge.not_lt },
          rw nodup_iff_nth_le_inj at h,
          refine h _ _ hn _ _,
          { simp },
          { simpa using H } } } } }
end

lemma prev_nth_le (l : list α) (h : nodup l) (n : ℕ) (hn : n < l.length) :
  prev l (l.nth_le n hn) (nth_le_mem _ _ _) = l.nth_le ((n + (l.length - 1)) % l.length)
    (nat.mod_lt _ (n.zero_le.trans_lt hn)) :=
begin
  cases l with x l,
  { simpa using hn },
  induction l with y l hl generalizing n x,
  { simp },
  { rcases n with _|_|n,
    { simpa [last_eq_nth_le, nat.mod_eq_of_lt (nat.succ_lt_succ l.length.lt_succ_self)] },
    { simp only [mem_cons_iff, nodup_cons] at h,
      push_neg at h,
      simp [add_comm, prev_cons_cons_of_ne, h.left.left.symm] },
    { rw [prev_ne_cons_cons],
      { convert hl _ _ (nodup_of_nodup_cons h) _ using 1,
        have : ∀ k hk, (y :: l).nth_le k hk = (x :: y :: l).nth_le (k + 1) (nat.succ_lt_succ hk),
        { intros,
          simpa },
        rw [this],
        congr,
        simp only [nat.add_succ_sub_one, add_zero, length],
        simp only [length, nat.succ_lt_succ_iff] at hn,
        set k := l.length,
        rw [nat.succ_add, ←nat.add_succ, nat.add_mod_right, nat.succ_add, ←nat.add_succ _ k,
            nat.add_mod_right, nat.mod_eq_of_lt, nat.mod_eq_of_lt],
        { exact nat.lt_succ_of_lt hn },
        { exact nat.succ_lt_succ (nat.lt_succ_of_lt hn) } },
      { intro H,
        suffices : n.succ.succ = 0,
        { simpa },
        rw nodup_iff_nth_le_inj at h,
        refine h _ _ hn nat.succ_pos' _,
        simpa using H },
      { intro H,
        suffices : n.succ.succ = 1,
        { simpa },
        rw nodup_iff_nth_le_inj at h,
        refine h _ _ hn (nat.succ_lt_succ nat.succ_pos') _,
        simpa using H } } }
end

lemma pmap_next_eq_rotate_one (h : nodup l) :
  l.pmap l.next (λ _ h, h) = l.rotate 1 :=
begin
  apply list.ext_le,
  { simp },
  { intros,
    rw [nth_le_pmap, nth_le_rotate, next_nth_le _ h] }
end

lemma pmap_prev_eq_rotate_length_sub_one (h : nodup l) :
  l.pmap l.prev (λ _ h, h) = l.rotate (l.length - 1) :=
begin
  apply list.ext_le,
  { simp },
  { intros n hn hn',
    rw [nth_le_rotate, nth_le_pmap, prev_nth_le _ h] }
end

lemma prev_next (l : list α) (h : nodup l) (x : α) (hx : x ∈ l) :
  prev l (next l x hx) (next_mem _ _ _) = x :=
begin
  obtain ⟨n, hn, rfl⟩ := nth_le_of_mem hx,
  simp only [next_nth_le, prev_nth_le, h, nat.mod_add_mod],
  cases l with hd tl,
  { simp },
  { have : n < 1 + tl.length := by simpa [add_comm] using hn,
    simp [add_left_comm, add_comm, add_assoc, nat.mod_eq_of_lt this] }
end

lemma next_prev (l : list α) (h : nodup l) (x : α) (hx : x ∈ l) :
  next l (prev l x hx) (prev_mem _ _ _) = x :=
begin
  obtain ⟨n, hn, rfl⟩ := nth_le_of_mem hx,
  simp only [next_nth_le, prev_nth_le, h, nat.mod_add_mod],
  cases l with hd tl,
  { simp },
  { have : n < 1 + tl.length := by simpa [add_comm] using hn,
    simp [add_left_comm, add_comm, add_assoc, nat.mod_eq_of_lt this] }
end

lemma prev_reverse_eq_next (l : list α) (h : nodup l) (x : α) (hx : x ∈ l) :
  prev l.reverse x (mem_reverse.mpr hx) = next l x hx :=
begin
  obtain ⟨k, hk, rfl⟩ := nth_le_of_mem hx,
  have lpos : 0 < l.length := k.zero_le.trans_lt hk,
  have key : l.length - 1 - k < l.length :=
    (nat.sub_le _ _).trans_lt (nat.sub_lt_self lpos nat.succ_pos'),
  rw ←nth_le_pmap l.next (λ _ h, h) (by simpa using hk),
  simp_rw [←nth_le_reverse l k (key.trans_le (by simp)), pmap_next_eq_rotate_one _ h],
  rw ←nth_le_pmap l.reverse.prev (λ _ h, h),
  { simp_rw [pmap_prev_eq_rotate_length_sub_one _ (nodup_reverse.mpr h), rotate_reverse,
             length_reverse, nat.mod_eq_of_lt (nat.sub_lt_self lpos nat.succ_pos'),
             nat.sub_sub_self (nat.succ_le_of_lt lpos)],
    rw ←nth_le_reverse,
    { simp [nat.sub_sub_self (nat.le_pred_of_lt hk)] },
    { simpa using (nat.sub_le _ _).trans_lt (nat.sub_lt_self lpos nat.succ_pos') } },
  { simpa using (nat.sub_le _ _).trans_lt (nat.sub_lt_self lpos nat.succ_pos') }
end

lemma next_reverse_eq_prev (l : list α) (h : nodup l) (x : α) (hx : x ∈ l) :
  next l.reverse x (mem_reverse.mpr hx) = prev l x hx :=
begin
  convert (prev_reverse_eq_next l.reverse (nodup_reverse.mpr h) x (mem_reverse.mpr hx)).symm,
  exact (reverse_reverse l).symm
end

lemma is_rotated_next_eq {l l' : list α} (h : l ~r l') (hn : nodup l) {x : α} (hx : x ∈ l) :
  l.next x hx = l'.next x (h.mem_iff.mp hx) :=
begin
  obtain ⟨k, hk, rfl⟩ := nth_le_of_mem hx,
  obtain ⟨n, rfl⟩ := id h,
  rw [next_nth_le _ hn],
  simp_rw ←nth_le_rotate' _ n k,
  rw [next_nth_le _ (h.nodup_iff.mp hn), ←nth_le_rotate' _ n],
  simp [add_assoc]
end

lemma is_rotated_prev_eq {l l' : list α} (h : l ~r l') (hn : nodup l) {x : α} (hx : x ∈ l) :
  l.prev x hx = l'.prev x (h.mem_iff.mp hx) :=
begin
  rw [←next_reverse_eq_prev _ hn, ←next_reverse_eq_prev _ (h.nodup_iff.mp hn)],
  exact is_rotated_next_eq h.reverse (nodup_reverse.mpr hn) _
end

end list

open list

/--
`cycle α` is the quotient of `list α` by cyclic permutation.
Duplicates are allowed.
-/
def cycle (α : Type*) : Type* := quotient (is_rotated.setoid α)

namespace cycle

variables {α : Type*}

instance : has_coe (list α) (cycle α) := ⟨quot.mk _⟩

@[simp] lemma coe_eq_coe {l₁ l₂ : list α} : (l₁ : cycle α) = l₂ ↔ (l₁ ~r l₂) :=
@quotient.eq _ (is_rotated.setoid _) _ _

@[simp] lemma mk_eq_coe (l : list α) :
  quot.mk _ l = (l : cycle α) := rfl

@[simp] lemma mk'_eq_coe (l : list α) :
  quotient.mk' l = (l : cycle α) := rfl

instance : inhabited (cycle α) := ⟨(([] : list α) : cycle α)⟩

/--
For `x : α`, `s : cycle α`, `x ∈ s` indicates that `x` occurs at least once in `s`.
-/
def mem (a : α) (s : cycle α) : Prop :=
quot.lift_on s (λ l, a ∈ l) (λ l₁ l₂ (e : l₁ ~r l₂), propext $ e.mem_iff)

instance : has_mem α (cycle α) := ⟨mem⟩

@[simp] lemma mem_coe_iff {a : α} {l : list α} :
  a ∈ (l : cycle α) ↔ a ∈ l := iff.rfl

instance [decidable_eq α] : decidable_eq (cycle α) :=
λ s₁ s₂, quotient.rec_on_subsingleton₂' s₁ s₂ (λ l₁ l₂,
  decidable_of_iff' _ quotient.eq')

instance [decidable_eq α] (x : α) (s : cycle α) : decidable (x ∈ s) :=
quotient.rec_on_subsingleton' s (λ l, list.decidable_mem x l)

/--
Reverse a `s : cycle α` by reversing the underlying `list`.
-/
def reverse (s : cycle α) : cycle α :=
quot.map reverse (λ l₁ l₂ (e : l₁ ~r l₂), e.reverse) s

@[simp] lemma reverse_coe (l : list α) :
  (l : cycle α).reverse = l.reverse := rfl

@[simp] lemma mem_reverse_iff {a : α} {s : cycle α} :
  a ∈ s.reverse ↔ a ∈ s :=
quot.induction_on s (λ _, mem_reverse)

@[simp] lemma reverse_reverse (s : cycle α) :
  s.reverse.reverse = s :=
quot.induction_on s (λ _, by simp)

/--
The length of the `s : cycle α`, which is the number of elements, counting duplicates.
-/
def length (s : cycle α) : ℕ :=
quot.lift_on s length (λ l₁ l₂ (e : l₁ ~r l₂), e.perm.length_eq)

@[simp] lemma length_coe (l : list α) :
  length (l : cycle α) = l.length := rfl

@[simp] lemma length_reverse (s : cycle α) :
  s.reverse.length = s.length :=
quot.induction_on s length_reverse

/--
A `s : cycle α` that is at most one element.
-/
def subsingleton (s : cycle α) : Prop :=
s.length ≤ 1

lemma length_subsingleton_iff {s : cycle α} :
  subsingleton s ↔ length s ≤ 1 := iff.rfl

@[simp] lemma subsingleton_reverse_iff {s : cycle α} :
  s.reverse.subsingleton ↔ s.subsingleton :=
by simp [length_subsingleton_iff]

lemma subsingleton.congr {s : cycle α} (h : subsingleton s) :
  ∀ ⦃x⦄ (hx : x ∈ s) ⦃y⦄ (hy : y ∈ s), x = y :=
begin
  induction s using quot.induction_on with l,
  simp only [length_subsingleton_iff, length_coe, mk_eq_coe, le_iff_lt_or_eq, nat.lt_add_one_iff,
             length_eq_zero, length_eq_one, nat.not_lt_zero, false_or] at h,
  rcases h with rfl|⟨z, rfl⟩;
  simp
end

/--
A `s : cycle α` that is made up of at least two unique elements.
-/
def nontrivial (s : cycle α) : Prop := ∃ (x y : α) (h : x ≠ y), x ∈ s ∧ y ∈ s

@[simp] lemma nontrivial_coe_nodup_iff {l : list α} (hl : l.nodup) :
  nontrivial (l : cycle α) ↔ 2 ≤ l.length :=
begin
  rw nontrivial,
  rcases l with (_ | ⟨hd, _ | ⟨hd', tl⟩⟩),
  { simp },
  { simp },
  { simp only [mem_cons_iff, exists_prop, mem_coe_iff, list.length, ne.def, nat.succ_le_succ_iff,
               zero_le, iff_true],
    refine ⟨hd, hd', _, by simp⟩,
    simp only [not_or_distrib, mem_cons_iff, nodup_cons] at hl,
    exact hl.left.left }
end

@[simp] lemma nontrivial_reverse_iff {s : cycle α} :
  s.reverse.nontrivial ↔ s.nontrivial :=
by simp [nontrivial]

lemma length_nontrivial {s : cycle α} (h : nontrivial s) :
  2 ≤ length s :=
begin
  obtain ⟨x, y, hxy, hx, hy⟩ := h,
  induction s using quot.induction_on with l,
  rcases l with (_ | ⟨hd, _ | ⟨hd', tl⟩⟩),
  { simpa using hx },
  { simp only [mem_coe_iff, mk_eq_coe, mem_singleton] at hx hy,
    simpa [hx, hy] using hxy },
  { simp [bit0] }
end

/--
The `s : cycle α` contains no duplicates.
-/
def nodup (s : cycle α) : Prop :=
quot.lift_on s nodup (λ l₁ l₂ (e : l₁ ~r l₂), propext $ e.nodup_iff)

@[simp] lemma nodup_coe_iff {l : list α} :
  nodup (l : cycle α) ↔ l.nodup := iff.rfl

@[simp] lemma nodup_reverse_iff {s : cycle α} :
  s.reverse.nodup ↔ s.nodup :=
quot.induction_on s (λ _, nodup_reverse)

lemma subsingleton.nodup {s : cycle α} (h : subsingleton s) :
  nodup s :=
begin
  induction s using quot.induction_on with l,
  cases l with hd tl,
  { simp },
  { have : tl = [] := by simpa [subsingleton, length_eq_zero] using h,
    simp [this] }
end

lemma nodup.nontrivial_iff {s : cycle α} (h : nodup s) :
  nontrivial s ↔ ¬ subsingleton s :=
begin
  rw length_subsingleton_iff,
  induction s using quotient.induction_on',
  simp only [mk'_eq_coe, nodup_coe_iff] at h,
  simp [h, nat.succ_le_iff]
end

/--
The `s : cycle α` as a `multiset α`.
-/
def to_multiset (s : cycle α) : multiset α :=
quotient.lift_on' s (λ l, (l : multiset α)) (λ l₁ l₂ (h : l₁ ~r l₂), multiset.coe_eq_coe.mpr h.perm)

/--
The lift of `list.map`.
-/
def map {β : Type*} (f : α → β) (s : cycle α) : cycle β :=
quot.lift_on s (λ l : list α, (l.map f : cycle β))
  (λ l₁ l₂ (h : l₁ ~r l₂), by simpa using h.map _)

section decidable

variable [decidable_eq α]

/--
Auxiliary decidability algorithm for lists that contain at least two unique elements.
-/
def decidable_nontrivial_coe : Π (l : list α), decidable (nontrivial (l : cycle α))
| []            := is_false (by simp [nontrivial])
| [x]           := is_false (by simp [nontrivial])
| (x :: y :: l) := if h : x = y
  then @decidable_of_iff' _ (nontrivial ((x :: l) : cycle α))
    (by simp [h, nontrivial])
    (decidable_nontrivial_coe (x :: l))
  else is_true ⟨x, y, h, by simp, by simp⟩

instance {s : cycle α} : decidable (nontrivial s) :=
quot.rec_on_subsingleton s decidable_nontrivial_coe

instance {s : cycle α} : decidable (nodup s) :=
quot.rec_on_subsingleton s (λ (l : list α), list.nodup_decidable l)

instance fintype_nodup_cycle [fintype α] : fintype {s : cycle α // s.nodup} :=
fintype.of_surjective (λ (l : {l : list α // l.nodup}), ⟨l.val, by simpa using l.prop⟩) (λ ⟨s, hs⟩,
  begin
    induction s using quotient.induction_on',
    exact ⟨⟨s, hs⟩, by simp⟩
  end)

instance fintype_nodup_nontrivial_cycle [fintype α] :
  fintype {s : cycle α // s.nodup ∧ s.nontrivial} :=
fintype.subtype (((finset.univ : finset {s : cycle α // s.nodup}).map
  (function.embedding.subtype _)).filter cycle.nontrivial)
  (by simp)

/--
The `finset` of lists that can make the cycle.
-/
def lists (s : cycle α) : finset (list α) :=
quotient.lift_on' s (λ l, (l.permutations.filter (λ (l' : list α), (l' : cycle α) = s)).to_finset) $
  λ l₁ l₂ (h : l₁ ~r l₂),
  begin
    induction s using quotient.induction_on',
    ext,
    simp only [mem_filter, coe_eq_coe, mk'_eq_coe, and.congr_left_iff, mem_permutations,
               mem_to_finset],
    intro,
    exact ⟨λ H, H.trans h.perm, λ H, H.trans h.perm.symm⟩
  end

/--
The `s : cycle α` as a `finset α`.
-/
def to_finset (s : cycle α) : finset α :=
s.to_multiset.to_finset

/-- Given a `s : cycle α` such that `nodup s`, retrieve the next element after `x ∈ s`. -/
def next : Π (s : cycle α) (hs : nodup s) (x : α) (hx : x ∈ s), α :=
λ s, quot.hrec_on s (λ l hn x hx, next l x hx)
  (λ l₁ l₂ (h : l₁ ~r l₂),
  function.hfunext (propext h.nodup_iff) (λ h₁ h₂ he, function.hfunext rfl
    (λ x y hxy, function.hfunext (propext (by simpa [eq_of_heq hxy] using h.mem_iff))
    (λ hm hm' he', heq_of_eq (by simpa [eq_of_heq hxy] using is_rotated_next_eq h h₁ _)))))

/-- Given a `s : cycle α` such that `nodup s`, retrieve the previous element before `x ∈ s`. -/
def prev : Π (s : cycle α) (hs : nodup s) (x : α) (hx : x ∈ s), α :=
λ s, quot.hrec_on s (λ l hn x hx, prev l x hx)
  (λ l₁ l₂ (h : l₁ ~r l₂),
  function.hfunext (propext h.nodup_iff) (λ h₁ h₂ he, function.hfunext rfl
    (λ x y hxy, function.hfunext (propext (by simpa [eq_of_heq hxy] using h.mem_iff))
    (λ hm hm' he', heq_of_eq (by simpa [eq_of_heq hxy] using is_rotated_prev_eq h h₁ _)))))

@[simp] lemma prev_reverse_eq_next (s : cycle α) (hs : nodup s) (x : α) (hx : x ∈ s) :
  s.reverse.prev (nodup_reverse_iff.mpr hs) x (mem_reverse_iff.mpr hx) = s.next hs x hx :=
(quotient.induction_on' s prev_reverse_eq_next) hs x hx

@[simp] lemma next_reverse_eq_prev (s : cycle α) (hs : nodup s) (x : α) (hx : x ∈ s) :
  s.reverse.next (nodup_reverse_iff.mpr hs) x (mem_reverse_iff.mpr hx) = s.prev hs x hx :=
by simp [←prev_reverse_eq_next]

@[simp] lemma next_mem (s : cycle α) (hs : nodup s) (x : α) (hx : x ∈ s) :
  s.next hs x hx ∈ s :=
begin
  induction s using quot.induction_on,
  exact next_mem _ _ _
end

lemma prev_mem (s : cycle α) (hs : nodup s) (x : α) (hx : x ∈ s) :
  s.prev hs x hx ∈ s :=
by { rw [←next_reverse_eq_prev, ←mem_reverse_iff], exact next_mem _ _ _ _ }

@[simp] lemma prev_next (s : cycle α) (hs : nodup s) (x : α) (hx : x ∈ s) :
  s.prev hs (s.next hs x hx) (next_mem s hs x hx) = x :=
<<<<<<< HEAD
begin
  induction s using quotient.induction_on',
  simpa using list.prev_next s hs _ _
end

@[simp] lemma next_prev (s : cycle α) (hs : nodup s) (x : α) (hx : x ∈ s) :
  s.next hs (s.prev hs x hx) (prev_mem s hs x hx) = x :=
begin
  induction s using quotient.induction_on',
  simpa using list.next_prev s hs _ _
end
=======
(quotient.induction_on' s prev_next) hs x hx

@[simp] lemma next_prev (s : cycle α) (hs : nodup s) (x : α) (hx : x ∈ s) :
  s.next hs (s.prev hs x hx) (prev_mem s hs x hx) = x :=
(quotient.induction_on' s next_prev) hs x hx
>>>>>>> 0a5f986c

end decidable

instance [has_repr α] : has_repr (cycle α) :=
⟨λ s, "{" ++ string.intercalate ", " ((s.map repr).lists.sort (≤)).head ++ "}"⟩

end cycle<|MERGE_RESOLUTION|>--- conflicted
+++ resolved
@@ -677,25 +677,11 @@
 
 @[simp] lemma prev_next (s : cycle α) (hs : nodup s) (x : α) (hx : x ∈ s) :
   s.prev hs (s.next hs x hx) (next_mem s hs x hx) = x :=
-<<<<<<< HEAD
-begin
-  induction s using quotient.induction_on',
-  simpa using list.prev_next s hs _ _
-end
-
-@[simp] lemma next_prev (s : cycle α) (hs : nodup s) (x : α) (hx : x ∈ s) :
-  s.next hs (s.prev hs x hx) (prev_mem s hs x hx) = x :=
-begin
-  induction s using quotient.induction_on',
-  simpa using list.next_prev s hs _ _
-end
-=======
 (quotient.induction_on' s prev_next) hs x hx
 
 @[simp] lemma next_prev (s : cycle α) (hs : nodup s) (x : α) (hx : x ∈ s) :
   s.next hs (s.prev hs x hx) (prev_mem s hs x hx) = x :=
 (quotient.induction_on' s next_prev) hs x hx
->>>>>>> 0a5f986c
 
 end decidable
 
