--- conflicted
+++ resolved
@@ -76,11 +76,7 @@
   .resolve_right (λ h', H _ _ h₁ h' h.symm),
  λ H i j h₁ h₂ h, ne_of_lt h₂ (H _ _ _ _ h)⟩
 
-<<<<<<< HEAD
-lemma ne_singleton_iff_of_nodup {l : list α} (h : nodup l) (x : α) :
-=======
 lemma nodup.ne_singleton_iff {l : list α} (h : nodup l) (x : α) :
->>>>>>> 9a504d84
   l ≠ [x] ↔ l = [] ∨ ∃ y ∈ l, y ≠ x :=
 begin
   induction l with hd tl hl,
