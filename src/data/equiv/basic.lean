--- conflicted
+++ resolved
@@ -62,18 +62,6 @@
   e₂.left_inv.comp e₁.left_inv, e₂.right_inv.comp e₁.right_inv⟩
 
 @[simp]
-<<<<<<< HEAD
-lemma to_fun_as_coe {α β : Sort*} (e : α ≃ β) (a : α) : e.to_fun a = e a := rfl
-
-@[simp]
-lemma inv_fun_as_coe {α β : Sort*} (e : α ≃ β) (b : β) : e.inv_fun b = e.symm b := rfl
-
-@[simp]
-lemma left_inv_apply {α β : Sort*} (e : α ≃ β) (a : α) : e.symm (e a) = a := e.left_inv a
-
-@[simp]
-lemma right_inv_apply {α β : Sort*} (e : α ≃ β) (b : β) : e (e.symm b) = b := e.right_inv b
-=======
 lemma to_fun_as_coe (e : α ≃ β) (a : α) : e.to_fun a = e a := rfl
 
 @[simp]
@@ -84,7 +72,6 @@
 
 @[simp]
 lemma right_inv_apply (e : α ≃ β) (b : β) : e (e.symm b) = b := e.right_inv b
->>>>>>> 27140fd8
 
 protected theorem injective : ∀ f : α ≃ β, injective f
 | ⟨f, g, h₁, h₂⟩ := injective_of_left_inverse h₁
