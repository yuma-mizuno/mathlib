--- conflicted
+++ resolved
@@ -192,13 +192,8 @@
 lemma pairwise_disjoint_fiber (f : ι → α) : pairwise (disjoint on (λ a : α, f ⁻¹' {a})) :=
 set.pairwise_univ.1 $ set.pairwise_disjoint_fiber f univ
 
-<<<<<<< HEAD
-lemma pairwise_subtype_iff_pairwise_on {α : Type*} (s : set α) (r : α → α → Prop) :
-  pairwise (λ (x : s) (y : s), r x y) ↔ s.pairwise_on r :=
-=======
 lemma pairwise_subtype_iff_pairwise_set {α : Type*} (s : set α) (r : α → α → Prop) :
   pairwise (λ (x : s) (y : s), r x y) ↔ s.pairwise r :=
->>>>>>> aef7f909
 begin
   split,
   { assume h x hx y hy hxy,
@@ -208,11 +203,8 @@
     exact h x hx y hy hxy }
 end
 
-<<<<<<< HEAD
-=======
 alias pairwise_subtype_iff_pairwise_set ↔ pairwise.set_of_subtype set.pairwise.subtype
 
->>>>>>> aef7f909
 namespace set
 section semilattice_inf_bot
 variables [semilattice_inf_bot α]
