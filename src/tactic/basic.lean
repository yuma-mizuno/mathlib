--- conflicted
+++ resolved
@@ -1,40 +1,3 @@
-<<<<<<< HEAD
-import
-  tactic.alias
-  tactic.cache
-  tactic.clear
-  tactic.converter.interactive
-  tactic.converter.apply_congr
-  tactic.core
-  tactic.ext
-  tactic.elide
-  tactic.explode
-  tactic.show_term
-  tactic.find
-  tactic.generalize_proofs
-  tactic.interactive
-  tactic.suggest
-  tactic.lift
-  tactic.localized
-  tactic.mk_iff_of_inductive_prop
-  tactic.push_neg
-  tactic.rcases
-  tactic.rename
-  tactic.replacer
-  tactic.rename_var
-  tactic.restate_axiom
-  tactic.rewrite
-  tactic.lint
-  tactic.simp_rw
-  tactic.simpa
-  tactic.simps
-  tactic.split_ifs
-  tactic.squeeze
-  tactic.tcache
-  tactic.trunc_cases
-  tactic.where
-  tactic.hint
-=======
 import tactic.alias
 import tactic.clear
 import tactic.converter.apply_congr
@@ -61,5 +24,4 @@
 import tactic.split_ifs
 import tactic.squeeze
 import tactic.trunc_cases
-import tactic.where
->>>>>>> 6795c9df
+import tactic.where