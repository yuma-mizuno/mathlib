/-
Copyright (c) 2018 Scott Morrison. All rights reserved.
Released under Apache 2.0 license as described in the file LICENSE.
Authors: Scott Morrison, Mario Carneiro, Reid Barton, Andrew Yang
-/
import topology.category.Top.opens
import category_theory.limits.kan_extension
import category_theory.adjunction.opposites

/-!
# Presheaves on a topological space

We define `presheaf C X` simply as `(opens X)ᵒᵖ ⥤ C`,
and inherit the category structure with natural transformations as morphisms.

We define
* `pushforward_obj {X Y : Top.{v}} (f : X ⟶ Y) (ℱ : X.presheaf C) : Y.presheaf C`
with notation `f _* ℱ`
and for `ℱ : X.presheaf C` provide the natural isomorphisms
* `pushforward.id : (𝟙 X) _* ℱ ≅ ℱ``
* `pushforward.comp : (f ≫ g) _* ℱ ≅ g _* (f _* ℱ)`
along with their `@[simp]` lemmas.
-/

universes v u

open category_theory
open topological_space
open opposite

variables (C : Type u) [category.{v} C]

namespace Top

/-- The category of `C`-valued presheaves on a (bundled) topological space `X`. -/
@[derive category, nolint has_inhabited_instance]
def presheaf (X : Top.{v}) := (opens X)ᵒᵖ ⥤ C

variables {C}

namespace presheaf

/-- Pushforward a presheaf on `X` along a continuous map `f : X ⟶ Y`, obtaining a presheaf
on `Y`. -/
def pushforward_obj {X Y : Top.{v}} (f : X ⟶ Y) (ℱ : X.presheaf C) : Y.presheaf C :=
(opens.map f).op ⋙ ℱ

infix ` _* `: 80 := pushforward_obj

@[simp] lemma pushforward_obj_obj {X Y : Top.{v}} (f : X ⟶ Y) (ℱ : X.presheaf C) (U : (opens Y)ᵒᵖ) :
  (f _* ℱ).obj U = ℱ.obj ((opens.map f).op.obj U) := rfl

@[simp] lemma pushforward_obj_map {X Y : Top.{v}} (f : X ⟶ Y) (ℱ : X.presheaf C)
  {U V : (opens Y)ᵒᵖ} (i : U ⟶ V) :
  (f _* ℱ).map i = ℱ.map ((opens.map f).op.map i) := rfl

/--
An equality of continuous maps induces a natural isomorphism between the pushforwards of a presheaf
along those maps.
-/
def pushforward_eq {X Y : Top.{v}} {f g : X ⟶ Y} (h : f = g) (ℱ : X.presheaf C) :
  f _* ℱ ≅ g _* ℱ :=
iso_whisker_right (nat_iso.op (opens.map_iso f g h).symm) ℱ

lemma pushforward_eq' {X Y : Top.{v}} {f g : X ⟶ Y} (h : f = g) (ℱ : X.presheaf C) :
  f _* ℱ = g _* ℱ :=
by rw h

@[simp] lemma pushforward_eq_hom_app
  {X Y : Top.{v}} {f g : X ⟶ Y} (h : f = g) (ℱ : X.presheaf C) (U) :
  (pushforward_eq h ℱ).hom.app U =
    ℱ.map (begin dsimp [functor.op], apply quiver.hom.op, apply eq_to_hom, rw h, end) :=
by simp [pushforward_eq]

@[simp]
lemma pushforward_eq_rfl {X Y : Top.{v}} (f : X ⟶ Y) (ℱ : X.presheaf C) (U) :
  (pushforward_eq (rfl : f = f) ℱ).hom.app (op U) = 𝟙 _ :=
begin
  dsimp [pushforward_eq],
  simp,
end

lemma pushforward_eq_eq {X Y : Top.{v}} {f g : X ⟶ Y} (h₁ h₂ : f = g) (ℱ : X.presheaf C) :
  ℱ.pushforward_eq h₁ = ℱ.pushforward_eq h₂ :=
rfl

namespace pushforward
variables {X : Top.{v}} (ℱ : X.presheaf C)

/-- The natural isomorphism between the pushforward of a presheaf along the identity continuous map
and the original presheaf. -/
def id : (𝟙 X) _* ℱ ≅ ℱ :=
(iso_whisker_right (nat_iso.op (opens.map_id X).symm) ℱ) ≪≫ functor.left_unitor _

lemma id_eq : (𝟙 X) _* ℱ = ℱ :=
by { unfold pushforward_obj, rw opens.map_id_eq, erw functor.id_comp }

@[simp] lemma id_hom_app' (U) (p) :
  (id ℱ).hom.app (op ⟨U, p⟩) = ℱ.map (𝟙 (op ⟨U, p⟩)) :=
by { dsimp [id], simp, }

local attribute [tidy] tactic.op_induction'

@[simp, priority 990] lemma id_hom_app (U) :
  (id ℱ).hom.app U = ℱ.map (eq_to_hom (opens.op_map_id_obj U)) := by tidy

@[simp] lemma id_inv_app' (U) (p) : (id ℱ).inv.app (op ⟨U, p⟩) = ℱ.map (𝟙 (op ⟨U, p⟩)) :=
by { dsimp [id], simp, }

/-- The natural isomorphism between
the pushforward of a presheaf along the composition of two continuous maps and
the corresponding pushforward of a pushforward. -/
def comp {Y Z : Top.{v}} (f : X ⟶ Y) (g : Y ⟶ Z) : (f ≫ g) _* ℱ ≅ g _* (f _* ℱ) :=
iso_whisker_right (nat_iso.op (opens.map_comp f g).symm) ℱ

lemma comp_eq {Y Z : Top.{v}} (f : X ⟶ Y) (g : Y ⟶ Z) : (f ≫ g) _* ℱ = g _* (f _* ℱ) :=
rfl

@[simp] lemma comp_hom_app {Y Z : Top.{v}} (f : X ⟶ Y) (g : Y ⟶ Z) (U) :
  (comp ℱ f g).hom.app U = 𝟙 _ :=
by { dsimp [comp], tidy, }

@[simp] lemma comp_inv_app {Y Z : Top.{v}} (f : X ⟶ Y) (g : Y ⟶ Z) (U) :
  (comp ℱ f g).inv.app U = 𝟙 _ :=
by { dsimp [comp], tidy, }

end pushforward

/--
A morphism of presheaves gives rise to a morphisms of the pushforwards of those presheaves.
-/
@[simps]
def pushforward_map {X Y : Top.{v}} (f : X ⟶ Y) {ℱ 𝒢 : X.presheaf C} (α : ℱ ⟶ 𝒢) :
  f _* ℱ ⟶ f _* 𝒢 :=
{ app := λ U, α.app _,
  naturality' := λ U V i, by { erw α.naturality, refl, } }

<<<<<<< HEAD
open category_theory.limits
section pullback
variable [has_colimits C]
noncomputable theory

/--
Pullback a presheaf on `Y` along a continuous map `f : X ⟶ Y`, obtaining a presheaf on `X`.

This is defined in terms of left kan extensions, which is just a fancy way of saying
"take the colimits over the open sets whose preimage contains U".
-/
@[simps]
def pullback_obj {X Y : Top.{v}} (f : X ⟶ Y) (ℱ : Y.presheaf C) : X.presheaf C :=
(Lan (opens.map f).op).obj ℱ
=======
/--
The pushforward functor.
-/
def pushforward {X Y : Top.{v}} (f : X ⟶ Y) : X.presheaf C ⥤ Y.presheaf C :=
{ obj := pushforward_obj f,
  map := @pushforward_map _ _ X Y f }

lemma id_pushforward {X : Top.{v}} : pushforward (𝟙 X) = 𝟭 (X.presheaf C) :=
begin
  apply category_theory.functor.ext,
  { intros, ext U, have h := f.congr,
    erw h (opens.op_map_id_obj U), simpa },
  { intros, apply pushforward.id_eq },
end

end presheaf
>>>>>>> d9cea393

/-- Pulling back along continuous maps is functorial. -/
def pullback_map {X Y : Top.{v}} (f : X ⟶ Y) {ℱ 𝒢 : Y.presheaf C} (α : ℱ ⟶ 𝒢) :
  pullback_obj f ℱ ⟶ pullback_obj f 𝒢 :=
(Lan (opens.map f).op).map α

/-- If `f '' U` is open, then `f⁻¹ℱ U ≅ ℱ (f '' U)`.  -/
@[simps]
def pullback_obj_obj_of_image_open {X Y : Top.{v}} (f : X ⟶ Y) (ℱ : Y.presheaf C) (U : opens X)
  (H : is_open (f '' U)) : (pullback_obj f ℱ).obj (op U) ≅ ℱ.obj (op ⟨_, H⟩) :=
begin
  let x : costructured_arrow (opens.map f).op (op U) :=
  { left := op ⟨f '' U, H⟩,
    hom := ((@hom_of_le _ _ _ ((opens.map f).obj ⟨_, H⟩) (set.image_preimage.le_u_l _)).op :
    op ((opens.map f).obj (⟨⇑f '' ↑U, H⟩)) ⟶ op U) },
  have hx : is_terminal x :=
  { lift := λ s, by { fapply costructured_arrow.hom_mk,
    change op (unop _) ⟶ op (⟨_, H⟩ : opens _),
    refine (hom_of_le _).op,
    exact (set.image_subset f s.X.hom.unop.le).trans (set.image_preimage.l_u_le ↑(unop s.X.left)),
    simp } },
  exact is_colimit.cocone_point_unique_up_to_iso
    (colimit.is_colimit _)
    (colimit_of_diagram_terminal hx _),
end

namespace pullback
variables {X Y : Top.{v}} (ℱ : Y.presheaf C)

local attribute [reassoc] colimit.pre_desc

/-- The pullback along the identity is isomorphic to the original presheaf. -/
def id : pullback_obj (𝟙 _) ℱ ≅ ℱ :=
nat_iso.of_components
  (λ U, pullback_obj_obj_of_image_open (𝟙 _) ℱ (unop U) (by simpa using U.unop.2) ≪≫
    ℱ.map_iso (eq_to_iso (by simp)))
  (λ U V i, by {
      ext, simp[-eq_to_hom_map,-eq_to_iso_map],
      erw category_theory.limits.colimit.pre_desc_assoc,
      erw colimit.ι_desc_assoc,
      erw colimit.ι_desc_assoc,
      dsimp, simp only [←ℱ.map_comp], congr })

lemma heq_of_subsingleton (α β : Type*) [subsingleton α] (x : α) (y : β)
  (H : α = β) : x == y := by { cases H, simp, }

lemma id_inv_app (U : opens Y) :
  (id ℱ).inv.app (op U) = colimit.ι (Lan.diagram (opens.map (𝟙 Y)).op ℱ (op U))
    (@costructured_arrow.mk _ _ _ _ _ (op U) _ (eq_to_hom (by simp))) :=
begin
  dsimp[id], simp[-eq_to_hom_map,-eq_to_iso_map],dsimp[colimit_of_diagram_terminal],
  delta Lan.diagram,
  refine eq.trans _ (category.id_comp _),
  rw ← ℱ.map_id,
  congr, simp, simp,
  apply heq_of_subsingleton, simp, simp, simp,
  apply heq_of_subsingleton, simp,
end

end pullback
end pullback
variable (C)

/-- Pushforward a presheaf on `X` along a continuous map `f : X ⟶ Y`, obtaining a presheaf
on `Y`. -/
@[simps] def pushforward {X Y : Top.{v}} (f : X ⟶ Y) :
  X.presheaf C ⥤ Y.presheaf C := { obj := pushforward_obj f, map := λ _ _, pushforward_map f }

variables [has_colimits C]

/-- Pullback a presheaf on `Y` along a continuous map `f : X ⟶ Y`, obtaining a presheaf
on `X`. -/
@[simps]
def pullback {X Y : Top.{v}} (f : X ⟶ Y) : Y.presheaf C ⥤ X.presheaf C := Lan (opens.map f).op

/-- The pullback and pushforward along a continuous map are adjoint to each other. -/
@[simps unit_app_app counit_app_app]
def pushforward_pullback_adjunction {X Y : Top.{v}} (f : X ⟶ Y) :
  pullback C f ⊣ pushforward C f := Lan.adjunction _ _

end presheaf
end Top<|MERGE_RESOLUTION|>--- conflicted
+++ resolved
@@ -135,7 +135,6 @@
 { app := λ U, α.app _,
   naturality' := λ U V i, by { erw α.naturality, refl, } }
 
-<<<<<<< HEAD
 open category_theory.limits
 section pullback
 variable [has_colimits C]
@@ -150,24 +149,8 @@
 @[simps]
 def pullback_obj {X Y : Top.{v}} (f : X ⟶ Y) (ℱ : Y.presheaf C) : X.presheaf C :=
 (Lan (opens.map f).op).obj ℱ
-=======
-/--
-The pushforward functor.
--/
-def pushforward {X Y : Top.{v}} (f : X ⟶ Y) : X.presheaf C ⥤ Y.presheaf C :=
-{ obj := pushforward_obj f,
-  map := @pushforward_map _ _ X Y f }
-
-lemma id_pushforward {X : Top.{v}} : pushforward (𝟙 X) = 𝟭 (X.presheaf C) :=
-begin
-  apply category_theory.functor.ext,
-  { intros, ext U, have h := f.congr,
-    erw h (opens.op_map_id_obj U), simpa },
-  { intros, apply pushforward.id_eq },
-end
 
 end presheaf
->>>>>>> d9cea393
 
 /-- Pulling back along continuous maps is functorial. -/
 def pullback_map {X Y : Top.{v}} (f : X ⟶ Y) {ℱ 𝒢 : Y.presheaf C} (α : ℱ ⟶ 𝒢) :
@@ -231,11 +214,20 @@
 end pullback
 variable (C)
 
-/-- Pushforward a presheaf on `X` along a continuous map `f : X ⟶ Y`, obtaining a presheaf
-on `Y`. -/
-@[simps] def pushforward {X Y : Top.{v}} (f : X ⟶ Y) :
-  X.presheaf C ⥤ Y.presheaf C := { obj := pushforward_obj f, map := λ _ _, pushforward_map f }
-
+/--
+The pushforward functor.
+-/
+def pushforward {X Y : Top.{v}} (f : X ⟶ Y) : X.presheaf C ⥤ Y.presheaf C :=
+{ obj := pushforward_obj f,
+  map := @pushforward_map _ _ X Y f }
+
+lemma id_pushforward {X : Top.{v}} : pushforward (𝟙 X) = 𝟭 (X.presheaf C) :=
+begin
+  apply category_theory.functor.ext,
+  { intros, ext U, have h := f.congr,
+    erw h (opens.op_map_id_obj U), simpa },
+  { intros, apply pushforward.id_eq },
+end
 variables [has_colimits C]
 
 /-- Pullback a presheaf on `Y` along a continuous map `f : X ⟶ Y`, obtaining a presheaf
