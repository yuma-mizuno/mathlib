--- conflicted
+++ resolved
@@ -342,37 +342,6 @@
   end
 ... ≤ C * ∑ x in f.range, (μ (f ⁻¹' {x})).to_real * ∥x∥ : by simp_rw [mul_sum, ← mul_assoc]
 
-<<<<<<< HEAD
-lemma simple_func.range_indicator {β} {m : measurable_space α} {s : set α} (hs : measurable_set s)
-  (hs_nonempty : s ≠ ∅) (hs_ne_univ : s ≠ univ) (x y : β) :
-  (simple_func.piecewise s hs (simple_func.const α x) (simple_func.const α y)).range = {x, y} :=
-begin
-  ext1 z,
-  rw [mem_range, set.mem_range, finset.mem_insert, finset.mem_singleton],
-  simp_rw simple_func.piecewise_apply,
-  split; intro h,
-  { obtain ⟨a, haz⟩ := h,
-    by_cases has : a ∈ s,
-    { left,
-      simp only [has, function.const_apply, if_true, coe_const] at haz,
-      exact haz.symm, },
-    { right,
-      simp only [has, function.const_apply, if_false, coe_const] at haz,
-      exact haz.symm, }, },
-  { cases h,
-    { obtain ⟨a, has⟩ : ∃ a, a ∈ s, by rwa set.ne_empty_iff_nonempty at hs_nonempty,
-      exact ⟨a, by simpa [has] using h.symm⟩, },
-    { obtain ⟨a, has⟩ : ∃ a, a ∉ s,
-      { by_contra,
-        push_neg at h,
-        refine hs_ne_univ _,
-        ext1 a,
-        simp [h a], },
-      exact ⟨a, by simpa [has] using h.symm⟩, }, },
-end
-
-=======
->>>>>>> 86348e25
 lemma set_to_simple_func_indicator (T : set α → F →L[ℝ] F') (hT_empty : T ∅ = 0)
   {m : measurable_space α} {s : set α} (hs : measurable_set s) (x : F) :
   simple_func.set_to_simple_func T
@@ -389,12 +358,8 @@
       exact subsingleton.elim s ∅, },
     simp [hs_univ, set_to_simple_func], },
   simp_rw set_to_simple_func,
-<<<<<<< HEAD
-  rw simple_func.range_indicator hs hs_empty hs_univ,
-=======
   rw [← ne.def, set.ne_empty_iff_nonempty] at hs_empty,
   rw range_indicator hs hs_empty hs_univ,
->>>>>>> 86348e25
   by_cases hx0 : x = 0,
   { simp_rw hx0, simp, },
   rw sum_insert,
