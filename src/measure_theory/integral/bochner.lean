--- conflicted
+++ resolved
@@ -208,24 +208,12 @@
   weighted_smul μ s (c • x) = c • weighted_smul μ s x :=
 by { simp_rw [weighted_smul_apply, smul_comm], }
 
-<<<<<<< HEAD
-/-- TODO: move this. -/
-lemma norm_smul_id_le [semi_normed_group E] [nondiscrete_normed_field 𝕜] [semi_normed_space 𝕜 E]
-  (r : 𝕜) :
-  ∥r • (continuous_linear_map.id 𝕜 E)∥ ≤ ∥r∥ :=
-(norm_smul _ _).le.trans
-  ((mul_le_mul_of_nonneg_left norm_id_le (norm_nonneg _)).trans (mul_one _).le)
-
-lemma norm_weighted_smul_le (s : set α) : ∥(weighted_smul μ s : F →L[ℝ] F)∥ ≤ (μ s).to_real :=
-(norm_smul_id_le _).trans ((real.norm_eq_abs _).trans (abs_eq_self.mpr ennreal.to_real_nonneg)).le
-=======
 lemma norm_weighted_smul_le (s : set α) : ∥(weighted_smul μ s : F →L[ℝ] F)∥ ≤ (μ s).to_real :=
 calc ∥(weighted_smul μ s : F →L[ℝ] F)∥ = ∥(μ s).to_real∥ * ∥continuous_linear_map.id ℝ F∥ :
   norm_smul _ _
 ... ≤ ∥(μ s).to_real∥ : (mul_le_mul_of_nonneg_left norm_id_le (norm_nonneg _)).trans (mul_one _).le
 ... = abs (μ s).to_real : real.norm_eq_abs _
 ... = (μ s).to_real : abs_eq_self.mpr ennreal.to_real_nonneg
->>>>>>> 6d2cbf9d
 
 lemma dominated_fin_meas_additive_weighted_smul {m : measurable_space α} (μ : measure α) :
   dominated_fin_meas_additive μ (weighted_smul μ : set α → F →L[ℝ] F) 1 :=
@@ -1121,11 +1109,7 @@
 
 lemma simple_func.integral_eq_sum (f : α →ₛ E) (hfi : integrable f μ) :
   ∫ x, f x ∂μ = ∑ x in f.range, (ennreal.to_real (μ (f ⁻¹' {x}))) • x :=
-<<<<<<< HEAD
-by {rw [← f.integral_eq_integral hfi, simple_func.integral, ← simple_func.integral_eq], refl, }
-=======
 by { rw [← f.integral_eq_integral hfi, simple_func.integral, ← simple_func.integral_eq], refl, }
->>>>>>> 6d2cbf9d
 
 @[simp] lemma integral_const (c : E) : ∫ x : α, c ∂μ = (μ univ).to_real • c :=
 begin
