--- conflicted
+++ resolved
@@ -136,7 +136,7 @@
 -/
 
 noncomputable theory
-open_locale classical topological_space big_operators nnreal ennreal measure_theory pointwise
+open_locale classical topological_space big_operators nnreal ennreal measure_theory
 open set filter topological_space ennreal emetric
 
 local attribute [instance] fact_one_le_one_ennreal
@@ -147,31 +147,13 @@
 
 section weighted_smul
 
-<<<<<<< HEAD
-=======
 open continuous_linear_map
 
->>>>>>> bc521609
 variables [normed_group F] [normed_space ℝ F] {m : measurable_space α} {μ : measure α}
 
 /-- Given a set `s`, return the continuous linear map `λ x, (μ s).to_real • x`. The extension of
 that set function through `set_to_L1` gives the Bochner integral of L1 functions. -/
 def weighted_smul {m : measurable_space α} (μ : measure α) (s : set α) : F →L[ℝ] F :=
-<<<<<<< HEAD
-{ to_fun := λ x, (μ s).to_real • x, map_add' := by simp, map_smul' := λ c x, by rw smul_comm, }
-
-@[simp] lemma weighted_smul_zero {m : measurable_space α} (μ : measure α) (s : set α) :
-  weighted_smul μ s (0 : F) = 0 :=
-by simp [weighted_smul]
-
-lemma weighted_smul_apply {m : measurable_space α} (μ : measure α) (s : set α) (x : F) :
-  weighted_smul μ s x = (μ s).to_real • x :=
-rfl
-
-@[simp] lemma weighted_smul_empty {m : measurable_space α} (μ : measure α) :
-  weighted_smul μ ∅ = (0 : F →L[ℝ] F) :=
-by { ext1 x, rw [weighted_smul_apply, measure_empty], simp, }
-=======
 (μ s).to_real • (continuous_linear_map.id ℝ F)
 
 lemma weighted_smul_apply {m : measurable_space α} (μ : measure α) (s : set α) (x : F) :
@@ -196,18 +178,12 @@
   push_cast,
   rw [pi.add_apply, ennreal.to_real_add hμs hνs, add_smul],
 end
->>>>>>> bc521609
 
 lemma weighted_smul_congr (s t : set α) (hst : μ s = μ t) :
   (weighted_smul μ s : F →L[ℝ] F) = weighted_smul μ t :=
 by { ext1 x, simp_rw weighted_smul_apply, congr' 2, }
 
-<<<<<<< HEAD
-lemma weighted_smul_null {s : set α} (h_zero : μ s = 0) :
-  (weighted_smul μ s : F →L[ℝ] F) = 0 :=
-=======
 lemma weighted_smul_null {s : set α} (h_zero : μ s = 0) : (weighted_smul μ s : F →L[ℝ] F) = 0 :=
->>>>>>> bc521609
 by { ext1 x, rw [weighted_smul_apply, h_zero], simp, }
 
 lemma weighted_smul_union (s t : set α) (hs : measurable_set s) (ht : measurable_set t)
@@ -215,23 +191,11 @@
   (weighted_smul μ (s ∪ t) : F →L[ℝ] F) = weighted_smul μ s + weighted_smul μ t :=
 begin
   ext1 x,
-<<<<<<< HEAD
-  simp_rw [continuous_linear_map.add_apply, weighted_smul_apply,
-=======
   simp_rw [add_apply, weighted_smul_apply,
->>>>>>> bc521609
     measure_union (set.disjoint_iff_inter_eq_empty.mpr h_inter) hs ht,
     ennreal.to_real_add hs_finite ht_finite, add_smul],
 end
 
-<<<<<<< HEAD
-lemma norm_weighted_smul (s : set α) :
-  ∥(weighted_smul μ s : F →L[ℝ] F)∥ ≤ (μ s).to_real :=
-begin
-  refine continuous_linear_map.op_norm_le_bound _ ennreal.to_real_nonneg (λ x, le_of_eq _),
-  rw [weighted_smul_apply, norm_smul, real.norm_eq_abs, abs_of_nonneg ennreal.to_real_nonneg],
-end
-=======
 lemma weighted_smul_smul [normed_field 𝕜] [normed_space 𝕜 F] [smul_comm_class ℝ 𝕜 F]
   (c : 𝕜) (s : set α) (x : F) :
   weighted_smul μ s (c • x) = c • weighted_smul μ s x :=
@@ -250,7 +214,6 @@
 lemma dominated_fin_meas_additive_weighted_smul {m : measurable_space α} (μ : measure α) :
   dominated_fin_meas_additive μ (weighted_smul μ : set α → F →L[ℝ] F) 1 :=
 ⟨weighted_smul_union, λ s, (norm_weighted_smul_le s).trans (one_mul _).symm.le⟩
->>>>>>> bc521609
 
 end weighted_smul
 
@@ -295,29 +258,10 @@
 variables [normed_group E] [measurable_space E] [normed_group F] [normed_space ℝ F] {p : ℝ≥0∞}
   {G F' : Type*} [normed_group G] [normed_group F'] [normed_space ℝ F']
   {m : measurable_space α} {μ : measure α}
-<<<<<<< HEAD
-
-/-- Extend `set α → (F →L[ℝ] G)` to `(α →ₛ F) → G`. -/
-def set_to_simple_func [normed_space ℝ G] {m : measurable_space α}
-  (T : set α → (F →L[ℝ] G)) (f : α →ₛ F) : G :=
-∑ x in f.range, T (f ⁻¹' {x}) x
-=======
->>>>>>> bc521609
 
 /-- Bochner integral of simple functions whose codomain is a real `normed_space`.
 This is equal to `∑ x in f.range, (μ (f ⁻¹' {x})).to_real • x` (see `integral_eq`). -/
 def integral {m : measurable_space α} (μ : measure α) (f : α →ₛ F) : F :=
-<<<<<<< HEAD
-∑ x in f.range, (μ (f ⁻¹' {x})).to_real • x
-
-lemma integral_eq_set_to_simple_func {m : measurable_space α} (μ : measure α) (f : α →ₛ F) :
-  f.integral μ = f.set_to_simple_func (weighted_smul μ) :=
-by simp [integral, set_to_simple_func, weighted_smul]
-
-lemma integral_eq_sum_filter {m : measurable_space α} (f : α →ₛ F) (μ : measure α) :
-  f.integral μ = ∑ x in f.range.filter (λ x, x ≠ 0),  (μ (f ⁻¹' {x})).to_real • x :=
-eq.symm $ sum_filter_of_ne $ λ x _, mt $ λ h0, h0.symm ▸ smul_zero _
-=======
 f.set_to_simple_func (weighted_smul μ)
 
 lemma integral_def {m : measurable_space α} (μ : measure α) (f : α →ₛ F) :
@@ -330,7 +274,6 @@
 lemma integral_eq_sum_filter {m : measurable_space α} (f : α →ₛ F) (μ : measure α) :
   f.integral μ = ∑ x in f.range.filter (λ x, x ≠ 0), (μ (f ⁻¹' {x})).to_real • x :=
 by { rw [integral_def, set_to_simple_func_eq_sum_filter], simp_rw weighted_smul_apply, }
->>>>>>> bc521609
 
 /-- The Bochner integral is equal to a sum over any set that includes `f.range` (except `0`). -/
 lemma integral_eq_sum_of_subset {f : α →ₛ F} {s : finset F}
@@ -342,94 +285,11 @@
   rw [simple_func.mem_range] at hx, rw [preimage_eq_empty]; simp [disjoint_singleton_left, hx]
 end
 
-<<<<<<< HEAD
-lemma map_Union_fin_meas_set_eq_sum {β} [add_comm_monoid β] (T : set α → β) (T_empty : T ∅ = 0)
-  (h_add : ∀ s t, measurable_set s → measurable_set t → μ s ≠ ∞ → μ t ≠ ∞ → s ∩ t = ∅
-    → T (s ∪ t) = T s + T t)
-  {ι} (S : ι → set α) (sι : finset ι) (hS_meas : ∀ i, measurable_set (S i))
-  (hSp : ∀ i ∈ sι, μ (S i) ≠ ∞) (h_disj : ∀ i j ∈ sι, i ≠ j → disjoint (S i) (S j)) :
-  T (⋃ i ∈ sι, S i) = ∑ i in sι, T (S i) :=
-begin
-  revert hSp h_disj,
-  refine finset.induction_on sι _ _,
-  { simp only [finset.not_mem_empty, forall_false_left, Union_false, Union_empty, sum_empty,
-    forall_2_true_iff, implies_true_iff, forall_true_left, not_false_iff, T_empty], },
-  intros a s has h hps h_disj,
-  rw [finset.sum_insert has, ← h],
-  swap, { exact λ i hi, hps i (finset.mem_insert_of_mem hi), },
-  swap, { exact λ i j hi hj hij,
-    h_disj i j (finset.mem_insert_of_mem hi) (finset.mem_insert_of_mem hj) hij, },
-  rw ← h_add (S a) (⋃ i ∈ s, S i) (hS_meas a) (measurable_set_bUnion _ (λ i _, hS_meas i))
-    (hps a (finset.mem_insert_self a s)),
-  { congr, convert finset.supr_insert a s S, },
-  { exact ((measure_bUnion_finset_le _ _).trans_lt
-      (ennreal.sum_lt_top (λ i hi, lt_top_iff_ne_top.mpr
-      (hps i (finset.mem_insert_of_mem hi))))).ne, },
-  { simp_rw set.inter_Union,
-    refine Union_eq_empty.mpr (λ i, Union_eq_empty.mpr (λ hi, _)),
-    rw ← set.disjoint_iff_inter_eq_empty,
-    refine h_disj a i (finset.mem_insert_self a s) (finset.mem_insert_of_mem hi) (λ hai, _),
-    rw ← hai at hi,
-    exact has hi, },
-end
-
-lemma map_set_to_simple_func (T : set α → (F →L[ℝ] F')) (T_empty : T ∅ = 0)
-  (h_add : ∀ s t, measurable_set s → measurable_set t → μ s ≠ ∞ → μ t ≠ ∞ → s ∩ t = ∅
-    → T (s ∪ t) = T s + T t)
-  {f : α →ₛ E} (hf : integrable f μ) {g : E → F} (hg : g 0 = 0) :
-  (f.map g).set_to_simple_func T = ∑ x in f.range, T (f ⁻¹' {x}) (g x) :=
-begin
-  have hfp : ∀ x ∈ f.range, x ≠ 0 → μ (f ⁻¹' {x}) ≠ ∞,
-    from λ x hx hx0, (measure_preimage_lt_top_of_integrable f hf hx0).ne,
-  simp only [set_to_simple_func, range_map],
-  refine finset.sum_image' _ (assume b hb, _),
-  rcases mem_range.1 hb with ⟨a, rfl⟩,
-  by_cases h0 : g (f a) = 0,
-  { simp_rw h0,
-    rw [continuous_linear_map.map_zero, finset.sum_eq_zero (λ x hx, _)],
-    rw mem_filter at hx,
-    rw [hx.2, continuous_linear_map.map_zero], },
-  have h_left_eq : T ((map g f) ⁻¹' {g (f a)}) (g (f a))
-    = T (f ⁻¹' ↑(f.range.filter (λ b, g b = g (f a)))) (g (f a)),
-  { congr, rw map_preimage_singleton, },
-  rw h_left_eq,
-  have h_left_eq' : T (f ⁻¹' ↑(filter (λ (b : E), g b = g (f a)) f.range)) (g (f a))
-    = T (⋃ y ∈ (filter (λ (b : E), g b = g (f a)) f.range), f ⁻¹' {y}) (g (f a)),
-  { congr, rw ← finset.set_bUnion_preimage_singleton, },
-  rw h_left_eq',
-  rw map_Union_fin_meas_set_eq_sum T T_empty h_add,
-  { simp only [filter_congr_decidable, sum_apply, continuous_linear_map.coe_sum'],
-    refine finset.sum_congr rfl (λ x hx, _),
-    rw mem_filter at hx,
-    rw hx.2, },
-  { exact λ i, measurable_set_fiber _ _, },
-  { intros i hi,
-    rw mem_filter at hi,
-    refine hfp i hi.1 (λ hi0, _),
-    rw [hi0, hg] at hi,
-    exact h0 hi.2.symm, },
-  { intros i j hi hj hij,
-    rw set.disjoint_iff,
-    intros x hx,
-    rw [set.mem_inter_iff, set.mem_preimage, set.mem_preimage, set.mem_singleton_iff,
-      set.mem_singleton_iff] at hx,
-    rw [← hx.1, ← hx.2] at hij,
-    exact absurd rfl hij, },
-end
-=======
 /-- Calculate the integral of `g ∘ f : α →ₛ F`, where `f` is an integrable function from `α` to `E`
     and `g` is a function from `E` to `F`. We require `g 0 = 0` so that `g ∘ f` is integrable. -/
 lemma map_integral (f : α →ₛ E) (g : E → F) (hf : integrable f μ) (hg : g 0 = 0) :
   (f.map g).integral μ = ∑ x in f.range, (ennreal.to_real (μ (f ⁻¹' {x}))) • (g x) :=
 map_set_to_simple_func _ weighted_smul_union hf hg
->>>>>>> bc521609
-
-/-- Calculate the integral of `g ∘ f : α →ₛ F`, where `f` is an integrable function from `α` to `E`
-    and `g` is a function from `E` to `F`. We require `g 0 = 0` so that `g ∘ f` is integrable. -/
-lemma map_integral (f : α →ₛ E) (g : E → F) (hf : integrable f μ) (hg : g 0 = 0) :
-  (f.map g).integral μ = ∑ x in f.range, (ennreal.to_real (μ (f ⁻¹' {x}))) • (g x) :=
-(integral_eq_set_to_simple_func μ (f.map g)).trans
-  (map_set_to_simple_func (weighted_smul μ) (weighted_smul_empty μ) weighted_smul_union hf hg)
 
 /-- `simple_func.integral` and `simple_func.lintegral` agree when the integrand has type
     `α →ₛ ℝ≥0∞`. But since `ℝ≥0∞` is not a `normed_space`, we need some form of coercion.
@@ -452,73 +312,9 @@
 
 variables [normed_field 𝕜] [normed_space 𝕜 E] [normed_space ℝ E] [smul_comm_class ℝ 𝕜 E]
 
-<<<<<<< HEAD
-lemma set_to_simple_func_congr' (T : set α → (E →L[ℝ] F)) (T_empty : T ∅ = 0)
-  (h_add : ∀ s t, measurable_set s → measurable_set t → μ s ≠ ∞ → μ t ≠ ∞ → s ∩ t = ∅
-    → T (s ∪ t) = T s + T t)
-  {f g : α →ₛ E} (hf : integrable f μ) (hg : integrable g μ)
-  (h : ∀ x y, x ≠ y → T ((f ⁻¹' {x}) ∩ (g ⁻¹' {y})) = 0) :
-  f.set_to_simple_func T = g.set_to_simple_func T :=
-show ((pair f g).map prod.fst).set_to_simple_func T
-  = ((pair f g).map prod.snd).set_to_simple_func T, from
-begin
-  have h_pair : integrable (f.pair g) μ, from integrable_pair hf hg,
-  rw map_set_to_simple_func T T_empty h_add h_pair prod.fst_zero,
-  rw map_set_to_simple_func T T_empty h_add h_pair prod.snd_zero,
-  refine finset.sum_congr rfl (λ p hp, _),
-  rcases mem_range.1 hp with ⟨a, rfl⟩,
-  by_cases eq : f a = g a,
-  { dsimp only [pair_apply], rw eq },
-  { have : T ((pair f g) ⁻¹' {(f a, g a)}) = 0,
-    { have h_eq : T (⇑(f.pair g) ⁻¹' {(f a, g a)}) = T ((f ⁻¹' {f a}) ∩ (g ⁻¹' {g a})),
-      { congr, rw pair_preimage_singleton f g, },
-      rw h_eq,
-      exact h (f a) (g a) eq, },
-    simp only [this, continuous_linear_map.zero_apply, pair_apply], },
-end
-=======
 lemma integral_congr {f g : α →ₛ E} (hf : integrable f μ) (h : f =ᵐ[μ] g) :
   f.integral μ = g.integral μ :=
 set_to_simple_func_congr (weighted_smul μ) (λ s hs, weighted_smul_null) weighted_smul_union hf h
->>>>>>> bc521609
-
-lemma set_to_simple_func_congr {m : measurable_space α} (μ : measure α)
-  (T : set α → (E →L[ℝ] F)) (h_zero : ∀ s, measurable_set s → μ s = 0 → T s = 0)
-  (h_add : ∀ s t, measurable_set s → measurable_set t → μ s ≠ ∞ → μ t ≠ ∞ → s ∩ t = ∅
-    → T (s ∪ t) = T s + T t)
-  {f g : α →ₛ E} (hf : integrable f μ) (h : f =ᵐ[μ] g) :
-  f.set_to_simple_func T = g.set_to_simple_func T :=
-begin
-  refine set_to_simple_func_congr' T (h_zero ∅ measurable_set.empty measure_empty)
-    h_add hf ((integrable_congr h).mp hf) _,
-  refine λ x y hxy, h_zero _ ((measurable_set_fiber f x).inter (measurable_set_fiber g y)) _,
-  rw [eventually_eq, ae_iff] at h,
-  refine measure_mono_null (λ z, _) h,
-  simp_rw [set.mem_inter_iff, set.mem_set_of_eq, set.mem_preimage, set.mem_singleton_iff],
-  intro h,
-  rwa [h.1, h.2],
-end
-
-lemma congr_hyp_of_le_measure (T : set α → (F' →L[ℝ] F)) {C : ℝ}
-  (hT_norm : ∀ s, ∥T s∥ ≤ C * (μ s).to_real) {f g : α →ₛ F'} (hfg : f =ᵐ[μ] g)
-  {x y : F'} (hxy : x ≠ y) :
-  T ((f ⁻¹' {x}) ∩ (g ⁻¹' {y})) = 0 :=
-begin
-  have : μ ((pair f g) ⁻¹' {(x, y)}) = 0,
-  { refine measure_mono_null (λ a' ha', _) hfg,
-    simp only [set.mem_preimage, mem_singleton_iff, pair_apply, prod.mk.inj_iff] at ha',
-    show f a' ≠ g a',
-    rwa [ha'.1, ha'.2], },
-  rw ← norm_eq_zero,
-  refine le_antisymm ((hT_norm _).trans (le_of_eq _)) (norm_nonneg _),
-  rw pair_preimage_singleton at this,
-  rw this,
-  simp,
-end
-
-lemma integral_congr {f g : α →ₛ E} (hf : integrable f μ) (h : f =ᵐ[μ] g) :
-  f.integral μ = g.integral μ :=
-set_to_simple_func_congr μ (weighted_smul μ) (λ s hs, weighted_smul_null) weighted_smul_union hf h
 
 /-- `simple_func.bintegral` and `simple_func.integral` agree when the integrand has type
     `α →ₛ ℝ≥0∞`. But since `ℝ≥0∞` is not a `normed_space`, we need some form of coercion. -/
@@ -533,64 +329,6 @@
   { assume b, rw ennreal.lt_top_iff_ne_top, exact ennreal.of_real_ne_top }
 end
 
-<<<<<<< HEAD
-lemma set_to_simple_func_add (T : set α → (E →L[ℝ] F)) (T_empty : T ∅ = 0)
-  (h_add : ∀ s t, measurable_set s → measurable_set t → μ s ≠ ∞ → μ t ≠ ∞ → s ∩ t = ∅
-    → T (s ∪ t) = T s + T t)
-  {f g : α →ₛ E} (hf : integrable f μ) (hg : integrable g μ) :
-  set_to_simple_func T (f + g) = set_to_simple_func T f + set_to_simple_func T g :=
-have hp_pair : integrable (f.pair g) μ, from integrable_pair hf hg,
-calc set_to_simple_func T (f + g) = ∑ x in (pair f g).range,
-       T ((pair f g) ⁻¹' {x}) (x.fst + x.snd) :
-  by { rw [add_eq_map₂, map_set_to_simple_func T T_empty h_add hp_pair], simp, }
-... = ∑ x in (pair f g).range, (T ((pair f g) ⁻¹' {x}) x.fst + T ((pair f g) ⁻¹' {x}) x.snd) :
-  finset.sum_congr rfl $ assume a ha, continuous_linear_map.map_add _ _ _
-... = ∑ x in (pair f g).range, T ((pair f g) ⁻¹' {x}) x.fst +
-      ∑ x in (pair f g).range, T ((pair f g) ⁻¹' {x}) x.snd :
-  by rw finset.sum_add_distrib
-... = ((pair f g).map prod.fst).set_to_simple_func T
-    + ((pair f g).map prod.snd).set_to_simple_func T :
-  by rw [map_set_to_simple_func T T_empty h_add hp_pair prod.snd_zero,
-    map_set_to_simple_func T T_empty h_add hp_pair prod.fst_zero]
-
-lemma integral_add {f g : α →ₛ E} (hf : integrable f μ) (hg : integrable g μ) :
-  integral μ (f + g) = integral μ f + integral μ g :=
-(integral_eq_set_to_simple_func μ (f + g)).trans
-  (set_to_simple_func_add _ (weighted_smul_empty μ) weighted_smul_union hf hg)
-
-lemma set_to_simple_func_neg (T : set α → (E →L[ℝ] F)) (T_empty : T ∅ = 0)
-  (h_add : ∀ s t, measurable_set s → measurable_set t → μ s ≠ ∞ → μ t ≠ ∞ → s ∩ t = ∅
-    → T (s ∪ t) = T s + T t)
-  {f : α →ₛ E} (hf : integrable f μ) :
-  set_to_simple_func T (-f) = - set_to_simple_func T f :=
-calc set_to_simple_func T (-f) = set_to_simple_func T (f.map (has_neg.neg)) : rfl
-  ... = - set_to_simple_func T f :
-  begin
-    rw [map_set_to_simple_func T T_empty h_add hf neg_zero, set_to_simple_func,
-      ← sum_neg_distrib],
-    exact finset.sum_congr rfl (λ x h, continuous_linear_map.map_neg _ _),
-  end
-
-lemma integral_neg {f : α →ₛ E} (hf : integrable f μ) : integral μ (-f) = - integral μ f :=
-(integral_eq_set_to_simple_func μ (-f)).trans
-  (set_to_simple_func_neg _ (weighted_smul_empty μ) weighted_smul_union hf)
-
-lemma set_to_simple_func_sub (T : set α → (E →L[ℝ] F)) (T_empty : T ∅ = 0)
-  (h_add : ∀ s t, measurable_set s → measurable_set t → μ s ≠ ∞ → μ t ≠ ∞ → s ∩ t = ∅
-    → T (s ∪ t) = T s + T t)
-  {f g : α →ₛ E} (hf : integrable f μ) (hg : integrable g μ) :
-  set_to_simple_func T (f - g) = set_to_simple_func T f - set_to_simple_func T g :=
-begin
-  rw [sub_eq_add_neg, set_to_simple_func_add T T_empty h_add hf,
-    set_to_simple_func_neg T T_empty h_add hg, sub_eq_add_neg],
-  rw integrable_iff at hg ⊢,
-  intros x hx_ne,
-  change μ ((has_neg.neg ∘ g) ⁻¹' {x}) < ∞,
-  rw [preimage_comp, neg_preimage, neg_singleton],
-  refine hg (-x) _,
-  simp [hx_ne],
-end
-=======
 lemma integral_add {f g : α →ₛ E} (hf : integrable f μ) (hg : integrable g μ) :
   integral μ (f + g) = integral μ f + integral μ g :=
 set_to_simple_func_add _ weighted_smul_union hf hg
@@ -601,65 +339,9 @@
 lemma integral_sub {f g : α →ₛ E} (hf : integrable f μ) (hg : integrable g μ) :
   integral μ (f - g) = integral μ f - integral μ g :=
 set_to_simple_func_sub _ weighted_smul_union hf hg
->>>>>>> bc521609
-
-lemma integral_sub [borel_space E] {f g : α →ₛ E} (hf : integrable f μ) (hg : integrable g μ) :
-  integral μ (f - g) = integral μ f - integral μ g :=
-by { rw [sub_eq_add_neg, integral_add hf, integral_neg hg, sub_eq_add_neg], exact hg.neg, }
-
-lemma set_to_simple_func_smul_real (T : set α → (E →L[ℝ] F)) (T_empty : T ∅ = 0)
-  (h_add : ∀ s t, measurable_set s → measurable_set t → μ s ≠ ∞ → μ t ≠ ∞ → s ∩ t = ∅
-    → T (s ∪ t) = T s + T t)
-  (c : ℝ) {f : α →ₛ E} (hf : integrable f μ) :
-  set_to_simple_func T (c • f) = c • set_to_simple_func T f :=
-calc set_to_simple_func T (c • f) = ∑ x in f.range, T (f ⁻¹' {x}) (c • x) :
-  by { rw [smul_eq_map c f, map_set_to_simple_func T T_empty h_add hf], rw smul_zero, }
-... = ∑ x in f.range, c • (T (f ⁻¹' {x}) x) :
-  finset.sum_congr rfl $ λ b hb, by { rw continuous_linear_map.map_smul (T (f ⁻¹' {b})) c b, }
-... = c • set_to_simple_func T f :
-by simp only [set_to_simple_func, smul_sum, smul_smul, mul_comm]
-
-lemma set_to_simple_func_smul  {E} [measurable_space E] [normed_group E] [normed_space 𝕜 E]
-  [normed_space ℝ E] [normed_space 𝕜 F] (T : set α → (E →L[ℝ] F)) (T_empty : T ∅ = 0)
-  (h_add : ∀ s t, measurable_set s → measurable_set t → μ s ≠ ∞ → μ t ≠ ∞ → s ∩ t = ∅
-    → T (s ∪ t) = T s + T t)
-  (h_smul : ∀ c : 𝕜, ∀ s x, T s (c • x) = c • T s x)
-  (c : 𝕜) {f : α →ₛ E} (hf : integrable f μ) :
-  set_to_simple_func T (c • f) = c • set_to_simple_func T f :=
-calc set_to_simple_func T (c • f) = ∑ x in f.range, T (f ⁻¹' {x}) (c • x) :
-  by { rw [smul_eq_map c f, map_set_to_simple_func T T_empty h_add hf],
-    rw smul_zero, }
-... = ∑ x in f.range, c • (T (f ⁻¹' {x}) x) : finset.sum_congr rfl $ λ b hb, by { rw h_smul, }
-... = c • set_to_simple_func T f : by simp only [set_to_simple_func, smul_sum, smul_smul, mul_comm]
 
 lemma integral_smul (c : 𝕜) {f : α →ₛ E} (hf : integrable f μ) :
   integral μ (c • f) = c • integral μ f :=
-<<<<<<< HEAD
-(integral_eq_set_to_simple_func μ (c • f)).trans
-  (set_to_simple_func_smul (weighted_smul μ) (weighted_smul_empty μ)
-    weighted_smul_union (λ c s x, by simp_rw [weighted_smul_apply, smul_comm]) c hf)
-
-lemma norm_set_to_simple_func_le_sum_op_norm {m : measurable_space α}
-  (T : set α → (F' →L[ℝ] F)) (f : α →ₛ F') :
-  ∥f.set_to_simple_func T∥ ≤ ∑ x in f.range, ∥T (f ⁻¹' {x})∥ * ∥x∥ :=
-calc ∥∑ x in f.range, T (f ⁻¹' {x}) x∥
-    ≤ ∑ x in f.range, ∥T (f ⁻¹' {x}) x∥ : norm_sum_le _ _
-... ≤ ∑ x in f.range, ∥T (f ⁻¹' {x})∥ * ∥x∥ :
-  by { refine finset.sum_le_sum (λb hb, _), simp_rw continuous_linear_map.le_op_norm, }
-
-lemma norm_set_to_simple_func_le_integral_norm (T : set α → (E →L[ℝ] F)) (C : ℝ) (hC : 0 ≤ C)
-  (hT_norm : ∀ s, ∥T s∥ ≤ C * (μ s).to_real) {f : α →ₛ E} (hf : integrable f μ) :
-  ∥f.set_to_simple_func T∥ ≤ C * (f.map norm).integral μ :=
-calc ∥f.set_to_simple_func T∥
-    ≤ ∑ x in f.range, ∥T (f ⁻¹' {x})∥ * ∥x∥ : norm_set_to_simple_func_le_sum_op_norm T f
-... ≤ ∑ x in f.range, C * ennreal.to_real (μ (f ⁻¹' {x})) • ∥x∥ :
-  begin
-    refine finset.sum_le_sum (λb hb, _),
-    rw [smul_eq_mul, ← mul_assoc],
-    exact mul_le_mul (hT_norm _) le_rfl (norm_nonneg _) (mul_nonneg hC ennreal.to_real_nonneg),
-  end
-... = C * (f.map norm).integral μ : by rw [map_integral f norm hf norm_zero, finset.mul_sum]
-=======
 set_to_simple_func_smul _ weighted_smul_union weighted_smul_smul c hf
 
 lemma norm_set_to_simple_func_le_integral_norm (T : set α → E →L[ℝ] F) {C : ℝ}
@@ -669,19 +351,12 @@
     ≤ C * ∑ x in f.range, ennreal.to_real (μ (f ⁻¹' {x})) * ∥x∥ :
   norm_set_to_simple_func_le_sum_mul_norm T hT_norm f
 ... = C * (f.map norm).integral μ : by { rw map_integral f norm hf norm_zero, simp_rw smul_eq_mul, }
->>>>>>> bc521609
 
 lemma norm_integral_le_integral_norm (f : α →ₛ E) (hf : integrable f μ) :
   ∥f.integral μ∥ ≤ (f.map norm).integral μ :=
 begin
-<<<<<<< HEAD
-  rw integral_eq_set_to_simple_func,
-  refine (norm_set_to_simple_func_le_integral_norm _ 1 (by simp) (λ s, _) hf).trans (one_mul _).le,
-  exact (norm_weighted_smul s).trans (one_mul _).symm.le,
-=======
   refine (norm_set_to_simple_func_le_integral_norm _ (λ s, _) hf).trans (one_mul _).le,
   exact (norm_weighted_smul_le s).trans (one_mul _).symm.le,
->>>>>>> bc521609
 end
 
 lemma integral_add_measure {ν} (f : α →ₛ E) (hf : integrable f (μ + ν)) :
@@ -748,22 +423,11 @@
 
 variables [normed_field 𝕜] [normed_space 𝕜 E] [normed_space ℝ E] [smul_comm_class ℝ 𝕜 E]
   {F' : Type*} [normed_group F'] [normed_space ℝ F']
-<<<<<<< HEAD
-
-/-- Extend `set α → (E →L[ℝ] F')` to `(α →₁ₛ[μ] E) → F'`. -/
-def set_to_L1s (T : set α → (E →L[ℝ] F')) (f : α →₁ₛ[μ] E) : F' :=
-(to_simple_func f).set_to_simple_func T
-=======
->>>>>>> bc521609
 
 local attribute [instance] simple_func.normed_space
 
 /-- The Bochner integral over simple functions in L1 space. -/
 def integral (f : α →₁ₛ[μ] E) : E := ((to_simple_func f)).integral μ
-
-lemma set_to_L1s_eq_set_to_simple_func (T : set α → (E →L[ℝ] F')) (f : α →₁ₛ[μ] E) :
-  set_to_L1s T f = (to_simple_func f).set_to_simple_func T :=
-rfl
 
 lemma integral_eq_integral (f : α →₁ₛ[μ] E) : integral f = ((to_simple_func f)).integral μ := rfl
 
@@ -771,97 +435,18 @@
   integral f = ennreal.to_real (∫⁻ a, ennreal.of_real ((to_simple_func f) a) ∂μ) :=
 by rw [integral, simple_func.integral_eq_lintegral (simple_func.integrable f) h_pos]
 
-<<<<<<< HEAD
-lemma integral_eq_set_to_L1s (f : α →₁ₛ[μ] E) :
-  integral f = set_to_L1s (weighted_smul μ) f :=
-by rw [integral_eq_integral, set_to_L1s_eq_set_to_simple_func,
-  simple_func.integral_eq_set_to_simple_func]
-
-lemma set_to_L1s_congr (T : set α → (E →L[ℝ] F'))
-  (h_zero : ∀ s, measurable_set s → μ s = 0 → T s = 0)
-  (h_add : ∀ s t, measurable_set s → measurable_set t → μ s ≠ ∞ → μ t ≠ ∞ → s ∩ t = ∅
-    → T (s ∪ t) = T s + T t)
-  {f g : α →₁ₛ[μ] E} (h : to_simple_func f =ᵐ[μ] to_simple_func g) :
-  set_to_L1s T f = set_to_L1s T g :=
-simple_func.set_to_simple_func_congr μ T h_zero h_add (simple_func.integrable f) h
-=======
 lemma integral_eq_set_to_L1s (f : α →₁ₛ[μ] E) : integral f = set_to_L1s (weighted_smul μ) f := rfl
->>>>>>> bc521609
 
 lemma integral_congr {f g : α →₁ₛ[μ] E} (h : to_simple_func f =ᵐ[μ] to_simple_func g) :
   integral f = integral g :=
 simple_func.integral_congr (simple_func.integrable f) h
 
-lemma set_to_L1s_add (T : set α → (E →L[ℝ] F'))
-  (h_zero : ∀ s, measurable_set s → μ s = 0 → T s = 0)
-  (h_add : ∀ s t, measurable_set s → measurable_set t → μ s ≠ ∞ → μ t ≠ ∞ → s ∩ t = ∅
-    → T (s ∪ t) = T s + T t)
-  (f g : α →₁ₛ[μ] E) :
-  set_to_L1s T (f + g) = set_to_L1s T f + set_to_L1s T g :=
-begin
-  simp_rw set_to_L1s,
-  rw ← simple_func.set_to_simple_func_add T (h_zero ∅ measurable_set.empty measure_empty) h_add
-    (simple_func.integrable f) (simple_func.integrable g),
-  exact simple_func.set_to_simple_func_congr μ T h_zero h_add (simple_func.integrable _)
-    (add_to_simple_func f g),
-end
-
 lemma integral_add (f g : α →₁ₛ[μ] E) : integral (f + g) = integral f + integral g :=
-<<<<<<< HEAD
-(integral_eq_set_to_L1s _).trans
-  (set_to_L1s_add _ (λ _ _, weighted_smul_null) weighted_smul_union _ _)
-
-lemma set_to_L1s_smul_real (T : set α → (E →L[ℝ] F'))
-  (h_zero : ∀ s, measurable_set s → μ s = 0 → T s = 0)
-  (h_add : ∀ s t, measurable_set s → measurable_set t → μ s ≠ ∞ → μ t ≠ ∞ → s ∩ t = ∅
-    → T (s ∪ t) = T s + T t)
-  (c : ℝ) (f : α →₁ₛ[μ] E) :
-  set_to_L1s T (c • f) = c • set_to_L1s T f :=
-begin
-  have hT_empty : T ∅ = 0, from h_zero ∅ measurable_set.empty measure_empty,
-  simp_rw set_to_L1s,
-  rw ← simple_func.set_to_simple_func_smul_real T hT_empty h_add c (simple_func.integrable f),
-  refine simple_func.set_to_simple_func_congr μ T h_zero h_add (simple_func.integrable _) _,
-  exact smul_to_simple_func c f,
-end
-
-lemma set_to_L1s_smul {E} [normed_group E] [measurable_space E] [normed_space ℝ E]
-  [normed_space 𝕜 E] [second_countable_topology E] [borel_space E] [normed_space 𝕜 F']
-  [measurable_space 𝕜] [opens_measurable_space 𝕜]
-  (T : set α → (E →L[ℝ] F')) (h_zero : ∀ s, measurable_set s → μ s = 0 → T s = 0)
-  (h_add : ∀ s t, measurable_set s → measurable_set t → μ s ≠ ∞ → μ t ≠ ∞ → s ∩ t = ∅
-    → T (s ∪ t) = T s + T t)
-  (h_smul : ∀ c : 𝕜, ∀ s x, T s (c • x) = c • T s x)
-  (c : 𝕜) (f : α →₁ₛ[μ] E) :
-  set_to_L1s T (c • f) = c • set_to_L1s T f :=
-begin
-  have hT_empty : T ∅ = 0, from h_zero ∅ measurable_set.empty measure_empty,
-  simp_rw set_to_L1s,
-  rw ← simple_func.set_to_simple_func_smul T hT_empty h_add h_smul c (simple_func.integrable f),
-  refine simple_func.set_to_simple_func_congr μ T h_zero h_add (simple_func.integrable _) _,
-  exact smul_to_simple_func c f,
-end
-
-lemma integral_smul [measurable_space 𝕜] [opens_measurable_space 𝕜] (c : 𝕜) (f : α →₁ₛ[μ] E) :
-  integral (c • f) = c • integral f :=
-(integral_eq_set_to_L1s _).trans (set_to_L1s_smul _ (λ _ _, weighted_smul_null) weighted_smul_union
-  (λ c s x, by simp_rw [weighted_smul_apply, smul_comm]) c f)
-
-lemma norm_set_to_L1s_le (T : set α → (E →L[ℝ] F'))
-  {C : ℝ} (hC : 0 ≤ C) (hT_norm : ∀ s, ∥T s∥ ≤ C * (μ s).to_real) (f : α →₁ₛ[μ] E) :
-  ∥set_to_L1s T f∥ ≤ C * ∥f∥ :=
-begin
-  rw [set_to_L1s, norm_eq_integral],
-  exact simple_func.norm_set_to_simple_func_le_integral_norm T C hC hT_norm
-    (simple_func.integrable f),
-end
-=======
 set_to_L1s_add _ (λ _ _, weighted_smul_null) weighted_smul_union _ _
 
 lemma integral_smul [measurable_space 𝕜] [opens_measurable_space 𝕜] (c : 𝕜) (f : α →₁ₛ[μ] E) :
   integral (c • f) = c • integral f :=
 set_to_L1s_smul _ (λ _ _, weighted_smul_null) weighted_smul_union weighted_smul_smul c f
->>>>>>> bc521609
 
 lemma norm_integral_le_norm (f : α →₁ₛ[μ] E) : ∥integral f∥ ≤ ∥f∥ :=
 begin
@@ -873,39 +458,6 @@
   [borel_space E'] [normed_space ℝ E'] [normed_space 𝕜 E']
   [measurable_space 𝕜] [opens_measurable_space 𝕜]
 
-<<<<<<< HEAD
-variables (α E' μ 𝕜)
-/-- Extend `set α → (E' →L[ℝ] F')` to `(α →₁ₛ[μ] E') →L[𝕜] F'`. -/
-def set_to_L1s_clm' [normed_space 𝕜 F'] (T : set α → (E' →L[ℝ] F'))
-  (h_add : ∀ s t, measurable_set s → measurable_set t → μ s ≠ ∞ → μ t ≠ ∞ → s ∩ t = ∅
-    → T (s ∪ t) = T s + T t)
-  (h_smul : ∀ c : 𝕜, ∀ s x, T s (c • x) = c • T s x)
-  {C : ℝ} (hC : 0 ≤ C) (hT_norm : ∀ s, ∥T s∥ ≤ C * (μ s).to_real) :
-  (α →₁ₛ[μ] E') →L[𝕜] F' :=
-have h_zero : ∀ s (hs : measurable_set s) (hs_zero : μ s = 0), T s = 0,
-{ refine λ s hs hs0, norm_eq_zero.mp _,
-  refine le_antisymm ((hT_norm s).trans (le_of_eq _)) (norm_nonneg _),
-  rw [hs0, ennreal.zero_to_real, mul_zero], },
-linear_map.mk_continuous ⟨set_to_L1s T, set_to_L1s_add T h_zero h_add,
-  set_to_L1s_smul T h_zero h_add h_smul⟩ C (λ f, norm_set_to_L1s_le T hC hT_norm f)
-
-/-- Extend `set α → (E' →L[ℝ] F')` to `(α →₁ₛ[μ] E') →L[ℝ] F'`. -/
-def set_to_L1s_clm (T : set α → (E' →L[ℝ] F'))
-  (h_add : ∀ s t, measurable_set s → measurable_set t → μ s ≠ ∞ → μ t ≠ ∞ → s ∩ t = ∅
-    → T (s ∪ t) = T s + T t)
-  {C : ℝ} (hC : 0 ≤ C) (hT_norm : ∀ s, ∥T s∥ ≤ C * (μ s).to_real) :
-  (α →₁ₛ[μ] E') →L[ℝ] F' :=
-have h_zero : ∀ s (hs : measurable_set s) (hs_zero : μ s = 0), T s = 0,
-{ refine λ s hs hs0, norm_eq_zero.mp _,
-  refine le_antisymm ((hT_norm s).trans (le_of_eq _)) (norm_nonneg _),
-  rw [hs0, ennreal.zero_to_real, mul_zero], },
-linear_map.mk_continuous ⟨set_to_L1s T, set_to_L1s_add T h_zero h_add,
-  set_to_L1s_smul_real T h_zero h_add⟩ C (λ f, norm_set_to_L1s_le T hC hT_norm f)
-
-variables {α E' μ 𝕜}
-
-=======
->>>>>>> bc521609
 variables (α E μ 𝕜)
 /-- The Bochner integral over simple functions in L1 space as a continuous linear map. -/
 def integral_clm' : (α →₁ₛ[μ] E) →L[𝕜] E :=
@@ -1006,22 +558,6 @@
 open continuous_linear_map
 
 variables (𝕜) [measurable_space 𝕜] [opens_measurable_space 𝕜]
-<<<<<<< HEAD
-  {E' F' : Type*} [measurable_space E'] [normed_group E'] [normed_space ℝ E'] [normed_space 𝕜 E']
-  [second_countable_topology E'] [borel_space E']
-  [normed_group F'] [normed_space ℝ F'] [normed_space 𝕜 F'] [complete_space F']
-
-/-- Extend `set α → (E' →L[ℝ] F')` to `(α →₁[μ] E') →L[𝕜] F'`. -/
-def set_to_L1_clm' (T : set α → (E' →L[ℝ] F'))
-  (h_add : ∀ s t, measurable_set s → measurable_set t → μ s ≠ ∞ → μ t ≠ ∞ → s ∩ t = ∅
-    → T (s ∪ t) = T s + T t)
-  (h_smul : ∀ c : 𝕜, ∀ s x, T s (c • x) = c • T s x)
-  {C : ℝ} (hC : 0 ≤ C) (hT_norm : ∀ s, ∥T s∥ ≤ C * (μ s).to_real) :
-  (α →₁[μ] E') →L[𝕜] F' :=
-(set_to_L1s_clm' α 𝕜 μ E' T h_add h_smul hC hT_norm).extend
-  (coe_to_Lp α E' 𝕜) (simple_func.dense_range one_ne_top) simple_func.uniform_inducing
-=======
->>>>>>> bc521609
 
 /-- The Bochner integral in L1 space as a continuous linear map. -/
 def integral_clm' : (α →₁[μ] E) →L[𝕜] E :=
@@ -1029,15 +565,6 @@
   (coe_to_Lp α E 𝕜) (simple_func.dense_range one_ne_top) simple_func.uniform_inducing
 
 variables {𝕜}
-
-/-- Extend `set α → (E' →L[ℝ] F')` to `(α →₁[μ] E') →L[ℝ] F'`. -/
-def set_to_L1_clm (T : set α → (E' →L[ℝ] F'))
-  (h_add : ∀ s t, measurable_set s → measurable_set t → μ s ≠ ∞ → μ t ≠ ∞ → s ∩ t = ∅
-    → T (s ∪ t) = T s + T t)
-  {C : ℝ} (hC : 0 ≤ C) (hT_norm : ∀ s, ∥T s∥ ≤ C * (μ s).to_real) :
-  (α →₁[μ] E') →L[ℝ] F' :=
-(set_to_L1s_clm α μ E' T h_add hC hT_norm).extend
-  (coe_to_Lp α E' ℝ) (simple_func.dense_range one_ne_top) simple_func.uniform_inducing
 
 /-- The Bochner integral in L1 space as a continuous linear map over ℝ. -/
 def integral_clm : (α →₁[μ] E) →L[ℝ] E := integral_clm' ℝ
