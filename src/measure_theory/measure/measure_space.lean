/-
Copyright (c) 2017 Johannes Hölzl. All rights reserved.
Released under Apache 2.0 license as described in the file LICENSE.
Authors: Johannes Hölzl, Mario Carneiro
-/
import measure_theory.measure.measure_space_def
import measure_theory.measurable_space

/-!
# Measure spaces

The definition of a measure and a measure space are in `measure_theory.measure_space_def`, with
only a few basic properties. This file provides many more properties of these objects.
This separation allows the measurability tactic to import only the file `measure_space_def`, and to
be available in `measure_space` (through `measurable_space`).

Given a measurable space `α`, a measure on `α` is a function that sends measurable sets to the
extended nonnegative reals that satisfies the following conditions:
1. `μ ∅ = 0`;
2. `μ` is countably additive. This means that the measure of a countable union of pairwise disjoint
   sets is equal to the measure of the individual sets.

Every measure can be canonically extended to an outer measure, so that it assigns values to
all subsets, not just the measurable subsets. On the other hand, a measure that is countably
additive on measurable sets can be restricted to measurable sets to obtain a measure.
In this file a measure is defined to be an outer measure that is countably additive on
measurable sets, with the additional assumption that the outer measure is the canonical
extension of the restricted measure.

Measures on `α` form a complete lattice, and are closed under scalar multiplication with `ℝ≥0∞`.

We introduce the following typeclasses for measures:

* `is_probability_measure μ`: `μ univ = 1`;
* `is_finite_measure μ`: `μ univ < ∞`;
* `sigma_finite μ`: there exists a countable collection of sets that cover `univ`
  where `μ` is finite;
* `is_locally_finite_measure μ` : `∀ x, ∃ s ∈ 𝓝 x, μ s < ∞`;
* `has_no_atoms μ` : `∀ x, μ {x} = 0`; possibly should be redefined as
  `∀ s, 0 < μ s → ∃ t ⊆ s, 0 < μ t ∧ μ t < μ s`.

Given a measure, the null sets are the sets where `μ s = 0`, where `μ` denotes the corresponding
outer measure (so `s` might not be measurable). We can then define the completion of `μ` as the
measure on the least `σ`-algebra that also contains all null sets, by defining the measure to be `0`
on the null sets.

## Main statements

* `completion` is the completion of a measure to all null measurable sets.
* `measure.of_measurable` and `outer_measure.to_measure` are two important ways to define a measure.

## Implementation notes

Given `μ : measure α`, `μ s` is the value of the *outer measure* applied to `s`.
This conveniently allows us to apply the measure to sets without proving that they are measurable.
We get countable subadditivity for all sets, but only countable additivity for measurable sets.

You often don't want to define a measure via its constructor.
Two ways that are sometimes more convenient:
* `measure.of_measurable` is a way to define a measure by only giving its value on measurable sets
  and proving the properties (1) and (2) mentioned above.
* `outer_measure.to_measure` is a way of obtaining a measure from an outer measure by showing that
  all measurable sets in the measurable space are Carathéodory measurable.

To prove that two measures are equal, there are multiple options:
* `ext`: two measures are equal if they are equal on all measurable sets.
* `ext_of_generate_from_of_Union`: two measures are equal if they are equal on a π-system generating
  the measurable sets, if the π-system contains a spanning increasing sequence of sets where the
  measures take finite value (in particular the measures are σ-finite). This is a special case of
  the more general `ext_of_generate_from_of_cover`
* `ext_of_generate_finite`: two finite measures are equal if they are equal on a π-system
  generating the measurable sets. This is a special case of `ext_of_generate_from_of_Union` using
  `C ∪ {univ}`, but is easier to work with.

A `measure_space` is a class that is a measurable space with a canonical measure.
The measure is denoted `volume`.

## References

* <https://en.wikipedia.org/wiki/Measure_(mathematics)>
* <https://en.wikipedia.org/wiki/Complete_measure>
* <https://en.wikipedia.org/wiki/Almost_everywhere>

## Tags

measure, almost everywhere, measure space, completion, null set, null measurable set
-/

noncomputable theory

open classical set filter (hiding map) function measurable_space
open_locale classical topological_space big_operators filter ennreal nnreal

variables {α β γ δ ι : Type*}

namespace measure_theory

section

variables {m : measurable_space α} {μ μ₁ μ₂ : measure α} {s s₁ s₂ t : set α}

instance ae_is_measurably_generated : is_measurably_generated μ.ae :=
⟨λ s hs, let ⟨t, hst, htm, htμ⟩ := exists_measurable_superset_of_null hs in
  ⟨tᶜ, compl_mem_ae_iff.2 htμ, htm.compl, compl_subset_comm.1 hst⟩⟩

lemma measure_Union [encodable β] {f : β → set α}
  (hn : pairwise (disjoint on f)) (h : ∀ i, measurable_set (f i)) :
  μ (⋃ i, f i) = ∑' i, μ (f i) :=
begin
  rw [measure_eq_extend (measurable_set.Union h),
    extend_Union measurable_set.empty _ measurable_set.Union _ hn h],
  { simp [measure_eq_extend, h] },
  { exact μ.empty },
  { exact μ.m_Union }
end

lemma measure_union (hd : disjoint s₁ s₂) (h₁ : measurable_set s₁) (h₂ : measurable_set s₂) :
  μ (s₁ ∪ s₂) = μ s₁ + μ s₂ :=
begin
  rw [union_eq_Union, measure_Union, tsum_fintype, fintype.sum_bool, cond, cond],
  exacts [pairwise_disjoint_on_bool.2 hd, λ b, bool.cases_on b h₂ h₁]
end

lemma measure_add_measure_compl (h : measurable_set s) :
  μ s + μ sᶜ = μ univ :=
by { rw [← union_compl_self s, measure_union _ h h.compl], exact disjoint_compl_right }

lemma measure_bUnion {s : set β} {f : β → set α} (hs : countable s)
  (hd : pairwise_on s (disjoint on f)) (h : ∀ b ∈ s, measurable_set (f b)) :
  μ (⋃ b ∈ s, f b) = ∑' p : s, μ (f p) :=
begin
  haveI := hs.to_encodable,
  rw bUnion_eq_Union,
  exact measure_Union (hd.on_injective subtype.coe_injective $ λ x, x.2) (λ x, h x x.2)
end

lemma measure_sUnion {S : set (set α)} (hs : countable S)
  (hd : pairwise_on S disjoint) (h : ∀ s ∈ S, measurable_set s) :
  μ (⋃₀ S) = ∑' s : S, μ s :=
by rw [sUnion_eq_bUnion, measure_bUnion hs hd h]

lemma measure_bUnion_finset {s : finset ι} {f : ι → set α} (hd : pairwise_on ↑s (disjoint on f))
  (hm : ∀ b ∈ s, measurable_set (f b)) :
  μ (⋃ b ∈ s, f b) = ∑ p in s, μ (f p) :=
begin
  rw [← finset.sum_attach, finset.attach_eq_univ, ← tsum_fintype],
  exact measure_bUnion s.countable_to_set hd hm
end

/-- If `s` is a countable set, then the measure of its preimage can be found as the sum of measures
of the fibers `f ⁻¹' {y}`. -/
lemma tsum_measure_preimage_singleton {s : set β} (hs : countable s) {f : α → β}
  (hf : ∀ y ∈ s, measurable_set (f ⁻¹' {y})) :
  ∑' b : s, μ (f ⁻¹' {↑b}) = μ (f ⁻¹' s) :=
by rw [← set.bUnion_preimage_singleton, measure_bUnion hs (pairwise_on_disjoint_fiber _ _) hf]

/-- If `s` is a `finset`, then the measure of its preimage can be found as the sum of measures
of the fibers `f ⁻¹' {y}`. -/
lemma sum_measure_preimage_singleton (s : finset β) {f : α → β}
  (hf : ∀ y ∈ s, measurable_set (f ⁻¹' {y})) :
  ∑ b in s, μ (f ⁻¹' {b}) = μ (f ⁻¹' ↑s) :=
by simp only [← measure_bUnion_finset (pairwise_on_disjoint_fiber _ _) hf,
  finset.set_bUnion_preimage_singleton]

lemma measure_diff_null' (h : μ (s₁ ∩ s₂) = 0) : μ (s₁ \ s₂) = μ s₁ :=
measure_congr $ diff_ae_eq_self.2 h

lemma measure_diff_null (h : μ s₂ = 0) : μ (s₁ \ s₂) = μ s₁ :=
measure_diff_null' $ measure_mono_null (inter_subset_right _ _) h

lemma measure_diff (h : s₂ ⊆ s₁) (h₁ : measurable_set s₁) (h₂ : measurable_set s₂)
  (h_fin : μ s₂ ≠ ∞) :
  μ (s₁ \ s₂) = μ s₁ - μ s₂ :=
begin
  refine (ennreal.add_sub_self' h_fin).symm.trans _,
  rw [← measure_union disjoint_diff h₂ (h₁.diff h₂), union_diff_cancel h]
end

lemma le_measure_diff : μ s₁ - μ s₂ ≤ μ (s₁ \ s₂) :=
tsub_le_iff_left.2 $
calc μ s₁ ≤ μ (s₂ ∪ s₁)        : measure_mono (subset_union_right _ _)
      ... = μ (s₂ ∪ s₁ \ s₂)   : congr_arg μ union_diff_self.symm
      ... ≤ μ s₂ + μ (s₁ \ s₂) : measure_union_le _ _

lemma measure_diff_lt_of_lt_add (hs : measurable_set s) (ht : measurable_set t) (hst : s ⊆ t)
  (hs' : μ s ≠ ∞) {ε : ℝ≥0∞} (h : μ t < μ s + ε) : μ (t \ s) < ε :=
begin
  rw [measure_diff hst ht hs hs'], rw add_comm at h,
  exact ennreal.sub_lt_of_lt_add (measure_mono hst) h
end

lemma measure_diff_le_iff_le_add (hs : measurable_set s) (ht : measurable_set t) (hst : s ⊆ t)
  (hs' : μ s ≠ ∞) {ε : ℝ≥0∞} : μ (t \ s) ≤ ε ↔ μ t ≤ μ s + ε :=
by rwa [measure_diff hst ht hs hs', tsub_le_iff_left]

lemma measure_eq_measure_of_null_diff {s t : set α}
  (hst : s ⊆ t) (h_nulldiff : μ (t.diff s) = 0) : μ s = μ t :=
by { rw [←diff_diff_cancel_left hst, ←@measure_diff_null _ _ _ t _ h_nulldiff], refl, }

lemma measure_eq_measure_of_between_null_diff {s₁ s₂ s₃ : set α}
  (h12 : s₁ ⊆ s₂) (h23 : s₂ ⊆ s₃) (h_nulldiff : μ (s₃ \ s₁) = 0) :
  (μ s₁ = μ s₂) ∧ (μ s₂ = μ s₃) :=
begin
  have le12 : μ s₁ ≤ μ s₂ := measure_mono h12,
  have le23 : μ s₂ ≤ μ s₃ := measure_mono h23,
  have key : μ s₃ ≤ μ s₁ := calc
    μ s₃ = μ ((s₃ \ s₁) ∪ s₁)  : by rw (diff_union_of_subset (h12.trans h23))
     ... ≤ μ (s₃ \ s₁) + μ s₁  : measure_union_le _ _
     ... = μ s₁                : by simp only [h_nulldiff, zero_add],
  exact ⟨le12.antisymm (le23.trans key), le23.antisymm (key.trans le12)⟩,
end

lemma measure_eq_measure_smaller_of_between_null_diff {s₁ s₂ s₃ : set α}
  (h12 : s₁ ⊆ s₂) (h23 : s₂ ⊆ s₃) (h_nulldiff : μ (s₃.diff s₁) = 0) : μ s₁ = μ s₂ :=
(measure_eq_measure_of_between_null_diff h12 h23 h_nulldiff).1

lemma measure_eq_measure_larger_of_between_null_diff {s₁ s₂ s₃ : set α}
  (h12 : s₁ ⊆ s₂) (h23 : s₂ ⊆ s₃) (h_nulldiff : μ (s₃.diff s₁) = 0) : μ s₂ = μ s₃ :=
(measure_eq_measure_of_between_null_diff h12 h23 h_nulldiff).2

lemma measure_compl (h₁ : measurable_set s) (h_fin : μ s ≠ ∞) : μ (sᶜ) = μ univ - μ s :=
by { rw compl_eq_univ_diff, exact measure_diff (subset_univ s) measurable_set.univ h₁ h_fin }

lemma sum_measure_le_measure_univ {s : finset ι} {t : ι → set α} (h : ∀ i ∈ s, measurable_set (t i))
  (H : pairwise_on ↑s (disjoint on t)) :
  ∑ i in s, μ (t i) ≤ μ (univ : set α) :=
by { rw ← measure_bUnion_finset H h, exact measure_mono (subset_univ _) }

lemma tsum_measure_le_measure_univ {s : ι → set α} (hs : ∀ i, measurable_set (s i))
  (H : pairwise (disjoint on s)) :
  ∑' i, μ (s i) ≤ μ (univ : set α) :=
begin
  rw [ennreal.tsum_eq_supr_sum],
  exact supr_le (λ s, sum_measure_le_measure_univ (λ i hi, hs i) (λ i hi j hj hij, H i j hij))
end

lemma measure_Union_of_null_inter [encodable ι] {f : ι → set α} (h : ∀ i, measurable_set (f i))
  (hn : pairwise ((λ S T, μ (S ∩ T) = 0) on f)) : μ (⋃ i, f i) = ∑' i, μ (f i) :=
begin
  have h_null : μ (⋃ (ij : ι × ι) (hij : ij.fst ≠ ij.snd), f ij.fst ∩ f ij.snd) = 0,
  { rw measure_Union_null_iff,
    rintro ⟨i, j⟩,
    by_cases hij : i = j,
    { simp [hij], },
    { suffices : μ (f i ∩ f j) = 0,
      { simpa [hij], },
      apply hn i j hij, }, },
  have h_pair : pairwise (disjoint on
    (λ i, f i \ (⋃ (ij : ι × ι) (hij : ij.fst ≠ ij.snd), f ij.fst ∩ f ij.snd))),
  { intros i j hij x hx,
    simp only [not_exists, exists_prop, mem_Union, mem_inter_eq, not_and,
      inf_eq_inter, ne.def, mem_diff, prod.exists] at hx,
    simp only [mem_empty_eq, bot_eq_empty],
    rcases hx with ⟨⟨hx_left_left, hx_left_right⟩, hx_right_left, hx_right_right⟩,
    exact hx_left_right _ _ hij hx_left_left hx_right_left, },
  have h_meas :
    ∀ i, measurable_set (f i \ (⋃ (ij : ι × ι) (hij : ij.fst ≠ ij.snd), f ij.fst ∩ f ij.snd)),
  { intro w,
    apply (h w).diff,
    apply measurable_set.Union,
    rintro ⟨i, j⟩,
    by_cases hij : i = j,
    { simp [hij], },
    { simp [hij, measurable_set.inter (h i) (h j)], }, },
  have : μ _ = _ := measure_Union h_pair h_meas,
  rw ← Union_diff at this,
  simp_rw measure_diff_null h_null at this,
  exact this,
end

/-- Pigeonhole principle for measure spaces: if `∑' i, μ (s i) > μ univ`, then
one of the intersections `s i ∩ s j` is not empty. -/
lemma exists_nonempty_inter_of_measure_univ_lt_tsum_measure {m : measurable_space α} (μ : measure α)
  {s : ι → set α} (hs : ∀ i, measurable_set (s i)) (H : μ (univ : set α) < ∑' i, μ (s i)) :
  ∃ i j (h : i ≠ j), (s i ∩ s j).nonempty :=
begin
  contrapose! H,
  apply tsum_measure_le_measure_univ hs,
  exact λ i j hij x hx, H i j hij ⟨x, hx⟩
end

/-- Pigeonhole principle for measure spaces: if `s` is a `finset` and
`∑ i in s, μ (t i) > μ univ`, then one of the intersections `t i ∩ t j` is not empty. -/
lemma exists_nonempty_inter_of_measure_univ_lt_sum_measure {m : measurable_space α} (μ : measure α)
  {s : finset ι} {t : ι → set α} (h : ∀ i ∈ s, measurable_set (t i))
  (H : μ (univ : set α) < ∑ i in s, μ (t i)) :
  ∃ (i ∈ s) (j ∈ s) (h : i ≠ j), (t i ∩ t j).nonempty :=
begin
  contrapose! H,
  apply sum_measure_le_measure_univ h,
  exact λ i hi j hj hij x hx, H i hi j hj hij ⟨x, hx⟩
end

/-- Continuity from below: the measure of the union of a directed sequence of measurable sets
is the supremum of the measures. -/
lemma measure_Union_eq_supr [encodable ι] {s : ι → set α} (h : ∀ i, measurable_set (s i))
  (hd : directed (⊆) s) : μ (⋃ i, s i) = ⨆ i, μ (s i) :=
begin
  casesI is_empty_or_nonempty ι,
  { simp only [supr_of_empty, Union], exact measure_empty },
  refine le_antisymm _ (supr_le $ λ i, measure_mono $ subset_Union _ _),
  have : ∀ n, measurable_set (disjointed (λ n, ⋃ b ∈ encodable.decode₂ ι n, s b) n) :=
    measurable_set.disjointed (measurable_set.bUnion_decode₂ h),
  rw [← encodable.Union_decode₂, ← Union_disjointed, measure_Union (disjoint_disjointed _) this,
    ennreal.tsum_eq_supr_nat],
  simp only [← measure_bUnion_finset ((disjoint_disjointed _).pairwise_on _) (λ n _, this n)],
  refine supr_le (λ n, _),
  refine le_trans (_ : _ ≤ μ (⋃ (k ∈ finset.range n) (i ∈ encodable.decode₂ ι k), s i)) _,
  exact measure_mono (bUnion_mono (λ k hk, disjointed_subset _ _)),
  simp only [← finset.set_bUnion_option_to_finset, ← finset.set_bUnion_bUnion],
  generalize : (finset.range n).bUnion (λ k, (encodable.decode₂ ι k).to_finset) = t,
  rcases hd.finset_le t with ⟨i, hi⟩,
  exact le_supr_of_le i (measure_mono $ bUnion_subset hi)
end

lemma measure_bUnion_eq_supr {s : ι → set α} {t : set ι} (ht : countable t)
  (h : ∀ i ∈ t, measurable_set (s i)) (hd : directed_on ((⊆) on s) t) :
  μ (⋃ i ∈ t, s i) = ⨆ i ∈ t, μ (s i) :=
begin
  haveI := ht.to_encodable,
  rw [bUnion_eq_Union, measure_Union_eq_supr (set_coe.forall'.1 h) hd.directed_coe,
    supr_subtype'],
  refl
end

/-- Continuity from above: the measure of the intersection of a decreasing sequence of measurable
sets is the infimum of the measures. -/
lemma measure_Inter_eq_infi [encodable ι] {s : ι → set α}
  (h : ∀ i, measurable_set (s i)) (hd : directed (⊇) s) (hfin : ∃ i, μ (s i) ≠ ∞) :
  μ (⋂ i, s i) = (⨅ i, μ (s i)) :=
begin
  rcases hfin with ⟨k, hk⟩,
  have : ∀ t ⊆ s k, μ t ≠ ∞, from λ t ht, ne_top_of_le_ne_top hk (measure_mono ht),
  rw [← ennreal.sub_sub_cancel (by exact hk) (infi_le _ k), ennreal.sub_infi,
    ← ennreal.sub_sub_cancel (by exact hk) (measure_mono (Inter_subset _ k)),
    ← measure_diff (Inter_subset _ k) (h k) (measurable_set.Inter h) (this _ (Inter_subset _ k)),
    diff_Inter, measure_Union_eq_supr],
  { congr' 1,
    refine le_antisymm (supr_le_supr2 $ λ i, _) (supr_le_supr $ λ i, _),
    { rcases hd i k with ⟨j, hji, hjk⟩,
      use j,
      rw [← measure_diff hjk (h _) (h _) (this _ hjk)],
      exact measure_mono (diff_subset_diff_right hji) },
    { rw [tsub_le_iff_right, ← measure_union disjoint_diff.symm ((h k).diff (h i)) (h i),
        set.union_comm],
      exact measure_mono (diff_subset_iff.1 $ subset.refl _) } },
  { exact λ i, (h k).diff (h i) },
  { exact hd.mono_comp _ (λ _ _, diff_subset_diff_right) }
end

/-- Continuity from below: the measure of the union of an increasing sequence of measurable sets
is the limit of the measures. -/
lemma tendsto_measure_Union [semilattice_sup ι] [encodable ι] {s : ι → set α}
  (hs : ∀ n, measurable_set (s n)) (hm : monotone s) :
  tendsto (μ ∘ s) at_top (𝓝 (μ (⋃ n, s n))) :=
begin
  rw measure_Union_eq_supr hs (directed_of_sup hm),
  exact tendsto_at_top_supr (assume n m hnm, measure_mono $ hm hnm)
end

/-- Continuity from above: the measure of the intersection of a decreasing sequence of measurable
sets is the limit of the measures. -/
lemma tendsto_measure_Inter [encodable ι] [semilattice_sup ι] {s : ι → set α}
  (hs : ∀ n, measurable_set (s n)) (hm : antitone s) (hf : ∃ i, μ (s i) ≠ ∞) :
  tendsto (μ ∘ s) at_top (𝓝 (μ (⋂ n, s n))) :=
begin
  rw measure_Inter_eq_infi hs (directed_of_sup hm) hf,
  exact tendsto_at_top_infi (assume n m hnm, measure_mono $ hm hnm),
end

/-- One direction of the **Borel-Cantelli lemma**: if (sᵢ) is a sequence of sets such
that `∑ μ sᵢ` is finite, then the limit superior of the `sᵢ` is a null set. -/
lemma measure_limsup_eq_zero {s : ℕ → set α} (hs : ∑' i, μ (s i) ≠ ∞) : μ (limsup at_top s) = 0 :=
begin
  -- First we replace the sequence `sₙ` with a sequence of measurable sets `tₙ ⊇ sₙ` of the same
  -- measure.
  set t : ℕ → set α := λ n, to_measurable μ (s n),
  have ht : ∑' i, μ (t i) ≠ ∞, by simpa only [t, measure_to_measurable] using hs,
  suffices : μ (limsup at_top t) = 0,
  { have A : s ≤ t := λ n, subset_to_measurable μ (s n),
    -- TODO default args fail
    exact measure_mono_null (limsup_le_limsup (eventually_of_forall A) is_cobounded_le_of_bot
      is_bounded_le_of_top) this },
  -- Next we unfold `limsup` for sets and replace equality with an inequality
  simp only [limsup_eq_infi_supr_of_nat', set.infi_eq_Inter, set.supr_eq_Union,
    ← nonpos_iff_eq_zero],
  -- Finally, we estimate `μ (⋃ i, t (i + n))` by `∑ i', μ (t (i + n))`
  refine le_of_tendsto_of_tendsto'
    (tendsto_measure_Inter (λ i, measurable_set.Union (λ b, measurable_set_to_measurable _ _)) _
      ⟨0, ne_top_of_le_ne_top ht (measure_Union_le t)⟩)
    (ennreal.tendsto_sum_nat_add (μ ∘ t) ht) (λ n, measure_Union_le _),
  intros n m hnm x,
  simp only [set.mem_Union],
  exact λ ⟨i, hi⟩, ⟨i + (m - n), by simpa only [add_assoc, tsub_add_cancel_of_le hnm] using hi⟩
end

lemma measure_if {x : β} {t : set β} {s : set α} :
  μ (if x ∈ t then s else ∅) = indicator t (λ _, μ s) x :=
by { split_ifs; simp [h] }

end

section outer_measure

variables [ms : measurable_space α] {s t : set α}
include ms

/-- Obtain a measure by giving an outer measure where all sets in the σ-algebra are
  Carathéodory measurable. -/
def outer_measure.to_measure (m : outer_measure α) (h : ms ≤ m.caratheodory) : measure α :=
measure.of_measurable (λ s _, m s) m.empty
  (λ f hf hd, m.Union_eq_of_caratheodory (λ i, h _ (hf i)) hd)

lemma le_to_outer_measure_caratheodory (μ : measure α) : ms ≤ μ.to_outer_measure.caratheodory :=
begin
  assume s hs,
  rw to_outer_measure_eq_induced_outer_measure,
  refine outer_measure.of_function_caratheodory (λ t, le_infi $ λ ht, _),
  rw [← measure_eq_extend (ht.inter hs),
    ← measure_eq_extend (ht.diff hs),
    ← measure_union _ (ht.inter hs) (ht.diff hs),
    inter_union_diff],
  exact le_refl _,
  exact λ x ⟨⟨_, h₁⟩, _, h₂⟩, h₂ h₁
end

@[simp] lemma to_measure_to_outer_measure (m : outer_measure α) (h : ms ≤ m.caratheodory) :
  (m.to_measure h).to_outer_measure = m.trim := rfl

@[simp] lemma to_measure_apply (m : outer_measure α) (h : ms ≤ m.caratheodory)
  {s : set α} (hs : measurable_set s) : m.to_measure h s = m s :=
m.trim_eq hs

lemma le_to_measure_apply (m : outer_measure α) (h : ms ≤ m.caratheodory) (s : set α) :
  m s ≤ m.to_measure h s :=
m.le_trim s

@[simp] lemma to_outer_measure_to_measure {μ : measure α} :
  μ.to_outer_measure.to_measure (le_to_outer_measure_caratheodory _) = μ :=
measure.ext $ λ s, μ.to_outer_measure.trim_eq

@[simp] lemma bounded_by_measure (μ : measure α) :
  outer_measure.bounded_by μ = μ.to_outer_measure :=
μ.to_outer_measure.bounded_by_eq_self

end outer_measure

variables {m0 : measurable_space α} [measurable_space β] [measurable_space γ]
variables {μ μ₁ μ₂ μ₃ ν ν' ν₁ ν₂ : measure α} {s s' t : set α}

lemma measure_inter_add_diff (s : set α) (ht : measurable_set t) :
  μ (s ∩ t) + μ (s \ t) = μ s :=
(le_to_outer_measure_caratheodory μ _ ht _).symm

lemma measure_union_add_inter (s : set α) (ht : measurable_set t) :
  μ (s ∪ t) + μ (s ∩ t) = μ s + μ t :=
by { rw [← measure_inter_add_diff (s ∪ t) ht, set.union_inter_cancel_right,
  union_diff_right, ← measure_inter_add_diff s ht], ac_refl }

lemma measure_union_add_inter' (hs : measurable_set s) (t : set α) :
  μ (s ∪ t) + μ (s ∩ t) = μ s + μ t :=
by rw [union_comm, inter_comm, measure_union_add_inter t hs, add_comm]
namespace measure

/-- If `c` is a superset of `b` with the same measure (both sets possibly non-measurable), then
for any measurable set `a` one also has `μ (b ∩ a) = μ (c ∩ a)`. -/
lemma measure_inter_eq_of_measure_eq {s t u : set α} (hs : measurable_set s)
  (h : μ t = μ u) (htu : t ⊆ u) (ht_ne_top : μ t ≠ ∞) :
  μ (t ∩ s) = μ (u ∩ s) :=
begin
  rw h at ht_ne_top,
  refine le_antisymm (measure_mono (inter_subset_inter_left _ htu)) _,
  have A : μ (u ∩ s) + μ (u \ s) ≤ μ (t ∩ s) + μ (u \ s) := calc
    μ (u ∩ s) + μ (u \ s) = μ u : measure_inter_add_diff _ hs
    ... = μ t : h.symm
    ... = μ (t ∩ s) + μ (t \ s) : (measure_inter_add_diff _ hs).symm
    ... ≤ μ (t ∩ s) + μ (u \ s) :
      add_le_add le_rfl (measure_mono (diff_subset_diff htu subset.rfl)),
  have B : μ (u \ s) ≠ ∞ := (lt_of_le_of_lt (measure_mono (diff_subset _ _)) ht_ne_top.lt_top).ne,
  exact ennreal.le_of_add_le_add_right B A
end

lemma measure_to_measurable_inter {s t : set α} (hs : measurable_set s) (ht : μ t ≠ ∞) :
  μ (to_measurable μ t ∩ s) = μ (t ∩ s) :=
(measure_inter_eq_of_measure_eq hs (measure_to_measurable t).symm
  (subset_to_measurable μ t) ht).symm

/-! ### The `ℝ≥0∞`-module of measures -/

instance [measurable_space α] : has_zero (measure α) :=
⟨{ to_outer_measure := 0,
   m_Union := λ f hf hd, tsum_zero.symm,
   trimmed := outer_measure.trim_zero }⟩

@[simp] theorem zero_to_outer_measure {m : measurable_space α} :
  (0 : measure α).to_outer_measure = 0 := rfl

@[simp, norm_cast] theorem coe_zero {m : measurable_space α} : ⇑(0 : measure α) = 0 := rfl

lemma eq_zero_of_is_empty [is_empty α] {m : measurable_space α} (μ : measure α) : μ = 0 :=
ext $ λ s hs, by simp only [eq_empty_of_is_empty s, measure_empty]

instance [measurable_space α] : inhabited (measure α) := ⟨0⟩

instance [measurable_space α] : has_add (measure α) :=
⟨λ μ₁ μ₂, {
  to_outer_measure := μ₁.to_outer_measure + μ₂.to_outer_measure,
  m_Union := λ s hs hd,
    show μ₁ (⋃ i, s i) + μ₂ (⋃ i, s i) = ∑' i, (μ₁ (s i) + μ₂ (s i)),
    by rw [ennreal.tsum_add, measure_Union hd hs, measure_Union hd hs],
  trimmed := by rw [outer_measure.trim_add, μ₁.trimmed, μ₂.trimmed] }⟩

@[simp] theorem add_to_outer_measure {m : measurable_space α} (μ₁ μ₂ : measure α) :
  (μ₁ + μ₂).to_outer_measure = μ₁.to_outer_measure + μ₂.to_outer_measure := rfl

@[simp, norm_cast] theorem coe_add {m : measurable_space α} (μ₁ μ₂ : measure α) :
  ⇑(μ₁ + μ₂) = μ₁ + μ₂ := rfl

theorem add_apply {m : measurable_space α} (μ₁ μ₂ : measure α) (s : set α) :
  (μ₁ + μ₂) s = μ₁ s + μ₂ s := rfl

instance add_comm_monoid [measurable_space α] : add_comm_monoid (measure α) :=
to_outer_measure_injective.add_comm_monoid to_outer_measure zero_to_outer_measure
  add_to_outer_measure

instance [measurable_space α] : has_scalar ℝ≥0∞ (measure α) :=
⟨λ c μ,
  { to_outer_measure := c • μ.to_outer_measure,
    m_Union := λ s hs hd, by simp [measure_Union, *, ennreal.tsum_mul_left],
    trimmed := by rw [outer_measure.trim_smul, μ.trimmed] }⟩

@[simp] theorem smul_to_outer_measure {m : measurable_space α} (c : ℝ≥0∞) (μ : measure α) :
  (c • μ).to_outer_measure = c • μ.to_outer_measure :=
rfl

@[simp, norm_cast] theorem coe_smul {m : measurable_space α} (c : ℝ≥0∞) (μ : measure α) :
  ⇑(c • μ) = c • μ :=
rfl

@[simp] theorem smul_apply {m : measurable_space α} (c : ℝ≥0∞) (μ : measure α) (s : set α) :
  (c • μ) s = c * μ s :=
rfl

instance [measurable_space α] : module ℝ≥0∞ (measure α) :=
injective.module ℝ≥0∞ ⟨to_outer_measure, zero_to_outer_measure, add_to_outer_measure⟩
  to_outer_measure_injective smul_to_outer_measure

@[simp, norm_cast] theorem coe_nnreal_smul {m : measurable_space α} (c : ℝ≥0) (μ : measure α) :
  ⇑(c • μ) = c • μ :=
rfl

@[simp] theorem coe_nnreal_smul_apply {m : measurable_space α} (c : ℝ≥0) (μ : measure α)
  (s : set α) :
  (c • μ) s = c * μ s :=
rfl

lemma measure_eq_left_of_subset_of_measure_add_eq {s t : set α}
  (h : (μ + ν) t ≠ ∞) (h' : s ⊆ t) (h'' : (μ + ν) s = (μ + ν) t) :
  μ s = μ t :=
begin
  refine le_antisymm (measure_mono h') _,
  have : μ t + ν t ≤ μ s + ν t := calc
    μ t + ν t = μ s + ν s : h''.symm
    ... ≤ μ s + ν t : add_le_add le_rfl (measure_mono h'),
  apply ennreal.le_of_add_le_add_right _ this,
  simp only [not_or_distrib, ennreal.add_eq_top, pi.add_apply, ne.def, coe_add] at h,
  exact h.2
end

lemma measure_eq_right_of_subset_of_measure_add_eq {s t : set α}
  (h : (μ + ν) t ≠ ∞) (h' : s ⊆ t) (h'' : (μ + ν) s = (μ + ν) t) :
  ν s = ν t :=
begin
  rw add_comm at h'' h,
  exact measure_eq_left_of_subset_of_measure_add_eq h h' h''
end

lemma measure_to_measurable_add_inter_left {s t : set α}
  (hs : measurable_set s) (ht : (μ + ν) t ≠ ∞) :
  μ (to_measurable (μ + ν) t ∩ s) = μ (t ∩ s) :=
begin
  refine (measure_inter_eq_of_measure_eq hs _ (subset_to_measurable _ _) _).symm,
  { refine measure_eq_left_of_subset_of_measure_add_eq _ (subset_to_measurable _ _)
      (measure_to_measurable t).symm,
    rwa measure_to_measurable t,  },
  { simp only [not_or_distrib, ennreal.add_eq_top, pi.add_apply, ne.def, coe_add] at ht,
    exact ht.1 }
end

lemma measure_to_measurable_add_inter_right {s t : set α}
  (hs : measurable_set s) (ht : (μ + ν) t ≠ ∞) :
  ν (to_measurable (μ + ν) t ∩ s) = ν (t ∩ s) :=
begin
  rw add_comm at ht ⊢,
  exact measure_to_measurable_add_inter_left hs ht
end

/-! ### The complete lattice of measures -/

/-- Measures are partially ordered.

The definition of less equal here is equivalent to the definition without the
measurable set condition, and this is shown by `measure.le_iff'`. It is defined
this way since, to prove `μ ≤ ν`, we may simply `intros s hs` instead of rewriting followed
by `intros s hs`. -/
instance [measurable_space α] : partial_order (measure α) :=
{ le          := λ m₁ m₂, ∀ s, measurable_set s → m₁ s ≤ m₂ s,
  le_refl     := assume m s hs, le_refl _,
  le_trans    := assume m₁ m₂ m₃ h₁ h₂ s hs, le_trans (h₁ s hs) (h₂ s hs),
  le_antisymm := assume m₁ m₂ h₁ h₂, ext $
    assume s hs, le_antisymm (h₁ s hs) (h₂ s hs) }

theorem le_iff : μ₁ ≤ μ₂ ↔ ∀ s, measurable_set s → μ₁ s ≤ μ₂ s := iff.rfl

theorem to_outer_measure_le : μ₁.to_outer_measure ≤ μ₂.to_outer_measure ↔ μ₁ ≤ μ₂ :=
by rw [← μ₂.trimmed, outer_measure.le_trim_iff]; refl

theorem le_iff' : μ₁ ≤ μ₂ ↔ ∀ s, μ₁ s ≤ μ₂ s :=
to_outer_measure_le.symm

theorem lt_iff : μ < ν ↔ μ ≤ ν ∧ ∃ s, measurable_set s ∧ μ s < ν s :=
lt_iff_le_not_le.trans $ and_congr iff.rfl $ by simp only [le_iff, not_forall, not_le, exists_prop]

theorem lt_iff' : μ < ν ↔ μ ≤ ν ∧ ∃ s, μ s < ν s :=
lt_iff_le_not_le.trans $ and_congr iff.rfl $ by simp only [le_iff', not_forall, not_le]

instance covariant_add_le [measurable_space α] : covariant_class (measure α) (measure α) (+) (≤) :=
⟨λ ν μ₁ μ₂ hμ s hs, add_le_add_left (hμ s hs) _⟩

protected lemma le_add_left (h : μ ≤ ν) : μ ≤ ν' + ν :=
λ s hs, le_add_left (h s hs)

protected lemma le_add_right (h : μ ≤ ν) : μ ≤ ν + ν' :=
λ s hs, le_add_right (h s hs)

section Inf
variables {m : set (measure α)}

lemma Inf_caratheodory (s : set α) (hs : measurable_set s) :
  (Inf (to_outer_measure '' m)).caratheodory.measurable_set' s :=
begin
  rw [outer_measure.Inf_eq_bounded_by_Inf_gen],
  refine outer_measure.bounded_by_caratheodory (λ t, _),
  simp only [outer_measure.Inf_gen, le_infi_iff, ball_image_iff, coe_to_outer_measure,
    measure_eq_infi t],
  intros μ hμ u htu hu,
  have hm : ∀ {s t}, s ⊆ t → outer_measure.Inf_gen (to_outer_measure '' m) s ≤ μ t,
  { intros s t hst,
    rw [outer_measure.Inf_gen_def],
    refine infi_le_of_le (μ.to_outer_measure) (infi_le_of_le (mem_image_of_mem _ hμ) _),
    rw [to_outer_measure_apply],
    refine measure_mono hst },
  rw [← measure_inter_add_diff u hs],
  refine add_le_add (hm $ inter_subset_inter_left _ htu) (hm $ diff_subset_diff_left htu)
end

instance [measurable_space α] : has_Inf (measure α) :=
⟨λ m, (Inf (to_outer_measure '' m)).to_measure $ Inf_caratheodory⟩

lemma Inf_apply (hs : measurable_set s) : Inf m s = Inf (to_outer_measure '' m) s :=
to_measure_apply _ _ hs

private lemma measure_Inf_le (h : μ ∈ m) : Inf m ≤ μ :=
have Inf (to_outer_measure '' m) ≤ μ.to_outer_measure := Inf_le (mem_image_of_mem _ h),
assume s hs, by rw [Inf_apply hs, ← to_outer_measure_apply]; exact this s

private lemma measure_le_Inf (h : ∀ μ' ∈ m, μ ≤ μ') : μ ≤ Inf m :=
have μ.to_outer_measure ≤ Inf (to_outer_measure '' m) :=
  le_Inf $ ball_image_of_ball $ assume μ hμ, to_outer_measure_le.2 $ h _ hμ,
assume s hs, by rw [Inf_apply hs, ← to_outer_measure_apply]; exact this s

instance [measurable_space α] : complete_semilattice_Inf (measure α) :=
{ Inf_le := λ s a, measure_Inf_le,
  le_Inf := λ s a, measure_le_Inf,
  ..(by apply_instance : partial_order (measure α)),
  ..(by apply_instance : has_Inf (measure α)), }

instance [measurable_space α] : complete_lattice (measure α) :=
{ bot := 0,
  bot_le := assume a s hs, by exact bot_le,
/- Adding an explicit `top` makes `leanchecker` fail, see lean#364, disable for now

  top := (⊤ : outer_measure α).to_measure (by rw [outer_measure.top_caratheodory]; exact le_top),
  le_top := assume a s hs,
    by cases s.eq_empty_or_nonempty with h  h;
      simp [h, to_measure_apply ⊤ _ hs, outer_measure.top_apply],
-/
  .. complete_lattice_of_complete_semilattice_Inf (measure α) }

end Inf

protected lemma zero_le {m0 : measurable_space α} (μ : measure α) : 0 ≤ μ := bot_le

lemma nonpos_iff_eq_zero' : μ ≤ 0 ↔ μ = 0 :=
μ.zero_le.le_iff_eq

@[simp] lemma measure_univ_eq_zero : μ univ = 0 ↔ μ = 0 :=
⟨λ h, bot_unique $ λ s hs, trans_rel_left (≤) (measure_mono (subset_univ s)) h, λ h, h.symm ▸ rfl⟩

/-! ### Pushforward and pullback -/

/-- Lift a linear map between `outer_measure` spaces such that for each measure `μ` every measurable
set is caratheodory-measurable w.r.t. `f μ` to a linear map between `measure` spaces. -/
def lift_linear {m0 : measurable_space α} (f : outer_measure α →ₗ[ℝ≥0∞] outer_measure β)
  (hf : ∀ μ : measure α, ‹_› ≤ (f μ.to_outer_measure).caratheodory) :
  measure α →ₗ[ℝ≥0∞] measure β :=
{ to_fun := λ μ, (f μ.to_outer_measure).to_measure (hf μ),
  map_add' := λ μ₁ μ₂, ext $ λ s hs, by simp [hs],
  map_smul' := λ c μ, ext $ λ s hs, by simp [hs] }

@[simp] lemma lift_linear_apply {f : outer_measure α →ₗ[ℝ≥0∞] outer_measure β} (hf)
  {s : set β} (hs : measurable_set s) : lift_linear f hf μ s = f μ.to_outer_measure s :=
to_measure_apply _ _ hs

lemma le_lift_linear_apply {f : outer_measure α →ₗ[ℝ≥0∞] outer_measure β} (hf) (s : set β) :
  f μ.to_outer_measure s ≤ lift_linear f hf μ s :=
le_to_measure_apply _ _ s

/-- The pushforward of a measure. It is defined to be `0` if `f` is not a measurable function. -/
def map [measurable_space α] (f : α → β) : measure α →ₗ[ℝ≥0∞] measure β :=
if hf : measurable f then
  lift_linear (outer_measure.map f) $ λ μ s hs t,
    le_to_outer_measure_caratheodory μ _ (hf hs) (f ⁻¹' t)
else 0

/-- We can evaluate the pushforward on measurable sets. For non-measurable sets, see
  `measure_theory.measure.le_map_apply` and `measurable_equiv.map_apply`. -/
@[simp] theorem map_apply {f : α → β} (hf : measurable f) {s : set β} (hs : measurable_set s) :
  map f μ s = μ (f ⁻¹' s) :=
by simp [map, dif_pos hf, hs]

lemma map_to_outer_measure {f : α → β} (hf : measurable f) :
  (map f μ).to_outer_measure = (outer_measure.map f μ.to_outer_measure).trim :=
begin
  rw [← trimmed, outer_measure.trim_eq_trim_iff],
  intros s hs,
  rw [coe_to_outer_measure, map_apply hf hs, outer_measure.map_apply, coe_to_outer_measure]
end

theorem map_of_not_measurable {f : α → β} (hf : ¬measurable f) :
  map f μ = 0 :=
by rw [map, dif_neg hf, linear_map.zero_apply]

@[simp] lemma map_id : map id μ = μ :=
ext $ λ s, map_apply measurable_id

lemma map_map {g : β → γ} {f : α → β} (hg : measurable g) (hf : measurable f) :
  map g (map f μ) = map (g ∘ f) μ :=
ext $ λ s hs,
by simp [hf, hg, hs, hg hs, hg.comp hf, ← preimage_comp]

@[mono] lemma map_mono (f : α → β) (h : μ ≤ ν) : map f μ ≤ map f ν :=
if hf : measurable f then λ s hs, by simp only [map_apply hf hs, h _ (hf hs)]
else by simp only [map_of_not_measurable hf, le_rfl]

/-- Even if `s` is not measurable, we can bound `map f μ s` from below.
  See also `measurable_equiv.map_apply`. -/
theorem le_map_apply {f : α → β} (hf : measurable f) (s : set β) : μ (f ⁻¹' s) ≤ map f μ s :=
calc μ (f ⁻¹' s) ≤ μ (f ⁻¹' (to_measurable (map f μ) s)) :
  measure_mono $ preimage_mono $ subset_to_measurable _ _
... = map f μ (to_measurable (map f μ) s) : (map_apply hf $ measurable_set_to_measurable _ _).symm
... = map f μ s : measure_to_measurable _

/-- Even if `s` is not measurable, `map f μ s = 0` implies that `μ (f ⁻¹' s) = 0`. -/
lemma preimage_null_of_map_null {f : α → β} (hf : measurable f) {s : set β}
  (hs : map f μ s = 0) : μ (f ⁻¹' s) = 0 :=
nonpos_iff_eq_zero.mp $ (le_map_apply hf s).trans_eq hs

lemma tendsto_ae_map {f : α → β} (hf : measurable f) : tendsto f μ.ae (map f μ).ae :=
λ s hs, preimage_null_of_map_null hf hs

/-- Pullback of a `measure`. If `f` sends each `measurable` set to a `measurable` set, then for each
measurable set `s` we have `comap f μ s = μ (f '' s)`. -/
def comap [measurable_space α] (f : α → β) : measure β →ₗ[ℝ≥0∞] measure α :=
if hf : injective f ∧ ∀ s, measurable_set s → measurable_set (f '' s) then
  lift_linear (outer_measure.comap f) $ λ μ s hs t,
  begin
    simp only [coe_to_outer_measure, outer_measure.comap_apply, ← image_inter hf.1,
      image_diff hf.1],
    apply le_to_outer_measure_caratheodory,
    exact hf.2 s hs
  end
else 0

lemma comap_apply {β} [measurable_space α] {mβ : measurable_space β} (f : α → β) (hfi : injective f)
  (hf : ∀ s, measurable_set s → measurable_set (f '' s)) (μ : measure β) (hs : measurable_set s) :
  comap f μ s = μ (f '' s) :=
begin
  rw [comap, dif_pos, lift_linear_apply _ hs, outer_measure.comap_apply, coe_to_outer_measure],
  exact ⟨hfi, hf⟩
end

/-! ### Restricting a measure -/

/-- Restrict a measure `μ` to a set `s` as an `ℝ≥0∞`-linear map. -/
def restrictₗ {m0 : measurable_space α} (s : set α) : measure α →ₗ[ℝ≥0∞] measure α :=
lift_linear (outer_measure.restrict s) $ λ μ s' hs' t,
begin
  suffices : μ (s ∩ t) = μ (s ∩ t ∩ s') + μ (s ∩ t \ s'),
  { simpa [← set.inter_assoc, set.inter_comm _ s, ← inter_diff_assoc] },
  exact le_to_outer_measure_caratheodory _ _ hs' _,
end

/-- Restrict a measure `μ` to a set `s`. -/
def restrict {m0 : measurable_space α} (μ : measure α) (s : set α) : measure α := restrictₗ s μ

@[simp] lemma restrictₗ_apply {m0 : measurable_space α} (s : set α) (μ : measure α) :
  restrictₗ s μ = μ.restrict s :=
rfl

/-- This lemma shows that `restrict` and `to_outer_measure` commute. Note that the LHS has a
restrict on measures and the RHS has a restrict on outer measures. -/
lemma restrict_to_outer_measure_eq_to_outer_measure_restrict (h : measurable_set s) :
    (μ.restrict s).to_outer_measure = outer_measure.restrict s μ.to_outer_measure :=
by simp_rw [restrict, restrictₗ, lift_linear, linear_map.coe_mk, to_measure_to_outer_measure,
  outer_measure.restrict_trim h, μ.trimmed]

/-- If `t` is a measurable set, then the measure of `t` with respect to the restriction of
  the measure to `s` equals the outer measure of `t ∩ s`. An alternate version requiring that `s`
  be measurable instead of `t` exists as `measure.restrict_apply'`. -/
@[simp] lemma restrict_apply (ht : measurable_set t) : μ.restrict s t = μ (t ∩ s) :=
by simp [← restrictₗ_apply, restrictₗ, ht]

/-- If `s` is a measurable set, then the outer measure of `t` with respect to the restriction of
the measure to `s` equals the outer measure of `t ∩ s`. This is an alternate version of
`measure.restrict_apply`, requiring that `s` is measurable instead of `t`. -/
@[simp] lemma restrict_apply' (hs : measurable_set s) : μ.restrict s t = μ (t ∩ s) :=
by rw [← coe_to_outer_measure, measure.restrict_to_outer_measure_eq_to_outer_measure_restrict hs,
      outer_measure.restrict_apply s t _, coe_to_outer_measure]

lemma restrict_eq_self' (hs : measurable_set s) (t_subset : t ⊆ s) :
  μ.restrict s t = μ t :=
by rw [restrict_apply' hs, set.inter_eq_self_of_subset_left t_subset]

lemma restrict_eq_self (h_meas_t : measurable_set t) (h : t ⊆ s) : μ.restrict s t = μ t :=
by rw [restrict_apply h_meas_t, inter_eq_left_iff_subset.mpr h]

lemma restrict_apply_self {m0 : measurable_space α} (μ : measure α) (h_meas_s : measurable_set s) :
  (μ.restrict s) s = μ s := (restrict_eq_self h_meas_s (set.subset.refl _))

lemma restrict_apply_univ (s : set α) : μ.restrict s univ = μ s :=
by rw [restrict_apply measurable_set.univ, set.univ_inter]

lemma le_restrict_apply (s t : set α) :
  μ (t ∩ s) ≤ μ.restrict s t :=
by { rw [restrict, restrictₗ], convert le_lift_linear_apply _ t, simp }

@[simp] lemma restrict_add {m0 : measurable_space α} (μ ν : measure α) (s : set α) :
  (μ + ν).restrict s = μ.restrict s + ν.restrict s :=
(restrictₗ s).map_add μ ν

@[simp] lemma restrict_zero {m0 : measurable_space α} (s : set α) :
  (0 : measure α).restrict s = 0 :=
(restrictₗ s).map_zero

@[simp] lemma restrict_smul {m0 : measurable_space α} (c : ℝ≥0∞) (μ : measure α) (s : set α) :
  (c • μ).restrict s = c • μ.restrict s :=
(restrictₗ s).map_smul c μ

@[simp] lemma restrict_restrict (hs : measurable_set s) :
  (μ.restrict t).restrict s = μ.restrict (s ∩ t) :=
ext $ λ u hu, by simp [*, set.inter_assoc]

lemma restrict_comm (hs : measurable_set s) (ht : measurable_set t) :
  (μ.restrict t).restrict s = (μ.restrict s).restrict t :=
by rw [restrict_restrict hs, restrict_restrict ht, inter_comm]

lemma restrict_apply_eq_zero (ht : measurable_set t) : μ.restrict s t = 0 ↔ μ (t ∩ s) = 0 :=
by rw [restrict_apply ht]

lemma measure_inter_eq_zero_of_restrict (h : μ.restrict s t = 0) : μ (t ∩ s) = 0 :=
nonpos_iff_eq_zero.1 (h ▸ le_restrict_apply _ _)

lemma restrict_apply_eq_zero' (hs : measurable_set s) : μ.restrict s t = 0 ↔ μ (t ∩ s) = 0 :=
by rw [restrict_apply' hs]

@[simp] lemma restrict_eq_zero : μ.restrict s = 0 ↔ μ s = 0 :=
by rw [← measure_univ_eq_zero, restrict_apply_univ]

lemma restrict_zero_set {s : set α} (h : μ s = 0) :
  μ.restrict s = 0 :=
by simp only [measure.restrict_eq_zero, h]

@[simp] lemma restrict_empty : μ.restrict ∅ = 0 := restrict_zero_set measure_empty

@[simp] lemma restrict_univ : μ.restrict univ = μ := ext $ λ s hs, by simp [hs]

lemma restrict_union_apply (h : disjoint (t ∩ s) (t ∩ s')) (hs : measurable_set s)
  (hs' : measurable_set s') (ht : measurable_set t) :
  μ.restrict (s ∪ s') t = μ.restrict s t + μ.restrict s' t :=
begin
  simp only [restrict_apply, ht, set.inter_union_distrib_left],
  exact measure_union h (ht.inter hs) (ht.inter hs'),
end

lemma restrict_union (h : disjoint s t) (hs : measurable_set s) (ht : measurable_set t) :
  μ.restrict (s ∪ t) = μ.restrict s + μ.restrict t :=
ext $ λ t' ht', restrict_union_apply (h.mono inf_le_right inf_le_right) hs ht ht'

lemma restrict_union_add_inter (s : set α) (ht : measurable_set t) :
  μ.restrict (s ∪ t) + μ.restrict (s ∩ t) = μ.restrict s + μ.restrict t :=
begin
  ext1 u hu,
  simp only [add_apply, restrict_apply hu, inter_union_distrib_left],
  convert measure_union_add_inter (u ∩ s) (hu.inter ht) using 3,
  rw [set.inter_left_comm (u ∩ s), set.inter_assoc, ← set.inter_assoc u u, set.inter_self]
end

@[simp] lemma restrict_add_restrict_compl (hs : measurable_set s) :
  μ.restrict s + μ.restrict sᶜ = μ :=
by rw [← restrict_union (@disjoint_compl_right (set α) _ _) hs hs.compl,
    union_compl_self, restrict_univ]

@[simp] lemma restrict_compl_add_restrict (hs : measurable_set s) :
  μ.restrict sᶜ + μ.restrict s = μ :=
by rw [add_comm, restrict_add_restrict_compl hs]

lemma restrict_union_le (s s' : set α) : μ.restrict (s ∪ s') ≤ μ.restrict s + μ.restrict s' :=
begin
  intros t ht,
  suffices : μ (t ∩ s ∪ t ∩ s') ≤ μ (t ∩ s) + μ (t ∩ s'),
    by simpa [ht, inter_union_distrib_left],
  apply measure_union_le
end

lemma restrict_Union_apply [encodable ι] {s : ι → set α} (hd : pairwise (disjoint on s))
  (hm : ∀ i, measurable_set (s i)) {t : set α} (ht : measurable_set t) :
  μ.restrict (⋃ i, s i) t = ∑' i, μ.restrict (s i) t :=
begin
  simp only [restrict_apply, ht, inter_Union],
  exact measure_Union (λ i j hij, (hd i j hij).mono inf_le_right inf_le_right)
    (λ i, ht.inter (hm i))
end

lemma restrict_Union_apply_eq_supr [encodable ι] {s : ι → set α}
  (hm : ∀ i, measurable_set (s i)) (hd : directed (⊆) s) {t : set α} (ht : measurable_set t) :
  μ.restrict (⋃ i, s i) t = ⨆ i, μ.restrict (s i) t :=
begin
  simp only [restrict_apply ht, inter_Union],
  rw [measure_Union_eq_supr],
  exacts [λ i, ht.inter (hm i), hd.mono_comp _ (λ s₁ s₂, inter_subset_inter_right _)]
end

lemma restrict_map {f : α → β} (hf : measurable f) {s : set β} (hs : measurable_set s) :
  (map f μ).restrict s = map f (μ.restrict $ f ⁻¹' s) :=
ext $ λ t ht, by simp [*, hf ht]

lemma map_comap_subtype_coe {m0 : measurable_space α} (hs : measurable_set s) :
  (map (coe : s → α)).comp (comap coe) = restrictₗ s :=
linear_map.ext $ λ μ, ext $ λ t ht,
by rw [restrictₗ_apply, restrict_apply ht, linear_map.comp_apply,
  map_apply measurable_subtype_coe ht,
  comap_apply (coe : s → α) subtype.val_injective (λ _, hs.subtype_image) _
    (measurable_subtype_coe ht), subtype.image_preimage_coe]

/-- Restriction of a measure to a subset is monotone both in set and in measure. -/
lemma restrict_mono' {m0 : measurable_space α} ⦃s s' : set α⦄ ⦃μ ν : measure α⦄
  (hs : s ≤ᵐ[μ] s') (hμν : μ ≤ ν) :
  μ.restrict s ≤ ν.restrict s' :=
assume t ht,
calc μ.restrict s t = μ (t ∩ s) : restrict_apply ht
... ≤ μ (t ∩ s') : measure_mono_ae $ hs.mono $ λ x hx ⟨hxt, hxs⟩, ⟨hxt, hx hxs⟩
... ≤ ν (t ∩ s') : le_iff'.1 hμν (t ∩ s')
... = ν.restrict s' t : (restrict_apply ht).symm

/-- Restriction of a measure to a subset is monotone both in set and in measure. -/
@[mono] lemma restrict_mono {m0 : measurable_space α} ⦃s s' : set α⦄ (hs : s ⊆ s') ⦃μ ν : measure α⦄
  (hμν : μ ≤ ν) :
  μ.restrict s ≤ ν.restrict s' :=
restrict_mono' (ae_of_all _ hs) hμν

lemma restrict_le_self : μ.restrict s ≤ μ :=
assume t ht,
calc μ.restrict s t = μ (t ∩ s) : restrict_apply ht
... ≤ μ t : measure_mono $ inter_subset_left t s

lemma restrict_congr_meas (hs : measurable_set s) :
  μ.restrict s = ν.restrict s ↔ ∀ t ⊆ s, measurable_set t → μ t = ν t :=
⟨λ H t hts ht,
   by rw [← inter_eq_self_of_subset_left hts, ← restrict_apply ht, H, restrict_apply ht],
 λ H, ext $ λ t ht,
   by rw [restrict_apply ht, restrict_apply ht, H _ (inter_subset_right _ _) (ht.inter hs)]⟩

lemma restrict_congr_mono (hs : s ⊆ t) (hm : measurable_set s) (h : μ.restrict t = ν.restrict t) :
  μ.restrict s = ν.restrict s :=
by rw [← inter_eq_self_of_subset_left hs, ← restrict_restrict hm, h, restrict_restrict hm]

/-- If two measures agree on all measurable subsets of `s` and `t`, then they agree on all
measurable subsets of `s ∪ t`. -/
lemma restrict_union_congr (hsm : measurable_set s) (htm : measurable_set t) :
  μ.restrict (s ∪ t) = ν.restrict (s ∪ t) ↔
    μ.restrict s = ν.restrict s ∧ μ.restrict t = ν.restrict t :=
begin
  refine ⟨λ h, ⟨restrict_congr_mono (subset_union_left _ _) hsm h,
    restrict_congr_mono (subset_union_right _ _) htm h⟩, _⟩,
  simp only [restrict_congr_meas, hsm, htm, hsm.union htm],
  rintros ⟨hs, ht⟩ u hu hum,
  rw [← measure_inter_add_diff u hsm, ← measure_inter_add_diff u hsm,
    hs _ (inter_subset_right _ _) (hum.inter hsm),
    ht _ (diff_subset_iff.2 hu) (hum.diff hsm)]
end

lemma restrict_finset_bUnion_congr {s : finset ι} {t : ι → set α}
  (htm : ∀ i ∈ s, measurable_set (t i)) :
  μ.restrict (⋃ i ∈ s, t i) = ν.restrict (⋃ i ∈ s, t i) ↔
    ∀ i ∈ s, μ.restrict (t i) = ν.restrict (t i) :=
begin
  induction s using finset.induction_on with i s hi hs, { simp },
  simp only [finset.mem_insert, or_imp_distrib, forall_and_distrib, forall_eq] at htm ⊢,
  simp only [finset.set_bUnion_insert, ← hs htm.2],
  exact restrict_union_congr htm.1 (s.measurable_set_bUnion htm.2)
end

lemma restrict_Union_congr [encodable ι] {s : ι → set α} (hm : ∀ i, measurable_set (s i)) :
  μ.restrict (⋃ i, s i) = ν.restrict (⋃ i, s i) ↔
    ∀ i, μ.restrict (s i) = ν.restrict (s i) :=
begin
  refine ⟨λ h i, restrict_congr_mono (subset_Union _ _) (hm i) h, λ h, _⟩,
  ext1 t ht,
  have M : ∀ t : finset ι, measurable_set (⋃ i ∈ t, s i) :=
    λ t, t.measurable_set_bUnion (λ i _, hm i),
  have D : directed (⊆) (λ t : finset ι, ⋃ i ∈ t, s i) :=
    directed_of_sup (λ t₁ t₂ ht, bUnion_subset_bUnion_left ht),
  rw [Union_eq_Union_finset],
  simp only [restrict_Union_apply_eq_supr M D ht,
    (restrict_finset_bUnion_congr (λ i hi, hm i)).2 (λ i hi, h i)],
end

lemma restrict_bUnion_congr {s : set ι} {t : ι → set α} (hc : countable s)
  (htm : ∀ i ∈ s, measurable_set (t i)) :
  μ.restrict (⋃ i ∈ s, t i) = ν.restrict (⋃ i ∈ s, t i) ↔
    ∀ i ∈ s, μ.restrict (t i) = ν.restrict (t i) :=
begin
  simp only [bUnion_eq_Union, set_coe.forall'] at htm ⊢,
  haveI := hc.to_encodable,
  exact restrict_Union_congr htm
end

lemma restrict_sUnion_congr {S : set (set α)} (hc : countable S) (hm : ∀ s ∈ S, measurable_set s) :
  μ.restrict (⋃₀ S) = ν.restrict (⋃₀ S) ↔ ∀ s ∈ S, μ.restrict s = ν.restrict s :=
by rw [sUnion_eq_bUnion, restrict_bUnion_congr hc hm]

/-- This lemma shows that `Inf` and `restrict` commute for measures. -/
lemma restrict_Inf_eq_Inf_restrict {m0 : measurable_space α} {m : set (measure α)}
  (hm : m.nonempty) (ht : measurable_set t) :
  (Inf m).restrict t = Inf ((λ μ : measure α, μ.restrict t) '' m) :=
begin
  ext1 s hs,
  simp_rw [Inf_apply hs, restrict_apply hs, Inf_apply (measurable_set.inter hs ht), set.image_image,
    restrict_to_outer_measure_eq_to_outer_measure_restrict ht, ← set.image_image _ to_outer_measure,
    ← outer_measure.restrict_Inf_eq_Inf_restrict _ (hm.image _),
    outer_measure.restrict_apply]
end

/-! ### Extensionality results -/

/-- Two measures are equal if they have equal restrictions on a spanning collection of sets
  (formulated using `Union`). -/
lemma ext_iff_of_Union_eq_univ [encodable ι] {s : ι → set α}
  (hm : ∀ i, measurable_set (s i)) (hs : (⋃ i, s i) = univ) :
  μ = ν ↔ ∀ i, μ.restrict (s i) = ν.restrict (s i) :=
by rw [← restrict_Union_congr hm, hs, restrict_univ, restrict_univ]

alias ext_iff_of_Union_eq_univ ↔ _ measure_theory.measure.ext_of_Union_eq_univ

/-- Two measures are equal if they have equal restrictions on a spanning collection of sets
  (formulated using `bUnion`). -/
lemma ext_iff_of_bUnion_eq_univ {S : set ι} {s : ι → set α} (hc : countable S)
  (hm : ∀ i ∈ S, measurable_set (s i)) (hs : (⋃ i ∈ S, s i) = univ) :
  μ = ν ↔ ∀ i ∈ S, μ.restrict (s i) = ν.restrict (s i) :=
by rw [← restrict_bUnion_congr hc hm, hs, restrict_univ, restrict_univ]

alias ext_iff_of_bUnion_eq_univ ↔ _ measure_theory.measure.ext_of_bUnion_eq_univ

/-- Two measures are equal if they have equal restrictions on a spanning collection of sets
  (formulated using `sUnion`). -/
lemma ext_iff_of_sUnion_eq_univ {S : set (set α)} (hc : countable S)
  (hm : ∀ s ∈ S, measurable_set s) (hs : (⋃₀ S) = univ) :
  μ = ν ↔ ∀ s ∈ S, μ.restrict s = ν.restrict s :=
ext_iff_of_bUnion_eq_univ hc hm $ by rwa ← sUnion_eq_bUnion

alias ext_iff_of_sUnion_eq_univ ↔ _ measure_theory.measure.ext_of_sUnion_eq_univ

lemma ext_of_generate_from_of_cover {S T : set (set α)}
  (h_gen : ‹_› = generate_from S) (hc : countable T)
  (h_inter : is_pi_system S)
  (hm : ∀ t ∈ T, measurable_set t) (hU : ⋃₀ T = univ) (htop : ∀ t ∈ T, μ t ≠ ∞)
  (ST_eq : ∀ (t ∈ T) (s ∈ S), μ (s ∩ t) = ν (s ∩ t)) (T_eq : ∀ t ∈ T, μ t = ν t) :
  μ = ν :=
begin
  refine ext_of_sUnion_eq_univ hc hm hU (λ t ht, _),
  ext1 u hu,
  simp only [restrict_apply hu],
  refine induction_on_inter h_gen h_inter _ (ST_eq t ht) _ _ hu,
  { simp only [set.empty_inter, measure_empty] },
  { intros v hv hvt,
    have := T_eq t ht,
    rw [set.inter_comm] at hvt ⊢,
    rwa [← measure_inter_add_diff t hv, ← measure_inter_add_diff t hv, ← hvt,
      ennreal.add_right_inj] at this,
    exact ne_top_of_le_ne_top (htop t ht) (measure_mono $ set.inter_subset_left _ _) },
  { intros f hfd hfm h_eq,
    have : pairwise (disjoint on λ n, f n ∩ t) :=
      λ m n hmn, (hfd m n hmn).mono (inter_subset_left _ _) (inter_subset_left _ _),
    simp only [Union_inter, measure_Union this (λ n, (hfm n).inter (hm t ht)), h_eq] }
end

/-- Two measures are equal if they are equal on the π-system generating the σ-algebra,
  and they are both finite on a increasing spanning sequence of sets in the π-system.
  This lemma is formulated using `sUnion`. -/
lemma ext_of_generate_from_of_cover_subset {S T : set (set α)}
  (h_gen : ‹_› = generate_from S)
  (h_inter : is_pi_system S)
  (h_sub : T ⊆ S) (hc : countable T) (hU : ⋃₀ T = univ) (htop : ∀ s ∈ T, μ s ≠ ∞)
  (h_eq : ∀ s ∈ S, μ s = ν s) :
  μ = ν :=
begin
  refine ext_of_generate_from_of_cover h_gen hc h_inter _ hU htop _ (λ t ht, h_eq t (h_sub ht)),
  { intros t ht, rw [h_gen], exact generate_measurable.basic _ (h_sub ht) },
  { intros t ht s hs, cases (s ∩ t).eq_empty_or_nonempty with H H,
    { simp only [H, measure_empty] },
    { exact h_eq _ (h_inter _ _ hs (h_sub ht) H) } }
end

/-- Two measures are equal if they are equal on the π-system generating the σ-algebra,
  and they are both finite on a increasing spanning sequence of sets in the π-system.
  This lemma is formulated using `Union`.
  `finite_spanning_sets_in.ext` is a reformulation of this lemma. -/
lemma ext_of_generate_from_of_Union (C : set (set α)) (B : ℕ → set α)
  (hA : ‹_› = generate_from C) (hC : is_pi_system C) (h1B : (⋃ i, B i) = univ)
  (h2B : ∀ i, B i ∈ C) (hμB : ∀ i, μ (B i) ≠ ∞) (h_eq : ∀ s ∈ C, μ s = ν s) : μ = ν :=
begin
  refine ext_of_generate_from_of_cover_subset hA hC _ (countable_range B) h1B _ h_eq,
  { rintro _ ⟨i, rfl⟩, apply h2B },
  { rintro _ ⟨i, rfl⟩, apply hμB }
end

section dirac
variable [measurable_space α]

/-- The dirac measure. -/
def dirac (a : α) : measure α :=
(outer_measure.dirac a).to_measure (by simp)

lemma le_dirac_apply {a} : s.indicator 1 a ≤ dirac a s :=
outer_measure.dirac_apply a s ▸ le_to_measure_apply _ _ _

@[simp] lemma dirac_apply' (a : α) (hs : measurable_set s) :
  dirac a s = s.indicator 1 a :=
to_measure_apply _ _ hs

@[simp] lemma dirac_apply_of_mem {a : α} (h : a ∈ s) :
  dirac a s = 1 :=
begin
  have : ∀ t : set α, a ∈ t → t.indicator (1 : α → ℝ≥0∞) a = 1,
    from λ t ht, indicator_of_mem ht 1,
  refine le_antisymm (this univ trivial ▸ _) (this s h ▸ le_dirac_apply),
  rw [← dirac_apply' a measurable_set.univ],
  exact measure_mono (subset_univ s)
end

@[simp] lemma dirac_apply [measurable_singleton_class α] (a : α) (s : set α) :
  dirac a s = s.indicator 1 a :=
begin
  by_cases h : a ∈ s, by rw [dirac_apply_of_mem h, indicator_of_mem h, pi.one_apply],
  rw [indicator_of_not_mem h, ← nonpos_iff_eq_zero],
  calc dirac a s ≤ dirac a {a}ᶜ : measure_mono (subset_compl_comm.1 $ singleton_subset_iff.2 h)
             ... = 0            : by simp [dirac_apply' _ (measurable_set_singleton _).compl]
end

lemma map_dirac {f : α → β} (hf : measurable f) (a : α) :
  map f (dirac a) = dirac (f a) :=
ext $ assume s hs, by simp [hs, map_apply hf hs, hf hs, indicator_apply]

@[simp] lemma restrict_singleton (μ : measure α) (a : α) : μ.restrict {a} = μ {a} • dirac a :=
begin
  ext1 s hs,
  by_cases ha : a ∈ s,
  { have : s ∩ {a} = {a}, by simpa,
    simp * },
  { have : s ∩ {a} = ∅, from inter_singleton_eq_empty.2 ha,
    simp * }
end

end dirac

section sum
include m0

/-- Sum of an indexed family of measures. -/
def sum (f : ι → measure α) : measure α :=
(outer_measure.sum (λ i, (f i).to_outer_measure)).to_measure $
le_trans
  (by exact le_infi (λ i, le_to_outer_measure_caratheodory _))
  (outer_measure.le_sum_caratheodory _)

lemma le_sum_apply (f : ι → measure α) (s : set α) : (∑' i, f i s) ≤ sum f s :=
le_to_measure_apply _ _ _

@[simp] lemma sum_apply (f : ι → measure α) {s : set α} (hs : measurable_set s) :
  sum f s = ∑' i, f i s :=
to_measure_apply _ _ hs

lemma le_sum (μ : ι → measure α) (i : ι) : μ i ≤ sum μ :=
λ s hs, by simp only [sum_apply μ hs, ennreal.le_tsum i]

@[simp] lemma sum_bool (f : bool → measure α) : sum f = f tt + f ff :=
ext $ λ s hs, by simp [hs, tsum_fintype]

@[simp] lemma sum_cond (μ ν : measure α) : sum (λ b, cond b μ ν) = μ + ν := sum_bool _

@[simp] lemma restrict_sum (μ : ι → measure α) {s : set α} (hs : measurable_set s) :
  (sum μ).restrict s = sum (λ i, (μ i).restrict s) :=
ext $ λ t ht, by simp only [sum_apply, restrict_apply, ht, ht.inter hs]

lemma sum_congr {μ ν : ℕ → measure α} (h : ∀ n, μ n = ν n) : sum μ = sum ν :=
by { congr, ext1 n, exact h n }

lemma sum_add_sum (μ ν : ℕ → measure α) : sum μ + sum ν = sum (λ n, μ n + ν n) :=
begin
  ext1 s hs,
  simp only [add_apply, sum_apply _ hs, pi.add_apply, coe_add,
             tsum_add ennreal.summable ennreal.summable],
end

/-- If `f` is a map with encodable codomain, then `map f μ` is the sum of Dirac measures -/
lemma map_eq_sum [encodable β] [measurable_singleton_class β]
  (μ : measure α) (f : α → β) (hf : measurable f) :
  map f μ = sum (λ b : β, μ (f ⁻¹' {b}) • dirac b) :=
begin
  ext1 s hs,
  have : ∀ y ∈ s, measurable_set (f ⁻¹' {y}), from λ y _, hf (measurable_set_singleton _),
  simp [← tsum_measure_preimage_singleton (countable_encodable s) this, *,
    tsum_subtype s (λ b, μ (f ⁻¹' {b})), ← indicator_mul_right s (λ b, μ (f ⁻¹' {b}))]
end

/-- A measure on an encodable type is a sum of dirac measures. -/
@[simp] lemma sum_smul_dirac [encodable α] [measurable_singleton_class α] (μ : measure α) :
  sum (λ a, μ {a} • dirac a) = μ :=
by simpa using (map_eq_sum μ id measurable_id).symm

omit m0
end sum

lemma restrict_Union [encodable ι] {s : ι → set α} (hd : pairwise (disjoint on s))
  (hm : ∀ i, measurable_set (s i)) :
  μ.restrict (⋃ i, s i) = sum (λ i, μ.restrict (s i)) :=
ext $ λ t ht, by simp only [sum_apply _ ht, restrict_Union_apply hd hm ht]

lemma restrict_Union_le [encodable ι] {s : ι → set α} :
  μ.restrict (⋃ i, s i) ≤ sum (λ i, μ.restrict (s i)) :=
begin
  intros t ht,
  suffices : μ (⋃ i, t ∩ s i) ≤ ∑' i, μ (t ∩ s i), by simpa [ht, inter_Union],
  apply measure_Union_le
end

section count

variable [measurable_space α]

/-- Counting measure on any measurable space. -/
def count : measure α := sum dirac

lemma le_count_apply : (∑' i : s, 1 : ℝ≥0∞) ≤ count s :=
calc (∑' i : s, 1 : ℝ≥0∞) = ∑' i, indicator s 1 i : tsum_subtype s 1
... ≤ ∑' i, dirac i s : ennreal.tsum_le_tsum $ λ x, le_dirac_apply
... ≤ count s : le_sum_apply _ _

lemma count_apply (hs : measurable_set s) : count s = ∑' i : s, 1 :=
by simp only [count, sum_apply, hs, dirac_apply', ← tsum_subtype s 1, pi.one_apply]

@[simp] lemma count_apply_finset [measurable_singleton_class α] (s : finset α) :
  count (↑s : set α) = s.card :=
calc count (↑s : set α) = ∑' i : (↑s : set α), 1 : count_apply s.measurable_set
                    ... = ∑ i in s, 1 : s.tsum_subtype 1
                    ... = s.card : by simp

lemma count_apply_finite [measurable_singleton_class α] (s : set α) (hs : finite s) :
  count s = hs.to_finset.card :=
by rw [← count_apply_finset, finite.coe_to_finset]

/-- `count` measure evaluates to infinity at infinite sets. -/
lemma count_apply_infinite (hs : s.infinite) : count s = ∞ :=
begin
  refine top_unique (le_of_tendsto' ennreal.tendsto_nat_nhds_top $ λ n, _),
  rcases hs.exists_subset_card_eq n with ⟨t, ht, rfl⟩,
  calc (t.card : ℝ≥0∞) = ∑ i in t, 1 : by simp
  ... = ∑' i : (t : set α), 1 : (t.tsum_subtype 1).symm
  ... ≤ count (t : set α) : le_count_apply
  ... ≤ count s : measure_mono ht
end

@[simp] lemma count_apply_eq_top [measurable_singleton_class α] : count s = ∞ ↔ s.infinite :=
begin
  by_cases hs : s.finite,
  { simp [set.infinite, hs, count_apply_finite] },
  { change s.infinite at hs,
    simp [hs, count_apply_infinite] }
end

@[simp] lemma count_apply_lt_top [measurable_singleton_class α] : count s < ∞ ↔ s.finite :=
calc count s < ∞ ↔ count s ≠ ∞ : lt_top_iff_ne_top
             ... ↔ ¬s.infinite : not_congr count_apply_eq_top
             ... ↔ s.finite    : not_not

end count

/-! ### Absolute continuity -/

/-- We say that `μ` is absolutely continuous with respect to `ν`, or that `μ` is dominated by `ν`,
  if `ν(A) = 0` implies that `μ(A) = 0`. -/
def absolutely_continuous {m0 : measurable_space α} (μ ν : measure α) : Prop :=
∀ ⦃s : set α⦄, ν s = 0 → μ s = 0

localized "infix ` ≪ `:50 := measure_theory.measure.absolutely_continuous" in measure_theory

lemma absolutely_continuous_of_le (h : μ ≤ ν) : μ ≪ ν :=
λ s hs, nonpos_iff_eq_zero.1 $ hs ▸ le_iff'.1 h s

alias absolutely_continuous_of_le ← has_le.le.absolutely_continuous

lemma absolutely_continuous_of_eq (h : μ = ν) : μ ≪ ν :=
h.le.absolutely_continuous

alias absolutely_continuous_of_eq ← eq.absolutely_continuous

namespace absolutely_continuous

lemma mk (h : ∀ ⦃s : set α⦄, measurable_set s → ν s = 0 → μ s = 0) : μ ≪ ν :=
begin
  intros s hs,
  rcases exists_measurable_superset_of_null hs with ⟨t, h1t, h2t, h3t⟩,
  exact measure_mono_null h1t (h h2t h3t),
end

@[refl] protected lemma refl {m0 : measurable_space α} (μ : measure α) : μ ≪ μ :=
rfl.absolutely_continuous

protected lemma rfl : μ ≪ μ := λ s hs, hs

@[trans] protected lemma trans (h1 : μ₁ ≪ μ₂) (h2 : μ₂ ≪ μ₃) : μ₁ ≪ μ₃ :=
λ s hs, h1 $ h2 hs

@[mono] protected lemma map (h : μ ≪ ν) (f : α → β) : map f μ ≪ map f ν :=
if hf : measurable f then absolutely_continuous.mk $ λ s hs, by simpa [hf, hs] using @h _
else by simp only [map_of_not_measurable hf]

protected lemma smul (h : μ ≪ ν) (c : ℝ≥0∞) : c • μ ≪ ν :=
mk (λ s hs hνs, by simp only [h hνs, algebra.id.smul_eq_mul, coe_smul, pi.smul_apply, mul_zero])

protected lemma coe_nnreal_smul (h : μ ≪ ν) (c : ℝ≥0) : c • μ ≪ ν :=
h.smul c

end absolutely_continuous

lemma ae_le_iff_absolutely_continuous : μ.ae ≤ ν.ae ↔ μ ≪ ν :=
⟨λ h s, by { rw [measure_zero_iff_ae_nmem, measure_zero_iff_ae_nmem], exact λ hs, h hs },
  λ h s hs, h hs⟩

alias ae_le_iff_absolutely_continuous ↔ has_le.le.absolutely_continuous_of_ae
  measure_theory.measure.absolutely_continuous.ae_le
alias absolutely_continuous.ae_le ← ae_mono'

lemma absolutely_continuous.ae_eq (h : μ ≪ ν) {f g : α → δ} (h' : f =ᵐ[ν] g) : f =ᵐ[μ] g :=
h.ae_le h'

/-! ### Quasi measure preserving maps (a.k.a. non-singular maps) -/

/-- A map `f : α → β` is said to be *quasi measure preserving* (a.k.a. non-singular) w.r.t. measures
`μa` and `μb` if it is measurable and `μb s = 0` implies `μa (f ⁻¹' s) = 0`. -/
@[protect_proj]
structure quasi_measure_preserving {m0 : measurable_space α} (f : α → β)
  (μa : measure α . volume_tac) (μb : measure β . volume_tac) : Prop :=
(measurable : measurable f)
(absolutely_continuous : map f μa ≪ μb)

namespace quasi_measure_preserving

protected lemma id {m0 : measurable_space α} (μ : measure α) : quasi_measure_preserving id μ μ :=
⟨measurable_id, map_id.absolutely_continuous⟩

variables {μa μa' : measure α} {μb μb' : measure β} {μc : measure γ} {f : α → β}

lemma mono_left (h : quasi_measure_preserving f μa μb)
  (ha : μa' ≪ μa) : quasi_measure_preserving f μa' μb :=
⟨h.1, (ha.map f).trans h.2⟩

lemma mono_right (h : quasi_measure_preserving f μa μb)
  (ha : μb ≪ μb') : quasi_measure_preserving f μa μb' :=
⟨h.1, h.2.trans ha⟩

@[mono] lemma mono (ha : μa' ≪ μa) (hb : μb ≪ μb') (h : quasi_measure_preserving f μa μb) :
  quasi_measure_preserving f μa' μb' :=
(h.mono_left ha).mono_right hb

protected lemma comp {g : β → γ} {f : α → β} (hg : quasi_measure_preserving g μb μc)
  (hf : quasi_measure_preserving f μa μb) :
  quasi_measure_preserving (g ∘ f) μa μc :=
⟨hg.measurable.comp hf.measurable, by { rw ← map_map hg.1 hf.1, exact (hf.2.map g).trans hg.2 }⟩

protected lemma iterate {f : α → α} (hf : quasi_measure_preserving f μa μa) :
  ∀ n, quasi_measure_preserving (f^[n]) μa μa
| 0 := quasi_measure_preserving.id μa
| (n + 1) := (iterate n).comp hf

lemma ae_map_le (h : quasi_measure_preserving f μa μb) : (map f μa).ae ≤ μb.ae :=
h.2.ae_le

lemma tendsto_ae (h : quasi_measure_preserving f μa μb) : tendsto f μa.ae μb.ae :=
(tendsto_ae_map h.1).mono_right h.ae_map_le

lemma ae (h : quasi_measure_preserving f μa μb) {p : β → Prop} (hg : ∀ᵐ x ∂μb, p x) :
  ∀ᵐ x ∂μa, p (f x) :=
h.tendsto_ae hg

lemma ae_eq (h : quasi_measure_preserving f μa μb) {g₁ g₂ : β → δ} (hg : g₁ =ᵐ[μb] g₂) :
  g₁ ∘ f =ᵐ[μa] g₂ ∘ f :=
h.ae hg

end quasi_measure_preserving

/-! ### The `cofinite` filter -/

/-- The filter of sets `s` such that `sᶜ` has finite measure. -/
def cofinite {m0 : measurable_space α} (μ : measure α) : filter α :=
{ sets := {s | μ sᶜ < ∞},
  univ_sets := by simp,
  inter_sets := λ s t hs ht, by { simp only [compl_inter, mem_set_of_eq],
    calc μ (sᶜ ∪ tᶜ) ≤ μ sᶜ + μ tᶜ : measure_union_le _ _
                ... < ∞ : ennreal.add_lt_top.2 ⟨hs, ht⟩ },
  sets_of_superset := λ s t hs hst, lt_of_le_of_lt (measure_mono $ compl_subset_compl.2 hst) hs }

lemma mem_cofinite : s ∈ μ.cofinite ↔ μ sᶜ < ∞ := iff.rfl

lemma compl_mem_cofinite : sᶜ ∈ μ.cofinite ↔ μ s < ∞ :=
by rw [mem_cofinite, compl_compl]

lemma eventually_cofinite {p : α → Prop} : (∀ᶠ x in μ.cofinite, p x) ↔ μ {x | ¬p x} < ∞ := iff.rfl

/-! ### Mutually singular measures -/

/-- Two measures `μ`, `ν` are said to be mutually singular if there exists a measurable set `s`
such that `μ s = 0` and `ν sᶜ = 0`. -/
def mutually_singular {m0 : measurable_space α} (μ ν : measure α) : Prop :=
∃ (s : set α), measurable_set s ∧ μ s = 0 ∧ ν sᶜ = 0

localized "infix ` ⊥ₘ `:60 := measure_theory.measure.mutually_singular" in measure_theory

namespace mutually_singular

lemma zero : μ ⊥ₘ 0 :=
⟨∅, measurable_set.empty, measure_empty, rfl⟩

lemma symm (h : ν ⊥ₘ μ) : μ ⊥ₘ ν :=
let ⟨i, hi, his, hit⟩ := h in
  ⟨iᶜ, measurable_set.compl hi, hit, (compl_compl i).symm ▸ his⟩

lemma zero_left : 0 ⊥ₘ μ :=
zero.symm

lemma add (h₁ : ν₁ ⊥ₘ μ) (h₂ : ν₂ ⊥ₘ μ) : ν₁ + ν₂ ⊥ₘ μ :=
begin
  obtain ⟨s, hs, hs0, hs0'⟩ := h₁,
  obtain ⟨t, ht, ht0, ht0'⟩ := h₂,
  refine ⟨s ∩ t, hs.inter ht, _, _⟩,
  { simp only [pi.add_apply, add_eq_zero_iff, coe_add],
    exact ⟨measure_mono_null (inter_subset_left s t) hs0,
           measure_mono_null (inter_subset_right s t) ht0⟩ },
  { rw [compl_inter, ← nonpos_iff_eq_zero],
    refine le_trans (measure_union_le _ _) _,
    rw [hs0', ht0', zero_add],
    exact le_refl _ }
end

lemma add_iff : ν₁ + ν₂ ⊥ₘ μ ↔ ν₁ ⊥ₘ μ ∧ ν₂ ⊥ₘ μ :=
begin
  split,
  { rintro ⟨u, hmeas, hu₁, hu₂⟩,
    rw [measure.add_apply, add_eq_zero_iff] at hu₁,
    exact ⟨⟨u, hmeas, hu₁.1, hu₂⟩, u, hmeas, hu₁.2, hu₂⟩ },
  { exact λ ⟨h₁, h₂⟩, h₁.add h₂ }
end

lemma smul (r : ℝ≥0) (h : ν ⊥ₘ μ) : r • ν ⊥ₘ μ :=
let ⟨s, hs, hs0, hs0'⟩ := h in
  ⟨s, hs, by simp only [coe_nnreal_smul, pi.smul_apply, hs0, smul_zero], hs0'⟩

lemma of_absolutely_continuous (hms : ν₂ ⊥ₘ μ) (hac : ν₁ ≪ ν₂) : ν₁ ⊥ₘ μ :=
let ⟨u, hmeas, hu₁, hu₂⟩ := hms in ⟨u, hmeas, hac hu₁, hu₂⟩

end mutually_singular

end measure

open measure
open_locale measure_theory

@[simp] lemma ae_eq_bot : μ.ae = ⊥ ↔ μ = 0 :=
by rw [← empty_mem_iff_bot, mem_ae_iff, compl_empty, measure_univ_eq_zero]

@[simp] lemma ae_ne_bot : μ.ae.ne_bot ↔ μ ≠ 0 :=
ne_bot_iff.trans (not_congr ae_eq_bot)

@[simp] lemma ae_zero {m0 : measurable_space α} : (0 : measure α).ae = ⊥ := ae_eq_bot.2 rfl

@[mono] lemma ae_mono (h : μ ≤ ν) : μ.ae ≤ ν.ae := h.absolutely_continuous.ae_le

lemma mem_ae_map_iff {f : α → β} (hf : measurable f) {s : set β} (hs : measurable_set s) :
  s ∈ (map f μ).ae ↔ (f ⁻¹' s) ∈ μ.ae :=
by simp only [mem_ae_iff, map_apply hf hs.compl, preimage_compl]

lemma mem_ae_of_mem_ae_map {f : α → β} (hf : measurable f) {s : set β} (hs : s ∈ (map f μ).ae) :
  f ⁻¹' s ∈ μ.ae :=
(tendsto_ae_map hf).eventually hs

lemma ae_map_iff {f : α → β} (hf : measurable f) {p : β → Prop} (hp : measurable_set {x | p x}) :
  (∀ᵐ y ∂ (map f μ), p y) ↔ ∀ᵐ x ∂ μ, p (f x) :=
mem_ae_map_iff hf hp

lemma ae_of_ae_map {f : α → β} (hf : measurable f) {p : β → Prop} (h : ∀ᵐ y ∂ (map f μ), p y) :
  ∀ᵐ x ∂ μ, p (f x) :=
mem_ae_of_mem_ae_map hf h

lemma ae_map_mem_range {m0 : measurable_space α} (f : α → β) (hf : measurable_set (range f))
  (μ : measure α) :
  ∀ᵐ x ∂(map f μ), x ∈ range f :=
begin
  by_cases h : measurable f,
  { change range f ∈ (map f μ).ae,
    rw mem_ae_map_iff h hf,
    apply eventually_of_forall,
    exact mem_range_self },
  { simp [map_of_not_measurable h] }
end

lemma ae_restrict_iff {p : α → Prop} (hp : measurable_set {x | p x}) :
  (∀ᵐ x ∂(μ.restrict s), p x) ↔ ∀ᵐ x ∂μ, x ∈ s → p x :=
begin
  simp only [ae_iff, ← compl_set_of, restrict_apply hp.compl],
  congr' with x, simp [and_comm]
end

lemma ae_imp_of_ae_restrict {s : set α} {p : α → Prop} (h : ∀ᵐ x ∂(μ.restrict s), p x) :
  ∀ᵐ x ∂μ, x ∈ s → p x :=
begin
  simp only [ae_iff] at h ⊢,
  simpa [set_of_and, inter_comm] using measure_inter_eq_zero_of_restrict h
end

lemma ae_restrict_iff' {s : set α} {p : α → Prop} (hs : measurable_set s) :
  (∀ᵐ x ∂(μ.restrict s), p x) ↔ ∀ᵐ x ∂μ, x ∈ s → p x :=
begin
  simp only [ae_iff, ← compl_set_of, restrict_apply_eq_zero' hs],
  congr' with x, simp [and_comm]
end

lemma ae_restrict_mem {s : set α} (hs : measurable_set s) :
  ∀ᵐ x ∂(μ.restrict s), x ∈ s :=
(ae_restrict_iff' hs).2 (filter.eventually_of_forall (λ x, id))

lemma ae_restrict_of_ae {s : set α} {p : α → Prop} (h : ∀ᵐ x ∂μ, p x) :
  (∀ᵐ x ∂(μ.restrict s), p x) :=
eventually.filter_mono (ae_mono measure.restrict_le_self) h

lemma ae_restrict_of_ae_restrict_of_subset {s t : set α} {p : α → Prop} (hst : s ⊆ t)
  (h : ∀ᵐ x ∂(μ.restrict t), p x) :
  (∀ᵐ x ∂(μ.restrict s), p x) :=
h.filter_mono (ae_mono $ measure.restrict_mono hst (le_refl μ))

lemma ae_of_ae_restrict_of_ae_restrict_compl {t : set α} {p : α → Prop}
  (ht : ∀ᵐ x ∂(μ.restrict t), p x) (htc : ∀ᵐ x ∂(μ.restrict tᶜ), p x) :
  ∀ᵐ x ∂μ, p x :=
nonpos_iff_eq_zero.1 $
calc μ {x | ¬p x} = μ ({x | ¬p x} ∩ t ∪ {x | ¬p x} ∩ tᶜ) :
  by rw [← inter_union_distrib_left, union_compl_self, inter_univ]
... ≤ μ ({x | ¬p x} ∩ t) + μ ({x | ¬p x} ∩ tᶜ) : measure_union_le _ _
... ≤ μ.restrict t {x | ¬p x} + μ.restrict tᶜ {x | ¬p x} :
  add_le_add (le_restrict_apply _ _) (le_restrict_apply _ _)
... = 0 : by rw [ae_iff.1 ht, ae_iff.1 htc, zero_add]

lemma mem_map_restrict_ae_iff {β} {s : set α} {t : set β} {f : α → β} (hs : measurable_set s) :
  t ∈ filter.map f (μ.restrict s).ae ↔ μ ((f ⁻¹' t)ᶜ ∩ s) = 0 :=
by rw [mem_map, mem_ae_iff, measure.restrict_apply' hs]

lemma ae_smul_measure {p : α → Prop} (h : ∀ᵐ x ∂μ, p x) (c : ℝ≥0∞) : ∀ᵐ x ∂(c • μ), p x :=
ae_iff.2 $ by rw [smul_apply, ae_iff.1 h, mul_zero]

lemma ae_smul_measure_iff {p : α → Prop} {c : ℝ≥0∞} (hc : c ≠ 0) :
  (∀ᵐ x ∂(c • μ), p x) ↔ ∀ᵐ x ∂μ, p x :=
by simp [ae_iff, hc]

lemma ae_add_measure_iff {p : α → Prop} {ν} : (∀ᵐ x ∂μ + ν, p x) ↔ (∀ᵐ x ∂μ, p x) ∧ ∀ᵐ x ∂ν, p x :=
add_eq_zero_iff

lemma ae_eq_comp' {ν : measure β} {f : α → β} {g g' : β → δ} (hf : measurable f)
  (h : g =ᵐ[ν] g') (h2 : map f μ ≪ ν) : g ∘ f =ᵐ[μ] g' ∘ f :=
(quasi_measure_preserving.mk hf h2).ae_eq h

lemma ae_eq_comp {f : α → β} {g g' : β → δ} (hf : measurable f)
  (h : g =ᵐ[measure.map f μ] g') : g ∘ f =ᵐ[μ] g' ∘ f :=
ae_eq_comp' hf h absolutely_continuous.rfl

lemma sub_ae_eq_zero {β} [add_group β] (f g : α → β) : f - g =ᵐ[μ] 0 ↔ f =ᵐ[μ] g :=
begin
  refine ⟨λ h, h.mono (λ x hx, _), λ h, h.mono (λ x hx, _)⟩,
  { rwa [pi.sub_apply, pi.zero_apply, sub_eq_zero] at hx, },
  { rwa [pi.sub_apply, pi.zero_apply, sub_eq_zero], },
end

lemma le_ae_restrict : μ.ae ⊓ 𝓟 s ≤ (μ.restrict s).ae :=
λ s hs, eventually_inf_principal.2 (ae_imp_of_ae_restrict hs)

@[simp] lemma ae_restrict_eq (hs : measurable_set s) : (μ.restrict s).ae = μ.ae ⊓ 𝓟 s :=
begin
  ext t,
  simp only [mem_inf_principal, mem_ae_iff, restrict_apply_eq_zero' hs, compl_set_of,
    not_imp, and_comm (_ ∈ s)],
  refl
end

@[simp] lemma ae_restrict_eq_bot {s} : (μ.restrict s).ae = ⊥ ↔ μ s = 0 :=
ae_eq_bot.trans restrict_eq_zero

@[simp] lemma ae_restrict_ne_bot {s} : (μ.restrict s).ae.ne_bot ↔ 0 < μ s :=
ne_bot_iff.trans $ (not_congr ae_restrict_eq_bot).trans pos_iff_ne_zero.symm

lemma self_mem_ae_restrict {s} (hs : measurable_set s) : s ∈ (μ.restrict s).ae :=
by simp only [ae_restrict_eq hs, exists_prop, mem_principal, mem_inf_iff];
  exact ⟨_, univ_mem, s, subset.rfl, (univ_inter s).symm⟩

/-- A version of the **Borel-Cantelli lemma**: if `pᵢ` is a sequence of predicates such that
`∑ μ {x | pᵢ x}` is finite, then the measure of `x` such that `pᵢ x` holds frequently as `i → ∞` (or
equivalently, `pᵢ x` holds for infinitely many `i`) is equal to zero. -/
lemma measure_set_of_frequently_eq_zero {p : ℕ → α → Prop} (hp : ∑' i, μ {x | p i x} ≠ ∞) :
  μ {x | ∃ᶠ n in at_top, p n x} = 0 :=
by simpa only [limsup_eq_infi_supr_of_nat, frequently_at_top, set_of_forall, set_of_exists]
  using measure_limsup_eq_zero hp

/-- A version of the **Borel-Cantelli lemma**: if `sᵢ` is a sequence of sets such that
`∑ μ sᵢ` exists, then for almost all `x`, `x` does not belong to almost all `sᵢ`. -/
lemma ae_eventually_not_mem {s : ℕ → set α} (hs : ∑' i, μ (s i) ≠ ∞) :
  ∀ᵐ x ∂ μ, ∀ᶠ n in at_top, x ∉ s n :=
measure_set_of_frequently_eq_zero hs

section dirac
variable [measurable_space α]

lemma mem_ae_dirac_iff {a : α} (hs : measurable_set s) : s ∈ (dirac a).ae ↔ a ∈ s :=
by by_cases a ∈ s; simp [mem_ae_iff, dirac_apply', hs.compl, indicator_apply, *]

lemma ae_dirac_iff {a : α} {p : α → Prop} (hp : measurable_set {x | p x}) :
  (∀ᵐ x ∂(dirac a), p x) ↔ p a :=
mem_ae_dirac_iff hp

@[simp] lemma ae_dirac_eq [measurable_singleton_class α] (a : α) : (dirac a).ae = pure a :=
by { ext s, simp [mem_ae_iff, imp_false] }

lemma ae_eq_dirac' [measurable_singleton_class β] {a : α} {f : α → β} (hf : measurable f) :
  f =ᵐ[dirac a] const α (f a) :=
(ae_dirac_iff $ show measurable_set (f ⁻¹' {f a}), from hf $ measurable_set_singleton _).2 rfl

lemma ae_eq_dirac [measurable_singleton_class α] {a : α} (f : α → δ) :
  f =ᵐ[dirac a] const α (f a) :=
by simp [filter.eventually_eq]

end dirac

lemma restrict_mono_ae (h : s ≤ᵐ[μ] t) : μ.restrict s ≤ μ.restrict t :=
begin
  intros u hu,
  simp only [restrict_apply hu],
  exact measure_mono_ae (h.mono $ λ x hx, and.imp id hx)
end

lemma restrict_congr_set (H : s =ᵐ[μ] t) : μ.restrict s = μ.restrict t :=
le_antisymm (restrict_mono_ae H.le) (restrict_mono_ae H.symm.le)

section is_finite_measure

include m0

/-- A measure `μ` is called finite if `μ univ < ∞`. -/
class is_finite_measure (μ : measure α) : Prop := (measure_univ_lt_top : μ univ < ∞)

instance restrict.is_finite_measure (μ : measure α) [hs : fact (μ s < ∞)] :
  is_finite_measure (μ.restrict s) :=
⟨by simp [hs.elim]⟩

lemma measure_lt_top (μ : measure α) [is_finite_measure μ] (s : set α) : μ s < ∞ :=
(measure_mono (subset_univ s)).trans_lt is_finite_measure.measure_univ_lt_top

lemma measure_ne_top (μ : measure α) [is_finite_measure μ] (s : set α) : μ s ≠ ∞ :=
ne_of_lt (measure_lt_top μ s)

lemma measure_compl_le_add_of_le_add [is_finite_measure μ] (hs : measurable_set s)
  (ht : measurable_set t) {ε : ℝ≥0∞} (h : μ s ≤ μ t + ε) :
  μ tᶜ ≤ μ sᶜ + ε :=
begin
  rw [measure_compl ht (measure_ne_top μ _), measure_compl hs (measure_ne_top μ _),
    tsub_le_iff_right],
  calc μ univ = μ univ - μ s + μ s :
    (tsub_add_cancel_of_le $ measure_mono s.subset_univ).symm
  ... ≤ μ univ - μ s + (μ t + ε) : add_le_add_left h _
  ... = _ : by rw [add_right_comm, add_assoc]
end

lemma measure_compl_le_add_iff [is_finite_measure μ] (hs : measurable_set s)
  (ht : measurable_set t) {ε : ℝ≥0∞} :
  μ sᶜ ≤ μ tᶜ + ε ↔ μ t ≤ μ s + ε :=
⟨λ h, compl_compl s ▸ compl_compl t ▸ measure_compl_le_add_of_le_add hs.compl ht.compl h,
  measure_compl_le_add_of_le_add ht hs⟩

/-- The measure of the whole space with respect to a finite measure, considered as `ℝ≥0`. -/
def measure_univ_nnreal (μ : measure α) : ℝ≥0 := (μ univ).to_nnreal

@[simp] lemma coe_measure_univ_nnreal (μ : measure α) [is_finite_measure μ] :
  ↑(measure_univ_nnreal μ) = μ univ :=
ennreal.coe_to_nnreal (measure_ne_top μ univ)

instance is_finite_measure_zero : is_finite_measure (0 : measure α) := ⟨by simp⟩

@[priority 100]
instance is_finite_measure_of_is_empty [is_empty α] : is_finite_measure μ :=
by { rw eq_zero_of_is_empty μ, apply_instance }

@[simp] lemma measure_univ_nnreal_zero : measure_univ_nnreal (0 : measure α) = 0 := rfl

omit m0

instance is_finite_measure_add [is_finite_measure μ] [is_finite_measure ν] :
  is_finite_measure (μ + ν) :=
{ measure_univ_lt_top :=
  begin
    rw [measure.coe_add, pi.add_apply, ennreal.add_lt_top],
    exact ⟨measure_lt_top _ _, measure_lt_top _ _⟩,
  end }

instance is_finite_measure_smul_nnreal [is_finite_measure μ] {r : ℝ≥0} :
  is_finite_measure (r • μ) :=
{ measure_univ_lt_top := ennreal.mul_lt_top ennreal.coe_ne_top (measure_ne_top _ _) }

lemma is_finite_measure_of_le (μ : measure α) [is_finite_measure μ] (h : ν ≤ μ) :
  is_finite_measure ν :=
{ measure_univ_lt_top := lt_of_le_of_lt (h set.univ measurable_set.univ) (measure_lt_top _ _) }

@[instance] lemma measure.is_finite_measure_map {m : measurable_space α}
  (μ : measure α) [is_finite_measure μ] (f : α → β) :
  is_finite_measure (map f μ) :=
begin
  by_cases hf : measurable f,
  { constructor, rw map_apply hf measurable_set.univ, exact measure_lt_top μ _ },
  { rw map_of_not_measurable hf, exact measure_theory.is_finite_measure_zero }
end

@[simp] lemma measure_univ_nnreal_eq_zero [is_finite_measure μ] :
  measure_univ_nnreal μ = 0 ↔ μ = 0 :=
begin
  rw [← measure_theory.measure.measure_univ_eq_zero, ← coe_measure_univ_nnreal],
  norm_cast
end

lemma measure_univ_nnreal_pos [is_finite_measure μ] (hμ : μ ≠ 0) : 0 < measure_univ_nnreal μ :=
begin
  contrapose! hμ,
  simpa [measure_univ_nnreal_eq_zero, le_zero_iff] using hμ
end

/-- `le_of_add_le_add_left` is normally applicable to `ordered_cancel_add_comm_monoid`,
but it holds for measures with the additional assumption that μ is finite. -/
lemma measure.le_of_add_le_add_left [is_finite_measure μ] (A2 : μ + ν₁ ≤ μ + ν₂) : ν₁ ≤ ν₂ :=
λ S B1, ennreal.le_of_add_le_add_left (measure_theory.measure_ne_top μ S) (A2 S B1)

lemma summable_measure_to_real [hμ : is_finite_measure μ]
  {f : ℕ → set α} (hf₁ : ∀ (i : ℕ), measurable_set (f i)) (hf₂ : pairwise (disjoint on f)) :
  summable (λ x, (μ (f x)).to_real) :=
begin
  apply ennreal.summable_to_real,
  rw ← measure_theory.measure_Union hf₂ hf₁,
  exact ne_of_lt (measure_lt_top _ _)
end

end is_finite_measure

section is_probability_measure

include m0

/-- A measure `μ` is called a probability measure if `μ univ = 1`. -/
class is_probability_measure (μ : measure α) : Prop := (measure_univ : μ univ = 1)

export is_probability_measure (measure_univ)

@[priority 100]
instance is_probability_measure.to_is_finite_measure (μ : measure α) [is_probability_measure μ] :
  is_finite_measure μ :=
⟨by simp only [measure_univ, ennreal.one_lt_top]⟩

lemma is_probability_measure.ne_zero (μ : measure α) [is_probability_measure μ] : μ ≠ 0 :=
mt measure_univ_eq_zero.2 $ by simp [measure_univ]

omit m0

instance measure.dirac.is_probability_measure [measurable_space α] {x : α} :
  is_probability_measure (dirac x) :=
⟨dirac_apply_of_mem $ mem_univ x⟩

lemma prob_add_prob_compl [is_probability_measure μ]
  (h : measurable_set s) : μ s + μ sᶜ = 1 :=
(measure_add_measure_compl h).trans measure_univ

lemma prob_le_one [is_probability_measure μ] : μ s ≤ 1 :=
(measure_mono $ set.subset_univ _).trans_eq measure_univ

end is_probability_measure

section no_atoms

/-- Measure `μ` *has no atoms* if the measure of each singleton is zero.

NB: Wikipedia assumes that for any measurable set `s` with positive `μ`-measure,
there exists a measurable `t ⊆ s` such that `0 < μ t < μ s`. While this implies `μ {x} = 0`,
the converse is not true. -/
class has_no_atoms {m0 : measurable_space α} (μ : measure α) : Prop :=
(measure_singleton : ∀ x, μ {x} = 0)

export has_no_atoms (measure_singleton)
attribute [simp] measure_singleton

variables [has_no_atoms μ]

lemma _root_.set.subsingleton.measure_zero {α : Type*} {m : measurable_space α} {s : set α}
  (hs : s.subsingleton) (μ : measure α) [has_no_atoms μ] :
  μ s = 0 :=
hs.induction_on measure_empty measure_singleton

lemma measure.restrict_singleton' {a : α} :
  μ.restrict {a} = 0 :=
by simp only [measure_singleton, measure.restrict_eq_zero]

instance (s : set α) : has_no_atoms (μ.restrict s) :=
begin
  refine ⟨λ x, _⟩,
  obtain ⟨t, hxt, ht1, ht2⟩ := exists_measurable_superset_of_null (measure_singleton x : μ {x} = 0),
  apply measure_mono_null hxt,
  rw measure.restrict_apply ht1,
  apply measure_mono_null (inter_subset_left t s) ht2
end

lemma _root_.set.countable.measure_zero {α : Type*} {m : measurable_space α} {s : set α}
  (h : countable s) (μ : measure α) [has_no_atoms μ] :
  μ s = 0 :=
begin
  rw [← bUnion_of_singleton s, ← nonpos_iff_eq_zero],
  refine le_trans (measure_bUnion_le h _) _,
  simp
end

lemma _root_.set.finite.measure_zero {α : Type*} {m : measurable_space α} {s : set α}
  (h : s.finite) (μ : measure α) [has_no_atoms μ] : μ s = 0 :=
h.countable.measure_zero μ

lemma _root_.finset.measure_zero {α : Type*} {m : measurable_space α}
  (s : finset α) (μ : measure α) [has_no_atoms μ] : μ s = 0 :=
s.finite_to_set.measure_zero μ

lemma insert_ae_eq_self (a : α) (s : set α) :
  (insert a s : set α) =ᵐ[μ] s :=
union_ae_eq_right.2 $ measure_mono_null (diff_subset _ _) (measure_singleton _)

variables [partial_order α] {a b : α}

lemma Iio_ae_eq_Iic : Iio a =ᵐ[μ] Iic a :=
by simp only [← Iic_diff_right, diff_ae_eq_self,
  measure_mono_null (set.inter_subset_right _ _) (measure_singleton a)]

lemma Ioi_ae_eq_Ici : Ioi a =ᵐ[μ] Ici a :=
@Iio_ae_eq_Iic (order_dual α) ‹_› ‹_› _ _ _

lemma Ioo_ae_eq_Ioc : Ioo a b =ᵐ[μ] Ioc a b :=
(ae_eq_refl _).inter Iio_ae_eq_Iic

lemma Ioc_ae_eq_Icc : Ioc a b =ᵐ[μ] Icc a b :=
Ioi_ae_eq_Ici.inter (ae_eq_refl _)

lemma Ioo_ae_eq_Ico : Ioo a b =ᵐ[μ] Ico a b :=
Ioi_ae_eq_Ici.inter (ae_eq_refl _)

lemma Ioo_ae_eq_Icc : Ioo a b =ᵐ[μ] Icc a b :=
Ioi_ae_eq_Ici.inter Iio_ae_eq_Iic

lemma Ico_ae_eq_Icc : Ico a b =ᵐ[μ] Icc a b :=
(ae_eq_refl _).inter Iio_ae_eq_Iic

lemma Ico_ae_eq_Ioc : Ico a b =ᵐ[μ] Ioc a b :=
Ioo_ae_eq_Ico.symm.trans Ioo_ae_eq_Ioc

end no_atoms

lemma ite_ae_eq_of_measure_zero {γ} (f : α → γ) (g : α → γ) (s : set α) (hs_zero : μ s = 0) :
  (λ x, ite (x ∈ s) (f x) (g x)) =ᵐ[μ] g :=
begin
  have h_ss : sᶜ ⊆ {a : α | ite (a ∈ s) (f a) (g a) = g a},
    from λ x hx, by simp [(set.mem_compl_iff _ _).mp hx],
  refine measure_mono_null _ hs_zero,
  nth_rewrite 0 ←compl_compl s,
  rwa set.compl_subset_compl,
end

lemma ite_ae_eq_of_measure_compl_zero {γ} (f : α → γ) (g : α → γ) (s : set α) (hs_zero : μ sᶜ = 0) :
  (λ x, ite (x ∈ s) (f x) (g x)) =ᵐ[μ] f :=
by { filter_upwards [hs_zero], intros, split_ifs, refl }

namespace measure

/-- A measure is called finite at filter `f` if it is finite at some set `s ∈ f`.
Equivalently, it is eventually finite at `s` in `f.lift' powerset`. -/
def finite_at_filter {m0 : measurable_space α} (μ : measure α) (f : filter α) : Prop :=
∃ s ∈ f, μ s < ∞

lemma finite_at_filter_of_finite {m0 : measurable_space α} (μ : measure α) [is_finite_measure μ]
  (f : filter α) :
  μ.finite_at_filter f :=
⟨univ, univ_mem, measure_lt_top μ univ⟩

lemma finite_at_filter.exists_mem_basis {f : filter α} (hμ : finite_at_filter μ f)
  {p : ι → Prop} {s : ι → set α} (hf : f.has_basis p s) :
  ∃ i (hi : p i), μ (s i) < ∞ :=
(hf.exists_iff (λ s t hst ht, (measure_mono hst).trans_lt ht)).1 hμ

lemma finite_at_bot {m0 : measurable_space α} (μ : measure α) : μ.finite_at_filter ⊥ :=
⟨∅, mem_bot, by simp only [measure_empty, with_top.zero_lt_top]⟩

/-- `μ` has finite spanning sets in `C` if there is a countable sequence of sets in `C` that have
  finite measures. This structure is a type, which is useful if we want to record extra properties
  about the sets, such as that they are monotone.
  `sigma_finite` is defined in terms of this: `μ` is σ-finite if there exists a sequence of
  finite spanning sets in the collection of all measurable sets. -/
@[protect_proj, nolint has_inhabited_instance]
structure finite_spanning_sets_in {m0 : measurable_space α} (μ : measure α) (C : set (set α)) :=
(set : ℕ → set α)
(set_mem : ∀ i, set i ∈ C)
(finite : ∀ i, μ (set i) < ∞)
(spanning : (⋃ i, set i) = univ)

end measure
open measure

/-- A measure `μ` is called σ-finite if there is a countable collection of sets
 `{ A i | i ∈ ℕ }` such that `μ (A i) < ∞` and `⋃ i, A i = s`. -/
class sigma_finite {m0 : measurable_space α} (μ : measure α) : Prop :=
(out' : nonempty (μ.finite_spanning_sets_in univ))

theorem sigma_finite_iff :
  sigma_finite μ ↔ nonempty (μ.finite_spanning_sets_in univ) :=
⟨λ h, h.1, λ h, ⟨h⟩⟩

theorem sigma_finite.out (h : sigma_finite μ) :
  nonempty (μ.finite_spanning_sets_in univ) := h.1

include m0

/-- If `μ` is σ-finite it has finite spanning sets in the collection of all measurable sets. -/
def measure.to_finite_spanning_sets_in (μ : measure α) [h : sigma_finite μ] :
  μ.finite_spanning_sets_in {s | measurable_set s} :=
{ set := λ n, to_measurable μ (h.out.some.set n),
  set_mem := λ n, measurable_set_to_measurable _ _,
  finite := λ n, by { rw measure_to_measurable, exact h.out.some.finite n },
  spanning := eq_univ_of_subset (Union_subset_Union $ λ n, subset_to_measurable _ _)
    h.out.some.spanning }

/-- A noncomputable way to get a monotone collection of sets that span `univ` and have finite
  measure using `classical.some`. This definition satisfies monotonicity in addition to all other
  properties in `sigma_finite`. -/
def spanning_sets (μ : measure α) [sigma_finite μ] (i : ℕ) : set α :=
accumulate μ.to_finite_spanning_sets_in.set i

lemma monotone_spanning_sets (μ : measure α) [sigma_finite μ] :
  monotone (spanning_sets μ) :=
monotone_accumulate

lemma measurable_spanning_sets (μ : measure α) [sigma_finite μ] (i : ℕ) :
  measurable_set (spanning_sets μ i) :=
measurable_set.Union $ λ j, measurable_set.Union_Prop $
  λ hij, μ.to_finite_spanning_sets_in.set_mem j

lemma measure_spanning_sets_lt_top (μ : measure α) [sigma_finite μ] (i : ℕ) :
  μ (spanning_sets μ i) < ∞ :=
measure_bUnion_lt_top (finite_le_nat i) $ λ j _, (μ.to_finite_spanning_sets_in.finite j).ne

lemma Union_spanning_sets (μ : measure α) [sigma_finite μ] :
  (⋃ i : ℕ, spanning_sets μ i) = univ :=
by simp_rw [spanning_sets, Union_accumulate, μ.to_finite_spanning_sets_in.spanning]

lemma is_countably_spanning_spanning_sets (μ : measure α) [sigma_finite μ] :
  is_countably_spanning (range (spanning_sets μ)) :=
⟨spanning_sets μ, mem_range_self, Union_spanning_sets μ⟩

/-- `spanning_sets_index μ x` is the least `n : ℕ` such that `x ∈ spanning_sets μ n`. -/
def spanning_sets_index (μ : measure α) [sigma_finite μ] (x : α) : ℕ :=
nat.find $ Union_eq_univ_iff.1 (Union_spanning_sets μ) x

lemma measurable_spanning_sets_index (μ : measure α) [sigma_finite μ] :
  measurable (spanning_sets_index μ) :=
measurable_find _ $ measurable_spanning_sets μ

lemma preimage_spanning_sets_index_singleton (μ : measure α) [sigma_finite μ] (n : ℕ) :
  spanning_sets_index μ ⁻¹' {n} = disjointed (spanning_sets μ) n :=
preimage_find_eq_disjointed _ _ _

lemma spanning_sets_index_eq_iff (μ : measure α) [sigma_finite μ] {x : α} {n : ℕ} :
  spanning_sets_index μ x = n ↔ x ∈ disjointed (spanning_sets μ) n :=
by convert set.ext_iff.1 (preimage_spanning_sets_index_singleton μ n) x

lemma mem_disjointed_spanning_sets_index (μ : measure α) [sigma_finite μ] (x : α) :
  x ∈ disjointed (spanning_sets μ) (spanning_sets_index μ x) :=
(spanning_sets_index_eq_iff μ).1 rfl

lemma mem_spanning_sets_index (μ : measure α) [sigma_finite μ] (x : α) :
  x ∈ spanning_sets μ (spanning_sets_index μ x) :=
disjointed_subset _ _ (mem_disjointed_spanning_sets_index μ x)

lemma mem_spanning_sets_of_index_le (μ : measure α) [sigma_finite μ] (x : α)
  {n : ℕ} (hn : spanning_sets_index μ x ≤ n) :
  x ∈ spanning_sets μ n :=
monotone_spanning_sets μ hn (mem_spanning_sets_index μ x)

lemma eventually_mem_spanning_sets (μ : measure α) [sigma_finite μ] (x : α) :
  ∀ᶠ n in at_top, x ∈ spanning_sets μ n :=
eventually_at_top.2 ⟨spanning_sets_index μ x, λ b, mem_spanning_sets_of_index_le μ x⟩

<<<<<<< HEAD
=======
lemma ae_of_forall_measure_lt_top_ae_restrict {μ : measure α} [sigma_finite μ] (P : α → Prop)
  (h : ∀ s, measurable_set s → μ s < ∞ → ∀ᵐ x ∂(μ.restrict s), P x) :
  ∀ᵐ x ∂μ, P x :=
begin
  have : ∀ n, ∀ᵐ x ∂μ, x ∈ spanning_sets μ n → P x,
  { assume n,
    have := h (spanning_sets μ n) (measurable_spanning_sets _ _) (measure_spanning_sets_lt_top _ _),
    rwa ae_restrict_iff' (measurable_spanning_sets _ _) at this },
  filter_upwards [ae_all_iff.2 this],
  assume x hx,
  exact hx _ (mem_spanning_sets_index _ _),
end

>>>>>>> 971b5480
omit m0

namespace measure

lemma supr_restrict_spanning_sets [sigma_finite μ] (hs : measurable_set s) :
  (⨆ i, μ.restrict (spanning_sets μ i) s) = μ s :=
begin
  convert (restrict_Union_apply_eq_supr (measurable_spanning_sets μ) _ hs).symm,
  { simp [Union_spanning_sets] },
  { exact directed_of_sup (monotone_spanning_sets μ) }
end

namespace finite_spanning_sets_in

variables {C D : set (set α)}

/-- If `μ` has finite spanning sets in `C` and `C ∩ {s | μ s < ∞} ⊆ D` then `μ` has finite spanning
sets in `D`. -/
protected def mono' (h : μ.finite_spanning_sets_in C) (hC : C ∩ {s | μ s < ∞} ⊆ D) :
  μ.finite_spanning_sets_in D :=
⟨h.set, λ i, hC ⟨h.set_mem i, h.finite i⟩, h.finite, h.spanning⟩

/-- If `μ` has finite spanning sets in `C` and `C ⊆ D` then `μ` has finite spanning sets in `D`. -/
protected def mono (h : μ.finite_spanning_sets_in C) (hC : C ⊆ D) : μ.finite_spanning_sets_in D :=
h.mono' (λ s hs, hC hs.1)

/-- If `μ` has finite spanning sets in the collection of measurable sets `C`, then `μ` is σ-finite.
-/
protected lemma sigma_finite (h : μ.finite_spanning_sets_in C) :
  sigma_finite μ :=
⟨⟨h.mono $ subset_univ C⟩⟩

/-- An extensionality for measures. It is `ext_of_generate_from_of_Union` formulated in terms of
`finite_spanning_sets_in`. -/
protected lemma ext {ν : measure α} {C : set (set α)} (hA : ‹_› = generate_from C)
  (hC : is_pi_system C) (h : μ.finite_spanning_sets_in C) (h_eq : ∀ s ∈ C, μ s = ν s) : μ = ν :=
ext_of_generate_from_of_Union C _ hA hC h.spanning h.set_mem (λ i, (h.finite i).ne) h_eq

protected lemma is_countably_spanning (h : μ.finite_spanning_sets_in C) : is_countably_spanning C :=
⟨h.set, h.set_mem, h.spanning⟩

end finite_spanning_sets_in

lemma sigma_finite_of_countable {S : set (set α)} (hc : countable S)
  (hμ : ∀ s ∈ S, μ s < ∞) (hU : ⋃₀ S = univ) :
  sigma_finite μ :=
begin
  obtain ⟨s, hμ, hs⟩ : ∃ s : ℕ → set α, (∀ n, μ (s n) < ∞) ∧ (⋃ n, s n) = univ,
    from (@exists_seq_cover_iff_countable _ (λ x, μ x < ⊤) ⟨∅, by simp⟩).2 ⟨S, hc, hμ, hU⟩,
  exact ⟨⟨⟨λ n, s n, λ n, trivial, hμ, hs⟩⟩⟩,
end

/-- Given measures `μ`, `ν` where `ν ≤ μ`, `finite_spanning_sets_in.of_le` provides the induced
`finite_spanning_set` with respect to `ν` from a `finite_spanning_set` with respect to `μ`. -/
def finite_spanning_sets_in.of_le (h : ν ≤ μ) {C : set (set α)}
  (S : μ.finite_spanning_sets_in C) : ν.finite_spanning_sets_in C :=
{ set := S.set,
  set_mem := S.set_mem,
  finite := λ n, lt_of_le_of_lt (le_iff'.1 h _) (S.finite n),
  spanning := S.spanning }

lemma sigma_finite_of_le (μ : measure α) [hs : sigma_finite μ]
  (h : ν ≤ μ) : sigma_finite ν :=
⟨hs.out.map $ finite_spanning_sets_in.of_le h⟩

end measure

include m0

/-- Every finite measure is σ-finite. -/
@[priority 100]
instance is_finite_measure.to_sigma_finite (μ : measure α) [is_finite_measure μ] :
  sigma_finite μ :=
⟨⟨⟨λ _, univ, λ _, trivial, λ _, measure_lt_top μ _, Union_const _⟩⟩⟩

instance restrict.sigma_finite (μ : measure α) [sigma_finite μ] (s : set α) :
  sigma_finite (μ.restrict s) :=
begin
  refine ⟨⟨⟨spanning_sets μ, λ _, trivial, λ i, _, Union_spanning_sets μ⟩⟩⟩,
  rw [restrict_apply (measurable_spanning_sets μ i)],
  exact (measure_mono $ inter_subset_left _ _).trans_lt (measure_spanning_sets_lt_top μ i)
end

instance sum.sigma_finite {ι} [fintype ι] (μ : ι → measure α) [∀ i, sigma_finite (μ i)] :
  sigma_finite (sum μ) :=
begin
  haveI : encodable ι := fintype.encodable ι,
  have : ∀ n, measurable_set (⋂ (i : ι), spanning_sets (μ i) n) :=
    λ n, measurable_set.Inter (λ i, measurable_spanning_sets (μ i) n),
  refine ⟨⟨⟨λ n, ⋂ i, spanning_sets (μ i) n, λ _, trivial, λ n, _, _⟩⟩⟩,
  { rw [sum_apply _ (this n), tsum_fintype, ennreal.sum_lt_top_iff],
    rintro i -,
    exact (measure_mono $ Inter_subset _ i).trans_lt (measure_spanning_sets_lt_top (μ i) n) },
  { rw [Union_Inter_of_monotone], simp_rw [Union_spanning_sets, Inter_univ],
    exact λ i, monotone_spanning_sets (μ i), }
end

instance add.sigma_finite (μ ν : measure α) [sigma_finite μ] [sigma_finite ν] :
  sigma_finite (μ + ν) :=
by { rw [← sum_cond], refine @sum.sigma_finite _ _ _ _ _ (bool.rec _ _); simpa }

lemma sigma_finite.of_map (μ : measure α) {f : α → β} (hf : measurable f)
  (h : sigma_finite (map f μ)) :
  sigma_finite μ :=
⟨⟨⟨λ n, f ⁻¹' (spanning_sets (map f μ) n),
   λ n, trivial,
   λ n, by simp only [← map_apply hf, measurable_spanning_sets, measure_spanning_sets_lt_top],
   by rw [← preimage_Union, Union_spanning_sets, preimage_univ]⟩⟩⟩

/-- A measure is called locally finite if it is finite in some neighborhood of each point. -/
class is_locally_finite_measure [topological_space α] (μ : measure α) : Prop :=
(finite_at_nhds : ∀ x, μ.finite_at_filter (𝓝 x))

@[priority 100] -- see Note [lower instance priority]
instance is_finite_measure.to_is_locally_finite_measure [topological_space α] (μ : measure α)
  [is_finite_measure μ] :
  is_locally_finite_measure μ :=
⟨λ x, finite_at_filter_of_finite _ _⟩

lemma measure.finite_at_nhds [topological_space α] (μ : measure α)
  [is_locally_finite_measure μ] (x : α) :
  μ.finite_at_filter (𝓝 x) :=
is_locally_finite_measure.finite_at_nhds x

lemma measure.smul_finite (μ : measure α) [is_finite_measure μ] {c : ℝ≥0∞} (hc : c ≠ ∞) :
  is_finite_measure (c • μ) :=
begin
  lift c to ℝ≥0 using hc,
  exact measure_theory.is_finite_measure_smul_nnreal,
end

lemma measure.exists_is_open_measure_lt_top [topological_space α] (μ : measure α)
  [is_locally_finite_measure μ] (x : α) :
  ∃ s : set α, x ∈ s ∧ is_open s ∧ μ s < ∞ :=
by simpa only [exists_prop, and.assoc]
  using (μ.finite_at_nhds x).exists_mem_basis (nhds_basis_opens x)

instance is_locally_finite_measure_smul_nnreal [topological_space α] (μ : measure α)
  [is_locally_finite_measure μ] (c : ℝ≥0) : is_locally_finite_measure (c • μ) :=
begin
  refine ⟨λ x, _⟩,
  rcases μ.exists_is_open_measure_lt_top x with ⟨o, xo, o_open, μo⟩,
  refine ⟨o, o_open.mem_nhds xo, _⟩,
  apply ennreal.mul_lt_top _ μo.ne,
  simp only [ennreal.coe_ne_top, ennreal.coe_of_nnreal_hom, ne.def, not_false_iff],
end

omit m0

@[priority 100] -- see Note [lower instance priority]
instance sigma_finite_of_locally_finite [topological_space α]
  [topological_space.second_countable_topology α] [is_locally_finite_measure μ] :
  sigma_finite μ :=
begin
  choose s hsx hsμ using μ.finite_at_nhds,
  rcases topological_space.countable_cover_nhds hsx with ⟨t, htc, htU⟩,
  refine measure.sigma_finite_of_countable (htc.image s) (ball_image_iff.2 $ λ x hx, hsμ x) _,
  rwa sUnion_image
end

/-- If a set has zero measure in a neighborhood of each of its points, then it has zero measure
in a second-countable space. -/
lemma null_of_locally_null [topological_space α] [topological_space.second_countable_topology α]
  (s : set α) (hs : ∀ x ∈ s, ∃ u ∈ 𝓝[s] x, μ (s ∩ u) = 0) :
  μ s = 0 :=
begin
  choose! u hu using hs,
  obtain ⟨t, ts, t_count, ht⟩ : ∃ t ⊆ s, t.countable ∧ s ⊆ ⋃ x ∈ t, u x :=
    topological_space.countable_cover_nhds_within (λ x hx, (hu x hx).1),
  replace ht : s ⊆ ⋃ x ∈ t, s ∩ u x,
    by { rw ← inter_bUnion, exact subset_inter (subset.refl _) ht },
  apply measure_mono_null ht,
  exact (measure_bUnion_null_iff t_count).2 (λ x hx, (hu x (ts hx)).2),
end

/-- If two finite measures give the same mass to the whole space and coincide on a π-system made
of measurable sets, then they coincide on all sets in the σ-algebra generated by the π-system. -/
lemma ext_on_measurable_space_of_generate_finite {α} (m₀ : measurable_space α)
  {μ ν : measure α} [is_finite_measure μ]
  (C : set (set α)) (hμν : ∀ s ∈ C, μ s = ν s) {m : measurable_space α}
  (h : m ≤ m₀) (hA : m = measurable_space.generate_from C) (hC : is_pi_system C)
  (h_univ : μ set.univ = ν set.univ) {s : set α} (hs : m.measurable_set' s) :
  μ s = ν s :=
begin
  haveI : is_finite_measure ν := begin
     constructor,
     rw ← h_univ,
     apply is_finite_measure.measure_univ_lt_top,
  end,
  refine induction_on_inter hA hC (by simp) hμν _ _ hs,
  { intros t h1t h2t,
    have h1t_ : @measurable_set α m₀ t, from h _ h1t,
    rw [@measure_compl α m₀ μ t h1t_ (@measure_ne_top α m₀ μ _ t),
      @measure_compl α m₀ ν t h1t_ (@measure_ne_top α m₀ ν _ t), h_univ, h2t], },
  { intros f h1f h2f h3f,
    have h2f_ : ∀ (i : ℕ), @measurable_set α m₀ (f i), from (λ i, h _ (h2f i)),
    have h_Union : @measurable_set α m₀ (⋃ (i : ℕ), f i),from @measurable_set.Union α ℕ m₀ _ f h2f_,
    simp [measure_Union, h_Union, h1f, h3f, h2f_], },
end

/-- Two finite measures are equal if they are equal on the π-system generating the σ-algebra
  (and `univ`). -/
lemma ext_of_generate_finite (C : set (set α)) (hA : m0 = generate_from C) (hC : is_pi_system C)
  [is_finite_measure μ] (hμν : ∀ s ∈ C, μ s = ν s) (h_univ : μ univ = ν univ) :
  μ = ν :=
measure.ext (λ s hs, ext_on_measurable_space_of_generate_finite m0 C hμν le_rfl hA hC h_univ hs)

namespace measure

section disjointed

include m0

/-- Given `S : μ.finite_spanning_sets_in {s | measurable_set s}`,
`finite_spanning_sets_in.disjointed` provides a `finite_spanning_sets_in {s | measurable_set s}`
such that its underlying sets are pairwise disjoint. -/
protected def finite_spanning_sets_in.disjointed {μ : measure α}
  (S : μ.finite_spanning_sets_in {s | measurable_set s}) :
   μ.finite_spanning_sets_in {s | measurable_set s} :=
⟨disjointed S.set, measurable_set.disjointed S.set_mem,
  λ n, lt_of_le_of_lt (measure_mono (disjointed_subset S.set n)) (S.finite _),
  S.spanning ▸ Union_disjointed⟩

lemma finite_spanning_sets_in.disjointed_set_eq {μ : measure α}
  (S : μ.finite_spanning_sets_in {s | measurable_set s}) :
  S.disjointed.set = disjointed S.set :=
rfl

lemma exists_eq_disjoint_finite_spanning_sets_in
  (μ ν : measure α) [sigma_finite μ] [sigma_finite ν] :
  ∃ (S : μ.finite_spanning_sets_in {s | measurable_set s})
    (T : ν.finite_spanning_sets_in {s | measurable_set s}),
    S.set = T.set ∧ pairwise (disjoint on S.set) :=
let S := (μ + ν).to_finite_spanning_sets_in.disjointed in
⟨S.of_le (measure.le_add_right le_rfl), S.of_le (measure.le_add_left le_rfl),
  rfl, disjoint_disjointed _⟩

end disjointed

namespace finite_at_filter

variables {f g : filter α}

lemma filter_mono (h : f ≤ g) : μ.finite_at_filter g → μ.finite_at_filter f :=
λ ⟨s, hs, hμ⟩, ⟨s, h hs, hμ⟩

lemma inf_of_left (h : μ.finite_at_filter f) : μ.finite_at_filter (f ⊓ g) :=
h.filter_mono inf_le_left

lemma inf_of_right (h : μ.finite_at_filter g) : μ.finite_at_filter (f ⊓ g) :=
h.filter_mono inf_le_right

@[simp] lemma inf_ae_iff : μ.finite_at_filter (f ⊓ μ.ae) ↔ μ.finite_at_filter f :=
begin
  refine ⟨_, λ h, h.filter_mono inf_le_left⟩,
  rintros ⟨s, ⟨t, ht, u, hu, rfl⟩, hμ⟩,
  suffices : μ t ≤ μ (t ∩ u), from ⟨t, ht, this.trans_lt hμ⟩,
  exact measure_mono_ae (mem_of_superset hu (λ x hu ht, ⟨ht, hu⟩))
end

alias inf_ae_iff ↔ measure_theory.measure.finite_at_filter.of_inf_ae _

lemma filter_mono_ae (h : f ⊓ μ.ae ≤ g) (hg : μ.finite_at_filter g) : μ.finite_at_filter f :=
inf_ae_iff.1 (hg.filter_mono h)

protected lemma measure_mono (h : μ ≤ ν) : ν.finite_at_filter f → μ.finite_at_filter f :=
λ ⟨s, hs, hν⟩, ⟨s, hs, (measure.le_iff'.1 h s).trans_lt hν⟩

@[mono] protected lemma mono (hf : f ≤ g) (hμ : μ ≤ ν) :
  ν.finite_at_filter g → μ.finite_at_filter f :=
λ h, (h.filter_mono hf).measure_mono hμ

protected lemma eventually (h : μ.finite_at_filter f) : ∀ᶠ s in f.lift' powerset, μ s < ∞ :=
(eventually_lift'_powerset' $ λ s t hst ht, (measure_mono hst).trans_lt ht).2 h

lemma filter_sup : μ.finite_at_filter f → μ.finite_at_filter g → μ.finite_at_filter (f ⊔ g) :=
λ ⟨s, hsf, hsμ⟩ ⟨t, htg, htμ⟩,
 ⟨s ∪ t, union_mem_sup hsf htg, (measure_union_le s t).trans_lt (ennreal.add_lt_top.2 ⟨hsμ, htμ⟩)⟩

end finite_at_filter

lemma finite_at_nhds_within [topological_space α] {m0 : measurable_space α} (μ : measure α)
  [is_locally_finite_measure μ] (x : α) (s : set α) :
  μ.finite_at_filter (𝓝[s] x) :=
(finite_at_nhds μ x).inf_of_left

@[simp] lemma finite_at_principal : μ.finite_at_filter (𝓟 s) ↔ μ s < ∞ :=
⟨λ ⟨t, ht, hμ⟩, (measure_mono ht).trans_lt hμ, λ h, ⟨s, mem_principal_self s, h⟩⟩

lemma is_locally_finite_measure_of_le [topological_space α] [measurable_space α] {μ ν: measure α}
  [H : is_locally_finite_measure μ] (h : ν ≤ μ) :
  is_locally_finite_measure ν :=
let F := H.finite_at_nhds in ⟨λ x, (F x).measure_mono h⟩

/-! ### Subtraction of measures -/

/-- The measure `μ - ν` is defined to be the least measure `τ` such that `μ ≤ τ + ν`.
It is the equivalent of `(μ - ν) ⊔ 0` if `μ` and `ν` were signed measures.
Compare with `ennreal.has_sub`.
Specifically, note that if you have `α = {1,2}`, and  `μ {1} = 2`, `μ {2} = 0`, and
`ν {2} = 2`, `ν {1} = 0`, then `(μ - ν) {1, 2} = 2`. However, if `μ ≤ ν`, and
`ν univ ≠ ∞`, then `(μ - ν) + ν = μ`. -/
noncomputable instance has_sub {α : Type*} [measurable_space α] : has_sub (measure α) :=
⟨λ μ ν, Inf {τ | μ ≤ τ + ν} ⟩

section measure_sub

lemma sub_def : μ - ν = Inf {d | μ ≤ d + ν} := rfl

lemma sub_eq_zero_of_le (h : μ ≤ ν) : μ - ν = 0 :=
begin
  rw [← nonpos_iff_eq_zero', measure.sub_def],
  apply @Inf_le (measure α) _ _,
  simp [h],
end

/-- This application lemma only works in special circumstances. Given knowledge of
when `μ ≤ ν` and `ν ≤ μ`, a more general application lemma can be written. -/
lemma sub_apply [is_finite_measure ν] (h₁ : measurable_set s) (h₂ : ν ≤ μ) :
  (μ - ν) s = μ s - ν s :=
begin
  -- We begin by defining `measure_sub`, which will be equal to `(μ - ν)`.
  let measure_sub : measure α := @measure_theory.measure.of_measurable α _
    (λ (t : set α) (h_t_measurable_set : measurable_set t), (μ t - ν t))
    begin
      simp
    end
    begin
      intros g h_meas h_disj, simp only, rw ennreal.tsum_sub,
      repeat { rw ← measure_theory.measure_Union h_disj h_meas },
      exacts [measure_theory.measure_ne_top _ _, λ i, h₂ _ (h_meas _)]
    end,
  -- Now, we demonstrate `μ - ν = measure_sub`, and apply it.
  begin
    have h_measure_sub_add : (ν + measure_sub = μ),
    { ext t h_t_measurable_set,
      simp only [pi.add_apply, coe_add],
      rw [measure_theory.measure.of_measurable_apply _ h_t_measurable_set, add_comm,
        tsub_add_cancel_of_le (h₂ t h_t_measurable_set)] },
    have h_measure_sub_eq : (μ - ν) = measure_sub,
    { rw measure_theory.measure.sub_def, apply le_antisymm,
      { apply @Inf_le (measure α) measure.complete_semilattice_Inf,
        simp [le_refl, add_comm, h_measure_sub_add] },
      apply @le_Inf (measure α) measure.complete_semilattice_Inf,
      intros d h_d, rw [← h_measure_sub_add, mem_set_of_eq, add_comm d] at h_d,
      apply measure.le_of_add_le_add_left h_d },
    rw h_measure_sub_eq,
    apply measure.of_measurable_apply _ h₁,
  end
end

lemma sub_add_cancel_of_le [is_finite_measure ν] (h₁ : ν ≤ μ) : μ - ν + ν = μ :=
begin
  ext s h_s_meas,
  rw [add_apply, sub_apply h_s_meas h₁, tsub_add_cancel_of_le (h₁ s h_s_meas)],
end

lemma sub_le : μ - ν ≤ μ :=
Inf_le (measure.le_add_right (le_refl _))

end measure_sub

lemma restrict_sub_eq_restrict_sub_restrict (h_meas_s : measurable_set s) :
  (μ - ν).restrict s = (μ.restrict s) - (ν.restrict s) :=
begin
  repeat {rw sub_def},
  have h_nonempty : {d | μ ≤ d + ν}.nonempty,
  { apply @set.nonempty_of_mem _ _ μ, rw mem_set_of_eq, intros t h_meas,
    exact le_self_add },
  rw restrict_Inf_eq_Inf_restrict h_nonempty h_meas_s,
  apply le_antisymm,
  { apply @Inf_le_Inf_of_forall_exists_le (measure α) _,
    intros ν' h_ν'_in, rw mem_set_of_eq at h_ν'_in, apply exists.intro (ν'.restrict s),
    split,
    { rw mem_image, apply exists.intro (ν' + (⊤ : measure_theory.measure α).restrict sᶜ),
      rw mem_set_of_eq,
      split,
      { rw [add_assoc, add_comm _ ν, ← add_assoc, measure_theory.measure.le_iff],
        intros t h_meas_t,
        have h_inter_inter_eq_inter : ∀ t' : set α , t ∩ t' ∩ t' = t ∩ t',
        { intro t', rw set.inter_eq_self_of_subset_left, apply set.inter_subset_right t t' },
        have h_meas_t_inter_s : measurable_set (t ∩ s) :=
           h_meas_t.inter h_meas_s,
        repeat { rw ← measure_inter_add_diff t h_meas_s, rw set.diff_eq },
        refine add_le_add _ _,
        { rw add_apply,
          apply le_add_right _,
          rw add_apply,
          rw ← @restrict_eq_self _ _ μ s _ h_meas_t_inter_s (set.inter_subset_right _ _),
          rw ← @restrict_eq_self _ _ ν s _ h_meas_t_inter_s (set.inter_subset_right _ _),
          apply h_ν'_in _ h_meas_t_inter_s },
        cases (@set.eq_empty_or_nonempty _ (t ∩ sᶜ)) with h_inter_empty h_inter_nonempty,
        { simp [h_inter_empty] },
        { rw add_apply,
          have h_meas_inter_compl :=
            h_meas_t.inter (measurable_set.compl h_meas_s),
          rw [restrict_apply h_meas_inter_compl, h_inter_inter_eq_inter sᶜ],
          have h_mu_le_add_top : μ ≤ ν' + ν + ⊤,
          { rw add_comm,
            have h_le_top : μ ≤ ⊤ := le_top,
            apply (λ t₂ h_meas, le_add_right (h_le_top t₂ h_meas)) },
          apply h_mu_le_add_top _ h_meas_inter_compl } },
      { ext1 t h_meas_t,
        simp [restrict_apply h_meas_t,
              restrict_apply (h_meas_t.inter h_meas_s),
              set.inter_assoc] } },
    { apply restrict_le_self } },
  { apply @Inf_le_Inf_of_forall_exists_le (measure α) _,
    intros s h_s_in, cases h_s_in with t h_t, cases h_t with h_t_in h_t_eq, subst s,
    apply exists.intro (t.restrict s), split,
    { rw [set.mem_set_of_eq, ← restrict_add],
      apply restrict_mono (set.subset.refl _) h_t_in },
    { apply le_refl _ } },
end

lemma sub_apply_eq_zero_of_restrict_le_restrict
  (h_le : μ.restrict s ≤ ν.restrict s) (h_meas_s : measurable_set s) :
  (μ - ν) s = 0 :=
begin
  rw [← restrict_apply_self _ h_meas_s, restrict_sub_eq_restrict_sub_restrict,
      sub_eq_zero_of_le],
  repeat {simp [*]},
end

instance is_finite_measure_sub [is_finite_measure μ] : is_finite_measure (μ - ν) :=
{ measure_univ_lt_top := lt_of_le_of_lt
    (measure.sub_le set.univ measurable_set.univ) (measure_lt_top _ _) }

end measure

end measure_theory

open measure_theory measure_theory.measure

namespace measurable_equiv

/-! Interactions of measurable equivalences and measures -/

open equiv measure_theory.measure

variables [measurable_space α] [measurable_space β] {μ : measure α} {ν : measure β}

/-- If we map a measure along a measurable equivalence, we can compute the measure on all sets
  (not just the measurable ones). -/
protected theorem map_apply (f : α ≃ᵐ β) (s : set β) : map f μ s = μ (f ⁻¹' s) :=
begin
  refine le_antisymm _ (le_map_apply f.measurable s),
  rw [measure_eq_infi' μ],
  refine le_infi _, rintro ⟨t, hst, ht⟩,
  rw [subtype.coe_mk],
  have : f.symm '' s = f ⁻¹' s := f.symm.to_equiv.image_eq_preimage s,
  rw [← this, image_subset_iff] at hst,
  convert measure_mono hst,
  rw [map_apply, preimage_preimage],
  { refine congr_arg μ (eq.symm _), convert preimage_id, exact funext f.left_inv },
  exacts [f.measurable, f.measurable_inv_fun ht]
end

@[simp] lemma map_symm_map (e : α ≃ᵐ β) : map e.symm (map e μ) = μ :=
by simp [map_map e.symm.measurable e.measurable]

@[simp] lemma map_map_symm (e : α ≃ᵐ β) : map e (map e.symm ν) = ν :=
by simp [map_map e.measurable e.symm.measurable]

lemma map_measurable_equiv_injective (e : α ≃ᵐ β) : injective (map e) :=
by { intros μ₁ μ₂ hμ, apply_fun map e.symm at hμ, simpa [map_symm_map e] using hμ }

lemma map_apply_eq_iff_map_symm_apply_eq (e : α ≃ᵐ β) : map e μ = ν ↔ map e.symm ν = μ :=
by rw [← (map_measurable_equiv_injective e).eq_iff, map_map_symm, eq_comm]

lemma restrict_map (e : α ≃ᵐ β) (s : set β) : (map e μ).restrict s = map e (μ.restrict $ e ⁻¹' s) :=
measure.ext $ λ t ht, by simp [e.map_apply, ht, e.measurable ht]

end measurable_equiv

section is_complete

/-- A measure is complete if every null set is also measurable.
  A null set is a subset of a measurable set with measure `0`.
  Since every measure is defined as a special case of an outer measure, we can more simply state
  that a set `s` is null if `μ s = 0`. -/
class measure_theory.measure.is_complete {_ : measurable_space α} (μ : measure α) : Prop :=
(out' : ∀ s, μ s = 0 → measurable_set s)

theorem measure_theory.measure.is_complete_iff {_ : measurable_space α} {μ : measure α} :
  μ.is_complete ↔ ∀ s, μ s = 0 → measurable_set s := ⟨λ h, h.1, λ h, ⟨h⟩⟩
theorem measure_theory.measure.is_complete.out {_ : measurable_space α} {μ : measure α}
  (h : μ.is_complete) : ∀ s, μ s = 0 → measurable_set s := h.1

variables [measurable_space α] {μ : measure α} {s t z : set α}

/-- A set is null measurable if it is the union of a null set and a measurable set. -/
def null_measurable_set (μ : measure α) (s : set α) : Prop :=
∃ t z, s = t ∪ z ∧ measurable_set t ∧ μ z = 0

theorem null_measurable_set_iff : null_measurable_set μ s ↔
  ∃ t, t ⊆ s ∧ measurable_set t ∧ μ (s \ t) = 0 :=
begin
  split,
  { rintro ⟨t, z, rfl, ht, hz⟩,
    refine ⟨t, set.subset_union_left _ _, ht, measure_mono_null _ hz⟩,
    simp [union_diff_left, diff_subset] },
  { rintro ⟨t, st, ht, hz⟩,
    exact ⟨t, _, (union_diff_cancel st).symm, ht, hz⟩ }
end

theorem null_measurable_set_measure_eq (st : t ⊆ s) (hz : μ (s \ t) = 0) : μ s = μ t :=
begin
  refine le_antisymm _ (measure_mono st),
  have := measure_union_le t (s \ t),
  rw [union_diff_cancel st, hz] at this, simpa
end

theorem measurable_set.null_measurable_set (μ : measure α) (hs : measurable_set s) :
  null_measurable_set μ s :=
⟨s, ∅, by simp, hs, μ.empty⟩

theorem null_measurable_set_of_complete (μ : measure α) [c : μ.is_complete] :
  null_measurable_set μ s ↔ measurable_set s :=
⟨by rintro ⟨t, z, rfl, ht, hz⟩; exact
  measurable_set.union ht (c.out _ hz),
 λ h, h.null_measurable_set _⟩

theorem null_measurable_set.union_null (hs : null_measurable_set μ s) (hz : μ z = 0) :
  null_measurable_set μ (s ∪ z) :=
begin
  rcases hs with ⟨t, z', rfl, ht, hz'⟩,
  exact ⟨t, z' ∪ z, set.union_assoc _ _ _, ht, nonpos_iff_eq_zero.1
    (le_trans (measure_union_le _ _) $ by simp [hz, hz'])⟩
end

theorem null_null_measurable_set (hz : μ z = 0) : null_measurable_set μ z :=
by simpa using (measurable_set.empty.null_measurable_set _).union_null hz

theorem null_measurable_set.Union_nat {s : ℕ → set α} (hs : ∀ i, null_measurable_set μ (s i)) :
  null_measurable_set μ (Union s) :=
begin
  choose t ht using assume i, null_measurable_set_iff.1 (hs i),
  simp [forall_and_distrib] at ht,
  rcases ht with ⟨st, ht, hz⟩,
  refine null_measurable_set_iff.2
    ⟨Union t, Union_subset_Union st, measurable_set.Union ht,
      measure_mono_null _ (measure_Union_null hz)⟩,
  rw [diff_subset_iff, ← Union_union_distrib],
  exact Union_subset_Union (λ i, by rw ← diff_subset_iff)
end

theorem measurable_set.diff_null (hs : measurable_set s) (hz : μ z = 0) :
  null_measurable_set μ (s \ z) :=
begin
  rw measure_eq_infi at hz,
  choose f hf using show ∀ q : {q : ℚ // q > 0}, ∃ t : set α,
    z ⊆ t ∧ measurable_set t ∧ μ t < (real.to_nnreal q.1 : ℝ≥0∞),
  { rintro ⟨ε, ε0⟩,
    have : 0 < (real.to_nnreal ε : ℝ≥0∞), { simpa using ε0 },
    rw ← hz at this, simpa [infi_lt_iff] },
  refine null_measurable_set_iff.2 ⟨s \ Inter f,
    diff_subset_diff_right (subset_Inter (λ i, (hf i).1)),
    hs.diff (measurable_set.Inter (λ i, (hf i).2.1)),
    measure_mono_null _ (nonpos_iff_eq_zero.1 $ le_of_not_lt $ λ h, _)⟩,
  { exact Inter f },
  { rw [diff_subset_iff, diff_union_self],
    exact subset.trans (diff_subset _ _) (subset_union_left _ _) },
  rcases ennreal.lt_iff_exists_rat_btwn.1 h with ⟨ε, ε0', ε0, h⟩,
  simp at ε0,
  apply not_le_of_lt (lt_trans (hf ⟨ε, ε0⟩).2.2 h),
  exact measure_mono (Inter_subset _ _)
end

theorem null_measurable_set.diff_null (hs : null_measurable_set μ s) (hz : μ z = 0) :
  null_measurable_set μ (s \ z) :=
begin
  rcases hs with ⟨t, z', rfl, ht, hz'⟩,
  rw [set.union_diff_distrib],
  exact (ht.diff_null hz).union_null (measure_mono_null (diff_subset _ _) hz')
end

theorem null_measurable_set.compl (hs : null_measurable_set μ s) : null_measurable_set μ sᶜ :=
begin
  rcases hs with ⟨t, z, rfl, ht, hz⟩,
  rw compl_union,
  exact ht.compl.diff_null hz
end

theorem null_measurable_set_iff_ae {s : set α} :
  null_measurable_set μ s ↔ ∃ t, measurable_set t ∧ s =ᵐ[μ] t :=
begin
  simp only [ae_eq_set],
  split,
  { assume h,
    rcases null_measurable_set_iff.1 h with ⟨t, ts, tmeas, ht⟩,
    refine ⟨t, tmeas, ht, _⟩,
    rw [diff_eq_empty.2 ts, measure_empty] },
  { rintros ⟨t, tmeas, h₁, h₂⟩,
    have : null_measurable_set μ (t ∪ (s \ t)) :=
      null_measurable_set.union_null (tmeas.null_measurable_set _) h₁,
    have A : null_measurable_set μ ((t ∪ (s \ t)) \ (t \ s)) :=
      null_measurable_set.diff_null this h₂,
    have : (t ∪ (s \ t)) \ (t \ s) = s,
    { apply subset.antisymm,
      { assume x hx,
        simp only [mem_union_eq, not_and, mem_diff, not_not_mem] at hx,
        cases hx.1, { exact hx.2 h }, { exact h.1 } },
      { assume x hx,
        simp [hx, classical.em (x ∈ t)] } },
    rwa this at A }
end

theorem null_measurable_set_iff_sandwich {s : set α} :
  null_measurable_set μ s ↔
  ∃ (t u : set α), measurable_set t ∧ measurable_set u ∧ t ⊆ s ∧ s ⊆ u ∧ μ (u \ t) = 0 :=
begin
  split,
  { assume h,
    rcases null_measurable_set_iff.1 h with ⟨t, ts, tmeas, ht⟩,
    rcases null_measurable_set_iff.1 h.compl with ⟨u', u's, u'meas, hu'⟩,
    have A : s ⊆ u'ᶜ := subset_compl_comm.mp u's,
    refine ⟨t, u'ᶜ, tmeas, u'meas.compl, ts, A, _⟩,
    have : sᶜ \ u' = u'ᶜ \ s, by simp [compl_eq_univ_diff, diff_diff, union_comm],
    rw this at hu',
    apply le_antisymm _ bot_le,
    calc μ (u'ᶜ \ t) ≤ μ ((u'ᶜ \ s) ∪ (s \ t)) :
    begin
      apply measure_mono,
      assume x hx,
      simp at hx,
      simp [hx, or_comm, classical.em],
    end
    ... ≤ μ (u'ᶜ \ s) + μ (s \ t) : measure_union_le _ _
    ... = 0 : by rw [ht, hu', zero_add] },
  { rintros ⟨t, u, tmeas, umeas, ts, su, hμ⟩,
    refine null_measurable_set_iff.2 ⟨t, ts, tmeas, _⟩,
    apply le_antisymm _ bot_le,
    calc μ (s \ t) ≤ μ (u \ t) : measure_mono (diff_subset_diff_left su)
    ... = 0 : hμ }
end

lemma restrict_apply_of_null_measurable_set {s t : set α}
  (ht : null_measurable_set (μ.restrict s) t) : μ.restrict s t = μ (t ∩ s) :=
begin
  rcases null_measurable_set_iff_sandwich.1 ht with ⟨u, v, umeas, vmeas, ut, tv, huv⟩,
  apply le_antisymm _ (le_restrict_apply _ _),
  calc μ.restrict s t ≤ μ.restrict s v : measure_mono tv
  ... = μ (v ∩ s) : restrict_apply vmeas
  ... ≤ μ ((u ∩ s) ∪ ((v \ u) ∩ s)) : measure_mono $
    by { assume x hx, simp at hx, simp [hx, classical.em] }
  ... ≤ μ (u ∩ s) + μ ((v \ u) ∩ s) : measure_union_le _ _
  ... = μ (u ∩ s) + μ.restrict s (v \ u) : by rw measure.restrict_apply (vmeas.diff umeas)
  ... = μ (u ∩ s) : by rw [huv, add_zero]
  ... ≤ μ (t ∩ s) : measure_mono $ inter_subset_inter_left s ut
end

/-- The measurable space of all null measurable sets. -/
def null_measurable (μ : measure α) : measurable_space α :=
{ measurable_set' := null_measurable_set μ,
  measurable_set_empty := measurable_set.empty.null_measurable_set _,
  measurable_set_compl := λ s hs, hs.compl,
  measurable_set_Union := λ f, null_measurable_set.Union_nat }

/-- Given a measure we can complete it to a (complete) measure on all null measurable sets. -/
def completion (μ : measure α) : @measure_theory.measure α (null_measurable μ) :=
{ to_outer_measure := μ.to_outer_measure,
  m_Union := λ s hs hd, show μ (Union s) = ∑' i, μ (s i), begin
    choose t ht using assume i, null_measurable_set_iff.1 (hs i),
    simp [forall_and_distrib] at ht, rcases ht with ⟨st, ht, hz⟩,
    rw null_measurable_set_measure_eq (Union_subset_Union st),
    { rw measure_Union _ ht,
      { congr, funext i,
        exact (null_measurable_set_measure_eq (st i) (hz i)).symm },
      { rintro i j ij x ⟨h₁, h₂⟩,
        exact hd i j ij ⟨st i h₁, st j h₂⟩ } },
    { refine measure_mono_null _ (measure_Union_null hz),
      rw [diff_subset_iff, ← Union_union_distrib],
      exact Union_subset_Union (λ i, by rw ← diff_subset_iff) }
  end,
  trimmed := begin
    letI := null_measurable μ,
    refine le_antisymm (λ s, _) (outer_measure.le_trim _),
    rw outer_measure.trim_eq_infi,
    dsimp,
    clear _inst,
    resetI,
    rw measure_eq_infi s,
    exact infi_le_infi (λ t, infi_le_infi $ λ st,
      infi_le_infi2 $ λ ht, ⟨ht.null_measurable_set _, le_refl _⟩)
  end }

instance completion.is_complete (μ : measure α) : (completion μ).is_complete :=
⟨λ z hz, null_null_measurable_set hz⟩

lemma measurable.ae_eq {α β} [measurable_space α] [measurable_space β] {μ : measure α}
  [hμ : μ.is_complete] {f g : α → β} (hf : measurable f) (hfg : f =ᵐ[μ] g) :
  measurable g :=
begin
  intros s hs,
  let t := {x | f x = g x},
  have ht_compl : μ tᶜ = 0, by rwa [filter.eventually_eq, ae_iff] at hfg,
  rw (set.inter_union_compl (g ⁻¹' s) t).symm,
  refine measurable_set.union _ _,
  { have h_g_to_f : (g ⁻¹' s) ∩ t = (f ⁻¹' s) ∩ t,
    { ext,
      simp only [set.mem_inter_iff, set.mem_preimage, and.congr_left_iff, set.mem_set_of_eq],
      exact λ hx, by rw hx, },
    rw h_g_to_f,
    exact measurable_set.inter (hf hs) (measurable_set.compl_iff.mp (hμ.out tᶜ ht_compl)), },
  { exact hμ.out (g ⁻¹' s ∩ tᶜ) (measure_mono_null (set.inter_subset_right _ _) ht_compl), },
end

end is_complete

namespace measure_theory

lemma outer_measure.to_measure_zero [measurable_space α] : (0 : outer_measure α).to_measure
  ((le_top).trans outer_measure.zero_caratheodory.symm.le) = 0 :=
by rw [← measure.measure_univ_eq_zero, to_measure_apply _ _ measurable_set.univ,
  outer_measure.coe_zero, pi.zero_apply]

section trim

/-- Restriction of a measure to a sub-sigma algebra.
It is common to see a measure `μ` on a measurable space structure `m0` as being also a measure on
any `m ≤ m0`. Since measures in mathlib have to be trimmed to the measurable space, `μ` itself
cannot be a measure on `m`, hence the definition of `μ.trim hm`.

This notion is related to `outer_measure.trim`, see the lemma
`to_outer_measure_trim_eq_trim_to_outer_measure`. -/
def measure.trim {m m0 : measurable_space α} (μ : @measure α m0) (hm : m ≤ m0) : @measure α m :=
@outer_measure.to_measure α m μ.to_outer_measure (hm.trans (le_to_outer_measure_caratheodory μ))

@[simp] lemma trim_eq_self [measurable_space α] {μ : measure α} : μ.trim le_rfl = μ :=
by simp [measure.trim]

variables {m m0 : measurable_space α} {μ : measure α} {s : set α}

lemma to_outer_measure_trim_eq_trim_to_outer_measure (μ : measure α) (hm : m ≤ m0) :
  @measure.to_outer_measure _ m (μ.trim hm) = @outer_measure.trim _ m μ.to_outer_measure :=
by rw [measure.trim, to_measure_to_outer_measure]

@[simp] lemma zero_trim (hm : m ≤ m0) : (0 : measure α).trim hm = (0 : @measure α m) :=
by simp [measure.trim, outer_measure.to_measure_zero]

lemma trim_measurable_set_eq (hm : m ≤ m0) (hs : @measurable_set α m s) : μ.trim hm s = μ s :=
by simp [measure.trim, hs]

lemma le_trim (hm : m ≤ m0) : μ s ≤ μ.trim hm s :=
by { simp_rw [measure.trim], exact (@le_to_measure_apply _ m _ _ _), }

lemma measure_eq_zero_of_trim_eq_zero (hm : m ≤ m0) (h : μ.trim hm s = 0) : μ s = 0 :=
le_antisymm ((le_trim hm).trans (le_of_eq h)) (zero_le _)

lemma measure_trim_to_measurable_eq_zero {hm : m ≤ m0} (hs : μ.trim hm s = 0) :
  μ (@to_measurable α m (μ.trim hm) s) = 0 :=
measure_eq_zero_of_trim_eq_zero hm (by rwa measure_to_measurable)

lemma ae_eq_of_ae_eq_trim {E} {hm : m ≤ m0} {f₁ f₂ : α → E}
  (h12 : f₁ =ᶠ[@measure.ae α m (μ.trim hm)] f₂) :
  f₁ =ᵐ[μ] f₂ :=
measure_eq_zero_of_trim_eq_zero hm h12

lemma restrict_trim (hm : m ≤ m0) (μ : measure α) (hs : @measurable_set α m s) :
  @measure.restrict α m (μ.trim hm) s = (μ.restrict s).trim hm :=
begin
  ext1 t ht,
  rw [@measure.restrict_apply α m _ _ _ ht, trim_measurable_set_eq hm ht,
    measure.restrict_apply (hm t ht),
    trim_measurable_set_eq hm (@measurable_set.inter α m t s ht hs)],
end

instance is_finite_measure_trim (hm : m ≤ m0) [is_finite_measure μ] :
  is_finite_measure (μ.trim hm) :=
{ measure_univ_lt_top :=
    by { rw trim_measurable_set_eq hm (@measurable_set.univ _ m), exact measure_lt_top _ _, } }

end trim

end measure_theory

open_locale measure_theory

/-!
# Almost everywhere measurable functions

A function is almost everywhere measurable if it coincides almost everywhere with a measurable
function. This property, called `ae_measurable f μ`, is defined in the file `measure_space_def`.
We discuss several of its properties that are analogous to properties of measurable functions.
-/

section
open measure_theory

variables [measurable_space α] [measurable_space β]
{f g : α → β} {μ ν : measure α}

@[nontriviality, measurability]
lemma subsingleton.ae_measurable [subsingleton α] : ae_measurable f μ :=
subsingleton.measurable.ae_measurable

@[simp, measurability] lemma ae_measurable_zero_measure : ae_measurable f (0 : measure α) :=
begin
  nontriviality α, inhabit α,
  exact ⟨λ x, f (default α), measurable_const, rfl⟩
end

lemma ae_measurable_iff_measurable [μ.is_complete] :
  ae_measurable f μ ↔ measurable f :=
begin
  split; intro h,
  { rcases h with ⟨g, hg_meas, hfg⟩,
    exact hg_meas.ae_eq hfg.symm, },
  { exact h.ae_measurable, },
end

namespace ae_measurable

lemma mono_measure (h : ae_measurable f μ) (h' : ν ≤ μ) : ae_measurable f ν :=
⟨h.mk f, h.measurable_mk, eventually.filter_mono (ae_mono h') h.ae_eq_mk⟩

lemma mono_set {s t} (h : s ⊆ t) (ht : ae_measurable f (μ.restrict t)) :
  ae_measurable f (μ.restrict s) :=
ht.mono_measure (restrict_mono h le_rfl)

protected lemma mono' (h : ae_measurable f μ) (h' : ν ≪ μ) : ae_measurable f ν :=
⟨h.mk f, h.measurable_mk, h' h.ae_eq_mk⟩

lemma ae_mem_imp_eq_mk {s} (h : ae_measurable f (μ.restrict s)) :
  ∀ᵐ x ∂μ, x ∈ s → f x = h.mk f x :=
ae_imp_of_ae_restrict h.ae_eq_mk

lemma ae_inf_principal_eq_mk {s} (h : ae_measurable f (μ.restrict s)) :
  f =ᶠ[μ.ae ⊓ 𝓟 s] h.mk f :=
le_ae_restrict h.ae_eq_mk

@[measurability]
lemma add_measure {f : α → β} (hμ : ae_measurable f μ) (hν : ae_measurable f ν) :
  ae_measurable f (μ + ν) :=
begin
  let s := {x | f x ≠ hμ.mk f x},
  have : μ s = 0 := hμ.ae_eq_mk,
  obtain ⟨t, st, t_meas, μt⟩ : ∃ t, s ⊆ t ∧ measurable_set t ∧ μ t = 0 :=
    exists_measurable_superset_of_null this,
  let g : α → β := t.piecewise (hν.mk f) (hμ.mk f),
  refine ⟨g, measurable.piecewise t_meas hν.measurable_mk hμ.measurable_mk, _⟩,
  change μ {x | f x ≠ g x} + ν {x | f x ≠ g x} = 0,
  suffices : μ {x | f x ≠ g x} = 0 ∧ ν {x | f x ≠ g x} = 0, by simp [this.1, this.2],
  have ht : {x | f x ≠ g x} ⊆ t,
  { assume x hx,
    by_contra h,
    simp only [g, h, mem_set_of_eq, ne.def, not_false_iff, piecewise_eq_of_not_mem] at hx,
    exact h (st hx) },
  split,
  { have : μ {x | f x ≠ g x} ≤ μ t := measure_mono ht,
    rw μt at this,
    exact le_antisymm this bot_le },
  { have : {x | f x ≠ g x} ⊆ {x | f x ≠ hν.mk f x},
    { assume x hx,
      simpa [ht hx, g] using hx },
    apply le_antisymm _ bot_le,
    calc ν {x | f x ≠ g x} ≤ ν {x | f x ≠ hν.mk f x} : measure_mono this
    ... = 0 : hν.ae_eq_mk }
end

@[measurability]
lemma smul_measure (h : ae_measurable f μ) (c : ℝ≥0∞) :
  ae_measurable f (c • μ) :=
⟨h.mk f, h.measurable_mk, ae_smul_measure h.ae_eq_mk c⟩

lemma comp_measurable [measurable_space δ] {f : α → δ} {g : δ → β}
  (hg : ae_measurable g (map f μ)) (hf : measurable f) : ae_measurable (g ∘ f) μ :=
⟨hg.mk g ∘ f, hg.measurable_mk.comp hf, ae_eq_comp hf hg.ae_eq_mk⟩

lemma comp_measurable' {δ} [measurable_space δ] {ν : measure δ} {f : α → δ} {g : δ → β}
  (hg : ae_measurable g ν) (hf : measurable f) (h : map f μ ≪ ν) : ae_measurable (g ∘ f) μ :=
(hg.mono' h).comp_measurable hf

@[measurability]
lemma prod_mk {γ : Type*} [measurable_space γ] {f : α → β} {g : α → γ}
  (hf : ae_measurable f μ) (hg : ae_measurable g μ) : ae_measurable (λ x, (f x, g x)) μ :=
⟨λ a, (hf.mk f a, hg.mk g a), hf.measurable_mk.prod_mk hg.measurable_mk,
  eventually_eq.prod_mk hf.ae_eq_mk hg.ae_eq_mk⟩

protected lemma null_measurable_set (h : ae_measurable f μ) {s : set β} (hs : measurable_set s) :
  null_measurable_set μ (f ⁻¹' s) :=
begin
  apply null_measurable_set_iff_ae.2,
  refine ⟨(h.mk f) ⁻¹' s, h.measurable_mk hs, _⟩,
  filter_upwards [h.ae_eq_mk],
  assume x hx,
  change (f x ∈ s) = ((h.mk f) x ∈ s),
  rwa hx
end

end ae_measurable

@[simp] lemma ae_measurable_add_measure_iff :
  ae_measurable f (μ + ν) ↔ ae_measurable f μ ∧ ae_measurable f ν :=
⟨λ h, ⟨h.mono_measure (measure.le_add_right (le_refl _)),
         h.mono_measure (measure.le_add_left (le_refl _))⟩,
  λ h, h.1.add_measure h.2⟩

@[simp, to_additive] lemma ae_measurable_one [has_one β] : ae_measurable (λ a : α, (1 : β)) μ :=
measurable_one.ae_measurable

@[simp] lemma ae_measurable_smul_measure_iff {c : ℝ≥0∞} (hc : c ≠ 0) :
  ae_measurable f (c • μ) ↔ ae_measurable f μ :=
⟨λ h, ⟨h.mk f, h.measurable_mk, (ae_smul_measure_iff hc).1 h.ae_eq_mk⟩,
  λ h, ⟨h.mk f, h.measurable_mk, (ae_smul_measure_iff hc).2 h.ae_eq_mk⟩⟩

lemma ae_measurable_of_ae_measurable_trim {α} {m m0 : measurable_space α}
  {μ : measure α} (hm : m ≤ m0) {f : α → β} (hf : ae_measurable f (μ.trim hm)) :
  ae_measurable f μ :=
⟨hf.mk f, measurable.mono hf.measurable_mk hm le_rfl, ae_eq_of_ae_eq_trim hf.ae_eq_mk⟩

lemma ae_measurable_restrict_of_measurable_subtype {s : set α}
  (hs : measurable_set s) (hf : measurable (λ x : s, f x)) : ae_measurable f (μ.restrict s) :=
begin
  casesI is_empty_or_nonempty β,
  { exact (measurable_of_empty_codomain f).ae_measurable },
  refine ⟨s.piecewise f (λ x, classical.choice h), _, (ae_restrict_iff' hs).mpr $ ae_of_all _
    (λ x hx, (piecewise_eq_of_mem s _ _ hx).symm)⟩,
  intros t ht,
  rw piecewise_preimage,
  refine measurable_set.union _ ((measurable_const ht).diff hs),
  rw [← subtype.image_preimage_coe, ← preimage_comp],
  exact hs.subtype_image (hf ht)
end

lemma ae_measurable_map_equiv_iff [measurable_space γ] (e : α ≃ᵐ β) {f : β → γ} :
  ae_measurable f (map e μ) ↔ ae_measurable (f ∘ e) μ :=
begin
  refine ⟨λ h, h.comp_measurable e.measurable, λ h, _⟩,
  rw [← (e.map_symm_map : _ = μ)] at h,
  convert h.comp_measurable e.symm.measurable,
  simp [(∘)]
end

end

namespace is_compact

variables [topological_space α] [measurable_space α] {μ : measure α} {s : set α}

/-- If `s` is a compact set and `μ` is finite at `𝓝 x` for every `x ∈ s`, then `s` admits an open
superset of finite measure. -/
lemma exists_open_superset_measure_lt_top' (h : is_compact s)
  (hμ : ∀ x ∈ s, μ.finite_at_filter (𝓝 x)) :
  ∃ U ⊇ s, is_open U ∧ μ U < ∞ :=
begin
  refine is_compact.induction_on h _ _ _ _,
  { use ∅, simp [superset] },
  { rintro s t hst ⟨U, htU, hUo, hU⟩, exact ⟨U, hst.trans htU, hUo, hU⟩ },
  { rintro s t ⟨U, hsU, hUo, hU⟩ ⟨V, htV, hVo, hV⟩,
    refine ⟨U ∪ V, union_subset_union hsU htV, hUo.union hVo,
      (measure_union_le _ _).trans_lt $ ennreal.add_lt_top.2 ⟨hU, hV⟩⟩ },
  { intros x hx,
    rcases (hμ x hx).exists_mem_basis (nhds_basis_opens _) with ⟨U, ⟨hx, hUo⟩, hU⟩,
    exact ⟨U, nhds_within_le_nhds (hUo.mem_nhds hx), U, subset.rfl, hUo, hU⟩ }
end

/-- If `s` is a compact set and `μ` is a locally finite measure, then `s` admits an open superset of
finite measure. -/
lemma exists_open_superset_measure_lt_top (h : is_compact s)
  (μ : measure α) [is_locally_finite_measure μ] :
  ∃ U ⊇ s, is_open U ∧ μ U < ∞ :=
h.exists_open_superset_measure_lt_top' $ λ x hx, μ.finite_at_nhds x

lemma measure_lt_top_of_nhds_within (h : is_compact s) (hμ : ∀ x ∈ s, μ.finite_at_filter (𝓝[s] x)) :
  μ s < ∞ :=
is_compact.induction_on h (by simp) (λ s t hst ht, (measure_mono hst).trans_lt ht)
  (λ s t hs ht, (measure_union_le s t).trans_lt (ennreal.add_lt_top.2 ⟨hs, ht⟩)) hμ

lemma measure_lt_top (h : is_compact s) {μ : measure α} [is_locally_finite_measure μ] :
  μ s < ∞ :=
h.measure_lt_top_of_nhds_within $ λ x hx, μ.finite_at_nhds_within _ _

lemma measure_zero_of_nhds_within (hs : is_compact s) :
  (∀ a ∈ s, ∃ t ∈ 𝓝[s] a, μ t = 0) → μ s = 0 :=
by simpa only [← compl_mem_ae_iff] using hs.compl_mem_sets_of_nhds_within

end is_compact

/-- Compact covering of a `σ`-compact topological space as
`measure_theory.measure.finite_spanning_sets_in`. -/
def measure_theory.measure.finite_spanning_sets_in_compact [topological_space α]
  [sigma_compact_space α] {m : measurable_space α} (μ : measure α) [is_locally_finite_measure μ] :
  μ.finite_spanning_sets_in {K | is_compact K} :=
{ set := compact_covering α,
  set_mem := is_compact_compact_covering α,
  finite := λ n, (is_compact_compact_covering α n).measure_lt_top,
  spanning := Union_compact_covering α }

/-- A locally finite measure on a `σ`-compact topological space admits a finite spanning sequence
of open sets. -/
def measure_theory.measure.finite_spanning_sets_in_open [topological_space α]
  [sigma_compact_space α] {m : measurable_space α} (μ : measure α) [is_locally_finite_measure μ] :
  μ.finite_spanning_sets_in {K | is_open K} :=
{ set := λ n, ((is_compact_compact_covering α n).exists_open_superset_measure_lt_top μ).some,
  set_mem := λ n,
    ((is_compact_compact_covering α n).exists_open_superset_measure_lt_top μ).some_spec.snd.1,
  finite := λ n,
    ((is_compact_compact_covering α n).exists_open_superset_measure_lt_top μ).some_spec.snd.2,
  spanning := eq_univ_of_subset (Union_subset_Union $ λ n,
    ((is_compact_compact_covering α n).exists_open_superset_measure_lt_top μ).some_spec.fst)
    (Union_compact_covering α) }

section measure_Ixx

variables [conditionally_complete_linear_order α] [topological_space α] [order_topology α]
  {m : measurable_space α} {μ : measure α} [is_locally_finite_measure μ] {a b : α}

lemma measure_Icc_lt_top : μ (Icc a b) < ∞ := is_compact_Icc.measure_lt_top

lemma measure_Ico_lt_top : μ (Ico a b) < ∞ :=
(measure_mono Ico_subset_Icc_self).trans_lt measure_Icc_lt_top

lemma measure_Ioc_lt_top : μ (Ioc a b) < ∞ :=
(measure_mono Ioc_subset_Icc_self).trans_lt measure_Icc_lt_top

lemma measure_Ioo_lt_top : μ (Ioo a b) < ∞ :=
(measure_mono Ioo_subset_Icc_self).trans_lt measure_Icc_lt_top

end measure_Ixx

lemma metric.bounded.measure_lt_top [metric_space α] [proper_space α]
  [measurable_space α] {μ : measure α} [is_locally_finite_measure μ] {s : set α}
  (hs : metric.bounded s) :
  μ s < ∞ :=
(measure_mono subset_closure).trans_lt (metric.compact_iff_closed_bounded.2
  ⟨is_closed_closure, metric.bounded_closure_of_bounded hs⟩).measure_lt_top

section piecewise

variables [measurable_space α] {μ : measure α} {s t : set α} {f g : α → β}

lemma piecewise_ae_eq_restrict (hs : measurable_set s) : piecewise s f g =ᵐ[μ.restrict s] f :=
begin
  rw [ae_restrict_eq hs],
  exact (piecewise_eq_on s f g).eventually_eq.filter_mono inf_le_right
end

lemma piecewise_ae_eq_restrict_compl (hs : measurable_set s) :
  piecewise s f g =ᵐ[μ.restrict sᶜ] g :=
begin
  rw [ae_restrict_eq hs.compl],
  exact (piecewise_eq_on_compl s f g).eventually_eq.filter_mono inf_le_right
end

lemma piecewise_ae_eq_of_ae_eq_set (hst : s =ᵐ[μ] t) : s.piecewise f g =ᵐ[μ] t.piecewise f g :=
begin
  filter_upwards [hst],
  intros x hx,
  replace hx : x ∈ s ↔ x ∈ t := iff_of_eq hx,
  by_cases h : x ∈ s; have h' := h; rw hx at h'; simp [h, h']
end

end piecewise

section indicator_function

variables [measurable_space α] {μ : measure α} {s t : set α} {f : α → β}

lemma mem_map_indicator_ae_iff_mem_map_restrict_ae_of_zero_mem [has_zero β] {t : set β}
  (ht : (0 : β) ∈ t) (hs : measurable_set s) :
  t ∈ filter.map (s.indicator f) μ.ae ↔ t ∈ filter.map f (μ.restrict s).ae :=
begin
  simp_rw [mem_map, mem_ae_iff],
  rw [measure.restrict_apply' hs, set.indicator_preimage, set.ite],
  simp_rw [set.compl_union, set.compl_inter],
  change μ (((f ⁻¹' t)ᶜ ∪ sᶜ) ∩ ((λ x, (0 : β)) ⁻¹' t \ s)ᶜ) = 0 ↔ μ ((f ⁻¹' t)ᶜ ∩ s) = 0,
  simp only [ht, ← set.compl_eq_univ_diff, compl_compl, set.compl_union, if_true,
    set.preimage_const],
  simp_rw [set.union_inter_distrib_right, set.compl_inter_self s, set.union_empty],
end

lemma mem_map_indicator_ae_iff_of_zero_nmem [has_zero β] {t : set β} (ht : (0 : β) ∉ t)  :
  t ∈ filter.map (s.indicator f) μ.ae ↔ μ ((f ⁻¹' t)ᶜ ∪ sᶜ) = 0 :=
begin
  rw [mem_map, mem_ae_iff, set.indicator_preimage, set.ite, set.compl_union, set.compl_inter],
  change μ (((f ⁻¹' t)ᶜ ∪ sᶜ) ∩ ((λ x, (0 : β)) ⁻¹' t \ s)ᶜ) = 0 ↔ μ ((f ⁻¹' t)ᶜ ∪ sᶜ) = 0,
  simp only [ht, if_false, set.compl_empty, set.empty_diff, set.inter_univ, set.preimage_const],
end

lemma map_restrict_ae_le_map_indicator_ae [has_zero β] (hs : measurable_set s) :
  filter.map f (μ.restrict s).ae ≤ filter.map (s.indicator f) μ.ae :=
begin
  intro t,
  by_cases ht : (0 : β) ∈ t,
  { rw mem_map_indicator_ae_iff_mem_map_restrict_ae_of_zero_mem ht hs, exact id, },
  rw [mem_map_indicator_ae_iff_of_zero_nmem ht, mem_map_restrict_ae_iff hs],
  exact λ h, measure_mono_null ((set.inter_subset_left _ _).trans (set.subset_union_left _ _)) h,
end

lemma ae_measurable.restrict [measurable_space β] (hfm : ae_measurable f μ) {s} :
  ae_measurable f (μ.restrict s) :=
⟨ae_measurable.mk f hfm, hfm.measurable_mk, ae_restrict_of_ae hfm.ae_eq_mk⟩

variables [has_zero β]

lemma indicator_ae_eq_restrict (hs : measurable_set s) : indicator s f =ᵐ[μ.restrict s] f :=
piecewise_ae_eq_restrict hs

lemma indicator_ae_eq_restrict_compl (hs : measurable_set s) : indicator s f =ᵐ[μ.restrict sᶜ] 0 :=
piecewise_ae_eq_restrict_compl hs

lemma indicator_ae_eq_of_ae_eq_set (hst : s =ᵐ[μ] t) : s.indicator f =ᵐ[μ] t.indicator f :=
piecewise_ae_eq_of_ae_eq_set hst

variables [measurable_space β]

lemma ae_measurable_indicator_iff {s} (hs : measurable_set s) :
  ae_measurable (indicator s f) μ ↔ ae_measurable f (μ.restrict s)  :=
begin
  split,
  { assume h,
    exact (h.mono_measure measure.restrict_le_self).congr (indicator_ae_eq_restrict hs) },
  { assume h,
    refine ⟨indicator s (h.mk f), h.measurable_mk.indicator hs, _⟩,
    have A : s.indicator f =ᵐ[μ.restrict s] s.indicator (ae_measurable.mk f h) :=
      (indicator_ae_eq_restrict hs).trans (h.ae_eq_mk.trans $ (indicator_ae_eq_restrict hs).symm),
    have B : s.indicator f =ᵐ[μ.restrict sᶜ] s.indicator (ae_measurable.mk f h) :=
      (indicator_ae_eq_restrict_compl hs).trans (indicator_ae_eq_restrict_compl hs).symm,
    exact ae_of_ae_restrict_of_ae_restrict_compl A B },
end

@[measurability]
lemma ae_measurable.indicator (hfm : ae_measurable f μ) {s} (hs : measurable_set s) :
  ae_measurable (s.indicator f) μ :=
(ae_measurable_indicator_iff hs).mpr hfm.restrict

end indicator_function<|MERGE_RESOLUTION|>--- conflicted
+++ resolved
@@ -2029,8 +2029,6 @@
   ∀ᶠ n in at_top, x ∈ spanning_sets μ n :=
 eventually_at_top.2 ⟨spanning_sets_index μ x, λ b, mem_spanning_sets_of_index_le μ x⟩
 
-<<<<<<< HEAD
-=======
 lemma ae_of_forall_measure_lt_top_ae_restrict {μ : measure α} [sigma_finite μ] (P : α → Prop)
   (h : ∀ s, measurable_set s → μ s < ∞ → ∀ᵐ x ∂(μ.restrict s), P x) :
   ∀ᵐ x ∂μ, P x :=
@@ -2044,7 +2042,6 @@
   exact hx _ (mem_spanning_sets_index _ _),
 end
 
->>>>>>> 971b5480
 omit m0
 
 namespace measure
