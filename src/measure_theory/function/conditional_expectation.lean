/-
Copyright (c) 2021 Rémy Degenne. All rights reserved.
Released under Apache 2.0 license as described in the file LICENSE.
Authors: Rémy Degenne
-/

import measure_theory.function.l2_space
import measure_theory.function.ae_eq_of_integral

/-! # Conditional expectation

<<<<<<< HEAD
We build the conditional expectation with respect to a sub-sigma-algebra `m` in three steps:
=======
We build the conditional expectation of a function `f` with value in a Banach space with respect to
a measure `μ` (defined on a measurable space structure `m0`) and a measurable space structure `m`
with `hm : m ≤ m0` (a sub-sigma-algebra). This is an `m`-measurable function `μ[f|hm]` which is
integrable and verifies `∫ x in s, μ[f|hm] x ∂μ = ∫ x in s, f x ∂μ` for any `m`-measurable sets `s`.
It is unique as an element of `L¹`.

The construction is done in four steps:
>>>>>>> 86348e25
* Define the conditional expectation of an `L²` function, as an element of `L²`. This is the
  orthogonal projection on the subspace of almost everywhere `m`-measurable functions.
* Show that the conditional expectation of the indicator of a measurable set with finite measure
  is integrable and define a map `set α → (E →L[ℝ] (α →₁[μ] E))` which to a set associates a linear
  map. That linear map sends `x ∈ E` to the conditional expectation of the indicator of the set
  with value `x`.
<<<<<<< HEAD
* Extend that map to `(α →₁[μ] E) →L[𝕜] (α →₁[μ] E)`. This is done using the same construction as
  the Bochner integral (see the file `measure_theory/integral/set_to_L1`).

## Main results

* `condexp (hm : m ≤ m0) (μ : measure α) (f : α → E)`: conditional expectation of `f` with respect
  to `m`.
=======
* Extend that map to `condexp_L1_clm : (α →₁[μ] E) →L[ℝ] (α →₁[μ] E)`. This is done using the same
  construction as the Bochner integral (see the file `measure_theory/integral/set_to_L1`).
* Define the conditional expectation of a function `f : α → E`, which is an integrable function
  `α → E` equal to 0 if `f` is not integrable, and equal to an `m`-measurable representative of
  `condexp_L1_clm` applied to `[f]`, the equivalence class of `f` in `L¹`.

## Main results

The conditional expectation and its properties

* `condexp (hm : m ≤ m0) (μ : measure α) (f : α → E)`: conditional expectation of `f` with respect
  to `m`.
* `integrable_condexp` : `condexp` is integrable.
* `measurable_condexp` : `condexp` is `m`-measurable.
>>>>>>> 86348e25
* `set_integral_condexp (hf : integrable f μ) (hs : measurable_set[m] s)` : the conditional
  expectation verifies `∫ x in s, condexp hm μ f x ∂μ = ∫ x in s, f x ∂μ` for any `m`-measurable
  set `s`.

<<<<<<< HEAD
## References
=======
Uniqueness of the conditional expectation

* `Lp.ae_eq_of_forall_set_integral_eq'`: two `Lp` functions verifying the equality of integrals
  defining the conditional expectation are equal everywhere.
* `ae_eq_of_forall_set_integral_eq_of_sigma_finite'`: two functions verifying the equality of
  integrals defining the conditional expectation are equal everywhere.
  Requires `[sigma_finite (μ.trim hm)]`.

## Notations

For a measure `μ` defined on a measurable space structure `m0`, another measurable space structure
`m` with `hm : m ≤ m0` (a sub-sigma-algebra) and a function `f`, we define the notation
* `μ[f|hm] = condexp hm μ f`.

## Tags

conditional expectation, conditional expected value
>>>>>>> 86348e25

-/

noncomputable theory
open topological_space measure_theory.Lp filter continuous_linear_map
open_locale nnreal ennreal topological_space big_operators measure_theory

namespace measure_theory

/-- A function `f` verifies `ae_measurable' m f μ` if it is `μ`-a.e. equal to an `m`-measurable
function. This is similar to `ae_measurable`, but the `measurable_space` structures used for the
measurability statement and for the measure are different. -/
def ae_measurable' {α β} [measurable_space β] (m : measurable_space α) {m0 : measurable_space α}
  (f : α → β) (μ : measure α) : Prop :=
∃ g : α → β, @measurable α β m _ g ∧ f =ᵐ[μ] g

namespace ae_measurable'

variables {α β 𝕜 : Type*} {m m0 : measurable_space α} {μ : measure α}
  [measurable_space β] [measurable_space 𝕜] {f g : α → β}

lemma congr (hf : ae_measurable' m f μ) (hfg : f =ᵐ[μ] g) : ae_measurable' m g μ :=
by { obtain ⟨f', hf'_meas, hff'⟩ := hf, exact ⟨f', hf'_meas, hfg.symm.trans hff'⟩, }

lemma add [has_add β] [has_measurable_add₂ β] (hf : ae_measurable' m f μ)
  (hg : ae_measurable' m g μ) :
  ae_measurable' m (f+g) μ :=
begin
  rcases hf with ⟨f', h_f'_meas, hff'⟩,
  rcases hg with ⟨g', h_g'_meas, hgg'⟩,
  exact ⟨f' + g', @measurable.add _ _ _ _ m _ f' g' h_f'_meas h_g'_meas, hff'.add hgg'⟩,
end

lemma neg [has_neg β] [has_measurable_neg β] {f : α → β} (hfm : ae_measurable' m f μ) :
  ae_measurable' m (-f) μ :=
begin
  rcases hfm with ⟨f', hf'_meas, hf_ae⟩,
  refine ⟨-f', @measurable.neg _ _ _ _ _ m _ hf'_meas, hf_ae.mono (λ x hx, _)⟩,
  simp_rw pi.neg_apply,
  rw hx,
end

lemma sub [has_sub β] [has_measurable_sub₂ β] {f g : α → β}
  (hfm : ae_measurable' m f μ) (hgm : ae_measurable' m g μ) :
  ae_measurable' m (f - g) μ :=
begin
  rcases hfm with ⟨f', hf'_meas, hf_ae⟩,
  rcases hgm with ⟨g', hg'_meas, hg_ae⟩,
  refine ⟨f'-g', @measurable.sub _ _ _ _ m _ _ _ hf'_meas hg'_meas,
    hf_ae.mp (hg_ae.mono (λ x hx1 hx2, _))⟩,
  simp_rw pi.sub_apply,
  rw [hx1, hx2],
end

lemma const_smul [has_scalar 𝕜 β] [has_measurable_smul 𝕜 β] (c : 𝕜) (hf : ae_measurable' m f μ) :
  ae_measurable' m (c • f) μ :=
begin
  rcases hf with ⟨f', h_f'_meas, hff'⟩,
  refine ⟨c • f', @measurable.const_smul _ _ _ _ _ _ m _ f' h_f'_meas c, _⟩,
  exact eventually_eq.fun_comp hff' (λ x, c • x),
end

lemma const_inner [is_R_or_C 𝕜] [borel_space 𝕜] [inner_product_space 𝕜 β]
  [second_countable_topology β] [opens_measurable_space β]
  {f : α → β} (hfm : ae_measurable' m f μ) (c : β) :
  ae_measurable' m (λ x, (inner c (f x) : 𝕜)) μ :=
begin
  rcases hfm with ⟨f', hf'_meas, hf_ae⟩,
  refine ⟨λ x, (inner c (f' x) : 𝕜),
    @measurable.inner _ _ _ _ _ m _ _ _ _ _ _ _ (@measurable_const _ _ _ m _) hf'_meas,
    hf_ae.mono (λ x hx, _)⟩,
  dsimp only,
  rw hx,
end

/-- A m-measurable function almost everywhere equal to `f`. -/
def mk (f : α → β) (hfm : ae_measurable' m f μ) : α → β := hfm.some

lemma measurable_mk {f : α → β} (hfm : ae_measurable' m f μ) : measurable[m] (hfm.mk f) :=
hfm.some_spec.1

lemma ae_eq_mk {f : α → β} (hfm : ae_measurable' m f μ) : f =ᵐ[μ] hfm.mk f :=
hfm.some_spec.2

lemma measurable_comp {γ} [measurable_space γ] {f : α → β} {g : β → γ}
  (hg : measurable g) (hf : ae_measurable' m f μ) :
  ae_measurable' m (g ∘ f) μ :=
⟨λ x, g (hf.mk _ x), @measurable.comp _ _ _ m _ _ _ _ hg hf.measurable_mk,
  hf.ae_eq_mk.mono (λ x hx, by rw [function.comp_apply, hx])⟩

end ae_measurable'

lemma ae_measurable'_of_ae_measurable'_trim {α β} {m m0 m0' : measurable_space α}
  [measurable_space β] (hm0 : m0 ≤ m0') {μ : measure α} {f : α → β}
  (hf : ae_measurable' m f (μ.trim hm0)) :
  ae_measurable' m f μ :=
by { obtain ⟨g, hg_meas, hfg⟩ := hf, exact ⟨g, hg_meas, ae_eq_of_ae_eq_trim hfg⟩, }

lemma measurable.ae_measurable' {α β} {m m0 : measurable_space α} [measurable_space β]
  {μ : measure α} {f : α → β} (hf : measurable[m] f) :
  ae_measurable' m f μ :=
⟨f, hf, ae_eq_refl _⟩

lemma ae_eq_trim_iff_of_ae_measurable' {α β} [add_group β] [measurable_space β]
  [measurable_singleton_class β] [has_measurable_sub₂ β]
  {m m0 : measurable_space α} {μ : measure α} {f g : α → β}
  (hm : m ≤ m0) (hfm : ae_measurable' m f μ) (hgm : ae_measurable' m g μ) :
  hfm.mk f =ᵐ[μ.trim hm] hgm.mk g ↔ f =ᵐ[μ] g :=
(ae_eq_trim_iff hm hfm.measurable_mk hgm.measurable_mk).trans
⟨λ h, hfm.ae_eq_mk.trans (h.trans hgm.ae_eq_mk.symm),
  λ h, hfm.ae_eq_mk.symm.trans (h.trans hgm.ae_eq_mk)⟩


variables {α β γ E E' F F' G G' H 𝕜 : Type*} {p : ℝ≥0∞}
  [is_R_or_C 𝕜] [measurable_space 𝕜] -- 𝕜 for ℝ or ℂ, together with a measurable_space
  [measurable_space β] -- β for a generic measurable space
  -- E for an inner product space
  [inner_product_space 𝕜 E] [measurable_space E] [borel_space E] [second_countable_topology E]
  -- E' for an inner product space on which we compute integrals
  [inner_product_space 𝕜 E'] [measurable_space E'] [borel_space E'] [second_countable_topology E']
  [complete_space E'] [normed_space ℝ E']
  -- F for a Lp submodule
  [normed_group F] [normed_space 𝕜 F] [measurable_space F] [borel_space F]
  [second_countable_topology F]
  -- F' for integrals on a Lp submodule
  [normed_group F'] [normed_space 𝕜 F'] [measurable_space F'] [borel_space F']
  [second_countable_topology F'] [normed_space ℝ F'] [complete_space F']
  -- G for a Lp add_subgroup
  [normed_group G] [measurable_space G] [borel_space G] [second_countable_topology G]
  -- G' for integrals on a Lp add_subgroup
  [normed_group G'] [measurable_space G'] [borel_space G'] [second_countable_topology G']
  [normed_space ℝ G'] [complete_space G']
  -- H for measurable space and normed group (hypotheses of mem_ℒp)
  [measurable_space H] [normed_group H]

section Lp_meas

/-! ## The subset `Lp_meas` of `Lp` functions a.e. measurable with respect to a sub-sigma-algebra -/

variables (F)

/-- `Lp_meas_subgroup F m p μ` is the subspace of `Lp F p μ` containing functions `f` verifying
`ae_measurable' m f μ`, i.e. functions which are `μ`-a.e. equal to an `m`-measurable function. -/
def Lp_meas_subgroup (m : measurable_space α) [measurable_space α] (p : ℝ≥0∞) (μ : measure α) :
  add_subgroup (Lp F p μ) :=
{ carrier   := {f : (Lp F p μ) | ae_measurable' m f μ} ,
  zero_mem' := ⟨(0 : α → F), @measurable_zero _ α _ m _, Lp.coe_fn_zero _ _ _⟩,
  add_mem'  := λ f g hf hg, (hf.add hg).congr (Lp.coe_fn_add f g).symm,
  neg_mem' := λ f hf, ae_measurable'.congr hf.neg (Lp.coe_fn_neg f).symm, }

variables (𝕜)
/-- `Lp_meas F 𝕜 m p μ` is the subspace of `Lp F p μ` containing functions `f` verifying
`ae_measurable' m f μ`, i.e. functions which are `μ`-a.e. equal to an `m`-measurable function. -/
def Lp_meas [opens_measurable_space 𝕜] (m : measurable_space α) [measurable_space α] (p : ℝ≥0∞)
  (μ : measure α) :
  submodule 𝕜 (Lp F p μ) :=
{ carrier   := {f : (Lp F p μ) | ae_measurable' m f μ} ,
  zero_mem' := ⟨(0 : α → F), @measurable_zero _ α _ m _, Lp.coe_fn_zero _ _ _⟩,
  add_mem'  := λ f g hf hg, (hf.add hg).congr (Lp.coe_fn_add f g).symm,
  smul_mem' := λ c f hf, (hf.const_smul c).congr (Lp.coe_fn_smul c f).symm, }
variables {F 𝕜}

variables [opens_measurable_space 𝕜]

lemma mem_Lp_meas_subgroup_iff_ae_measurable' {m m0 : measurable_space α} {μ : measure α}
  {f : Lp F p μ} :
  f ∈ Lp_meas_subgroup F m p μ ↔ ae_measurable' m f μ :=
by rw [← add_subgroup.mem_carrier, Lp_meas_subgroup, set.mem_set_of_eq]

lemma mem_Lp_meas_iff_ae_measurable' {m m0 : measurable_space α} {μ : measure α} {f : Lp F p μ} :
  f ∈ Lp_meas F 𝕜 m p μ ↔ ae_measurable' m f μ :=
by rw [← set_like.mem_coe, ← submodule.mem_carrier, Lp_meas, set.mem_set_of_eq]

lemma Lp_meas.ae_measurable' {m m0 : measurable_space α} {μ : measure α} (f : Lp_meas F 𝕜 m p μ) :
  ae_measurable' m f μ :=
mem_Lp_meas_iff_ae_measurable'.mp f.mem

lemma mem_Lp_meas_self {m0 : measurable_space α} (μ : measure α) (f : Lp F p μ) :
  f ∈ Lp_meas F 𝕜 m0 p μ :=
mem_Lp_meas_iff_ae_measurable'.mpr (Lp.ae_measurable f)

lemma Lp_meas_subgroup_coe {m m0 : measurable_space α} {μ : measure α}
  {f : Lp_meas_subgroup F m p μ} :
  ⇑f = (f : Lp F p μ) :=
coe_fn_coe_base f

lemma Lp_meas_coe {m m0 : measurable_space α} {μ : measure α} {f : Lp_meas F 𝕜 m p μ} :
  ⇑f = (f : Lp F p μ) :=
coe_fn_coe_base f

lemma mem_Lp_meas_indicator_const_Lp {m m0 : measurable_space α} (hm : m ≤ m0)
  {μ : measure α} {s : set α} (hs : measurable_set[m] s) (hμs : μ s ≠ ∞) {c : F} :
  indicator_const_Lp p (hm s hs) hμs c ∈ Lp_meas F 𝕜 m p μ :=
⟨s.indicator (λ x : α, c),
  @measurable.indicator α _ m _ _ s (λ x, c) (@measurable_const _ α _ m _) hs,
  indicator_const_Lp_coe_fn⟩

section complete_subspace

/-! ## The subspace `Lp_meas` is complete.

We define an `isometric` between `Lp_meas_subgroup` and the `Lp` space corresponding to the
measure `μ.trim hm`. As a consequence, the completeness of `Lp` implies completeness of
`Lp_meas_subgroup` (and `Lp_meas`). -/

variables {ι : Type*} {m m0 : measurable_space α} {μ : measure α}

/-- If `f` belongs to `Lp_meas_subgroup F m p μ`, then the measurable function it is almost
everywhere equal to (given by `ae_measurable.mk`) belongs to `ℒp` for the measure `μ.trim hm`. -/
lemma mem_ℒp_trim_of_mem_Lp_meas_subgroup (hm : m ≤ m0) (f : Lp F p μ)
  (hf_meas : f ∈ Lp_meas_subgroup F m p μ) :
  mem_ℒp (mem_Lp_meas_subgroup_iff_ae_measurable'.mp hf_meas).some p (μ.trim hm) :=
begin
  have hf : ae_measurable' m f μ, from (mem_Lp_meas_subgroup_iff_ae_measurable'.mp hf_meas),
  let g := hf.some,
  obtain ⟨hg, hfg⟩ := hf.some_spec,
  change mem_ℒp g p (μ.trim hm),
  refine ⟨hg.ae_measurable, _⟩,
  have h_snorm_fg : snorm g p (μ.trim hm) = snorm f p μ,
    by { rw snorm_trim hm hg, exact snorm_congr_ae hfg.symm, },
  rw h_snorm_fg,
  exact Lp.snorm_lt_top f,
end

/-- If `f` belongs to `Lp` for the measure `μ.trim hm`, then it belongs to the subgroup
`Lp_meas_subgroup F m p μ`. -/
lemma mem_Lp_meas_subgroup_to_Lp_of_trim (hm : m ≤ m0) (f : Lp F p (μ.trim hm)) :
  (mem_ℒp_of_mem_ℒp_trim hm (Lp.mem_ℒp f)).to_Lp f ∈ Lp_meas_subgroup F m p μ :=
begin
  let hf_mem_ℒp := mem_ℒp_of_mem_ℒp_trim hm (Lp.mem_ℒp f),
  rw mem_Lp_meas_subgroup_iff_ae_measurable',
  refine ae_measurable'.congr _ (mem_ℒp.coe_fn_to_Lp hf_mem_ℒp).symm,
  refine ae_measurable'_of_ae_measurable'_trim hm _,
  exact (Lp.ae_measurable f),
end

variables (F p μ)
/-- Map from `Lp_meas_subgroup` to `Lp F p (μ.trim hm)`. -/
def Lp_meas_subgroup_to_Lp_trim (hm : m ≤ m0) (f : Lp_meas_subgroup F m p μ) : Lp F p (μ.trim hm) :=
mem_ℒp.to_Lp (mem_Lp_meas_subgroup_iff_ae_measurable'.mp f.mem).some
  (mem_ℒp_trim_of_mem_Lp_meas_subgroup hm f f.mem)

variables (𝕜)
/-- Map from `Lp_meas` to `Lp F p (μ.trim hm)`. -/
def Lp_meas_to_Lp_trim (hm : m ≤ m0) (f : Lp_meas F 𝕜 m p μ) : Lp F p (μ.trim hm) :=
mem_ℒp.to_Lp (mem_Lp_meas_iff_ae_measurable'.mp f.mem).some
  (mem_ℒp_trim_of_mem_Lp_meas_subgroup hm f f.mem)
variables {𝕜}

/-- Map from `Lp F p (μ.trim hm)` to `Lp_meas_subgroup`, inverse of
`Lp_meas_subgroup_to_Lp_trim`. -/
def Lp_trim_to_Lp_meas_subgroup (hm : m ≤ m0) (f : Lp F p (μ.trim hm)) : Lp_meas_subgroup F m p μ :=
⟨(mem_ℒp_of_mem_ℒp_trim hm (Lp.mem_ℒp f)).to_Lp f, mem_Lp_meas_subgroup_to_Lp_of_trim hm f⟩

variables (𝕜)
/-- Map from `Lp F p (μ.trim hm)` to `Lp_meas`, inverse of `Lp_meas_to_Lp_trim`. -/
def Lp_trim_to_Lp_meas (hm : m ≤ m0) (f : Lp F p (μ.trim hm)) : Lp_meas F 𝕜 m p μ :=
⟨(mem_ℒp_of_mem_ℒp_trim hm (Lp.mem_ℒp f)).to_Lp f, mem_Lp_meas_subgroup_to_Lp_of_trim hm f⟩

variables {F 𝕜 p μ}

lemma Lp_meas_subgroup_to_Lp_trim_ae_eq (hm : m ≤ m0) (f : Lp_meas_subgroup F m p μ) :
  Lp_meas_subgroup_to_Lp_trim F p μ hm f =ᵐ[μ] f :=
(ae_eq_of_ae_eq_trim (mem_ℒp.coe_fn_to_Lp (mem_ℒp_trim_of_mem_Lp_meas_subgroup hm ↑f f.mem))).trans
  (mem_Lp_meas_subgroup_iff_ae_measurable'.mp f.mem).some_spec.2.symm

lemma Lp_trim_to_Lp_meas_subgroup_ae_eq (hm : m ≤ m0) (f : Lp F p (μ.trim hm)) :
  Lp_trim_to_Lp_meas_subgroup F p μ hm f =ᵐ[μ] f :=
mem_ℒp.coe_fn_to_Lp _

lemma Lp_meas_to_Lp_trim_ae_eq (hm : m ≤ m0) (f : Lp_meas F 𝕜 m p μ) :
  Lp_meas_to_Lp_trim F 𝕜 p μ hm f =ᵐ[μ] f :=
(ae_eq_of_ae_eq_trim (mem_ℒp.coe_fn_to_Lp (mem_ℒp_trim_of_mem_Lp_meas_subgroup hm ↑f f.mem))).trans
  (mem_Lp_meas_subgroup_iff_ae_measurable'.mp f.mem).some_spec.2.symm

lemma Lp_trim_to_Lp_meas_ae_eq (hm : m ≤ m0) (f : Lp F p (μ.trim hm)) :
  Lp_trim_to_Lp_meas F 𝕜 p μ hm f =ᵐ[μ] f :=
mem_ℒp.coe_fn_to_Lp _

/-- `Lp_trim_to_Lp_meas_subgroup` is a right inverse of `Lp_meas_subgroup_to_Lp_trim`. -/
lemma Lp_meas_subgroup_to_Lp_trim_right_inv (hm : m ≤ m0) :
  function.right_inverse (Lp_trim_to_Lp_meas_subgroup F p μ hm)
    (Lp_meas_subgroup_to_Lp_trim F p μ hm) :=
begin
  intro f,
  ext1,
  refine ae_eq_trim_of_measurable hm (Lp.measurable _) (Lp.measurable _) _,
  exact (Lp_meas_subgroup_to_Lp_trim_ae_eq hm _).trans (Lp_trim_to_Lp_meas_subgroup_ae_eq hm _),
end

/-- `Lp_trim_to_Lp_meas_subgroup` is a left inverse of `Lp_meas_subgroup_to_Lp_trim`. -/
lemma Lp_meas_subgroup_to_Lp_trim_left_inv (hm : m ≤ m0) :
  function.left_inverse (Lp_trim_to_Lp_meas_subgroup F p μ hm)
    (Lp_meas_subgroup_to_Lp_trim F p μ hm) :=
begin
  intro f,
  ext1,
  ext1,
  rw ← Lp_meas_subgroup_coe,
  exact (Lp_trim_to_Lp_meas_subgroup_ae_eq hm _).trans (Lp_meas_subgroup_to_Lp_trim_ae_eq hm _),
end

lemma Lp_meas_subgroup_to_Lp_trim_add (hm : m ≤ m0) (f g : Lp_meas_subgroup F m p μ) :
  Lp_meas_subgroup_to_Lp_trim F p μ hm (f + g)
    = Lp_meas_subgroup_to_Lp_trim F p μ hm f + Lp_meas_subgroup_to_Lp_trim F p μ hm g :=
begin
  ext1,
  refine eventually_eq.trans _ (Lp.coe_fn_add _ _).symm,
  refine ae_eq_trim_of_measurable hm (Lp.measurable _) _ _,
  { exact @measurable.add _ _ _ _ m _ _ _ (Lp.measurable _) (Lp.measurable _), },
  refine (Lp_meas_subgroup_to_Lp_trim_ae_eq hm _).trans _,
  refine eventually_eq.trans _
    (eventually_eq.add (Lp_meas_subgroup_to_Lp_trim_ae_eq hm f).symm
      (Lp_meas_subgroup_to_Lp_trim_ae_eq hm g).symm),
  refine (Lp.coe_fn_add _ _).trans _,
  simp_rw Lp_meas_subgroup_coe,
  exact eventually_of_forall (λ x, by refl),
end

lemma Lp_meas_subgroup_to_Lp_trim_neg (hm : m ≤ m0) (f : Lp_meas_subgroup F m p μ) :
  Lp_meas_subgroup_to_Lp_trim F p μ hm (-f)
    = -Lp_meas_subgroup_to_Lp_trim F p μ hm f :=
begin
  ext1,
  refine eventually_eq.trans _ (Lp.coe_fn_neg _).symm,
  refine ae_eq_trim_of_measurable hm (Lp.measurable _) _ _,
  { exact @measurable.neg _ _ _ _ _ m _ (Lp.measurable _), },
  refine (Lp_meas_subgroup_to_Lp_trim_ae_eq hm _).trans _,
  refine eventually_eq.trans _
    (eventually_eq.neg (Lp_meas_subgroup_to_Lp_trim_ae_eq hm f).symm),
  refine (Lp.coe_fn_neg _).trans _,
  simp_rw Lp_meas_subgroup_coe,
  exact eventually_of_forall (λ x, by refl),
end

lemma Lp_meas_subgroup_to_Lp_trim_sub (hm : m ≤ m0) (f g : Lp_meas_subgroup F m p μ) :
  Lp_meas_subgroup_to_Lp_trim F p μ hm (f - g)
    = Lp_meas_subgroup_to_Lp_trim F p μ hm f - Lp_meas_subgroup_to_Lp_trim F p μ hm g :=
by rw [sub_eq_add_neg, sub_eq_add_neg, Lp_meas_subgroup_to_Lp_trim_add,
  Lp_meas_subgroup_to_Lp_trim_neg]

lemma Lp_meas_to_Lp_trim_smul (hm : m ≤ m0) (c : 𝕜) (f : Lp_meas F 𝕜 m p μ) :
  Lp_meas_to_Lp_trim F 𝕜 p μ hm (c • f) = c • Lp_meas_to_Lp_trim F 𝕜 p μ hm f :=
begin
  ext1,
  refine eventually_eq.trans _ (Lp.coe_fn_smul _ _).symm,
  refine ae_eq_trim_of_measurable hm (Lp.measurable _) _ _,
  { exact @measurable.const_smul _ _ α _ _ _ m _ _ (Lp.measurable _) c, },
  refine (Lp_meas_to_Lp_trim_ae_eq hm _).trans _,
  refine (Lp.coe_fn_smul _ _).trans _,
  refine (Lp_meas_to_Lp_trim_ae_eq hm f).mono (λ x hx, _),
  rw [pi.smul_apply, pi.smul_apply, hx],
  refl,
end

/-- `Lp_meas_subgroup_to_Lp_trim` preserves the norm. -/
lemma Lp_meas_subgroup_to_Lp_trim_norm_map [hp : fact (1 ≤ p)] (hm : m ≤ m0)
  (f : Lp_meas_subgroup F m p μ) :
  ∥Lp_meas_subgroup_to_Lp_trim F p μ hm f∥ = ∥f∥ :=
begin
  rw [Lp.norm_def, snorm_trim hm (Lp.measurable _)],
  swap, { apply_instance, },
<<<<<<< HEAD
  rw [snorm_congr_ae (Lp_meas_to_Lp_trim_ae_eq hm _), Lp_meas_coe, ← Lp.norm_def],
=======
  rw [snorm_congr_ae (Lp_meas_subgroup_to_Lp_trim_ae_eq hm _), Lp_meas_subgroup_coe, ← Lp.norm_def],
>>>>>>> 86348e25
  congr,
end

lemma isometry_Lp_meas_subgroup_to_Lp_trim [hp : fact (1 ≤ p)] (hm : m ≤ m0) :
  isometry (Lp_meas_subgroup_to_Lp_trim F p μ hm) :=
begin
  rw isometry_emetric_iff_metric,
  intros f g,
  rw [dist_eq_norm, ← Lp_meas_subgroup_to_Lp_trim_sub, Lp_meas_subgroup_to_Lp_trim_norm_map,
    dist_eq_norm],
end

variables (F p μ)
/-- `Lp_meas_subgroup` and `Lp F p (μ.trim hm)` are isometric. -/
def Lp_meas_subgroup_to_Lp_trim_iso [hp : fact (1 ≤ p)] (hm : m ≤ m0) :
  Lp_meas_subgroup F m p μ ≃ᵢ Lp F p (μ.trim hm) :=
{ to_fun    := Lp_meas_subgroup_to_Lp_trim F p μ hm,
  inv_fun   := Lp_trim_to_Lp_meas_subgroup F p μ hm,
  left_inv  := Lp_meas_subgroup_to_Lp_trim_left_inv hm,
  right_inv := Lp_meas_subgroup_to_Lp_trim_right_inv hm,
  isometry_to_fun := isometry_Lp_meas_subgroup_to_Lp_trim hm, }

variables (𝕜)
/-- `Lp_meas_subgroup` and `Lp_meas` are isometric. -/
def Lp_meas_subgroup_to_Lp_meas_iso [hp : fact (1 ≤ p)] :
  Lp_meas_subgroup F m p μ ≃ᵢ Lp_meas F 𝕜 m p μ :=
isometric.refl (Lp_meas_subgroup F m p μ)

/-- `Lp_meas` and `Lp F p (μ.trim hm)` are isometric, with a linear equivalence. -/
def Lp_meas_to_Lp_trim_lie [hp : fact (1 ≤ p)] (hm : m ≤ m0) :
  Lp_meas F 𝕜 m p μ ≃ₗᵢ[𝕜] Lp F p (μ.trim hm) :=
{ to_fun    := Lp_meas_to_Lp_trim F 𝕜 p μ hm,
  inv_fun   := Lp_trim_to_Lp_meas F 𝕜 p μ hm,
  left_inv  := Lp_meas_subgroup_to_Lp_trim_left_inv hm,
  right_inv := Lp_meas_subgroup_to_Lp_trim_right_inv hm,
  map_add'  := Lp_meas_subgroup_to_Lp_trim_add hm,
  map_smul' := Lp_meas_to_Lp_trim_smul hm,
  norm_map' := Lp_meas_subgroup_to_Lp_trim_norm_map hm, }
variables {F 𝕜 p μ}

instance [hm : fact (m ≤ m0)] [complete_space F] [hp : fact (1 ≤ p)] :
  complete_space (Lp_meas_subgroup F m p μ) :=
by { rw (Lp_meas_subgroup_to_Lp_trim_iso F p μ hm.elim).complete_space_iff, apply_instance, }

instance [hm : fact (m ≤ m0)] [complete_space F] [hp : fact (1 ≤ p)] :
  complete_space (Lp_meas F 𝕜 m p μ) :=
by { rw (Lp_meas_subgroup_to_Lp_meas_iso F 𝕜 p μ).symm.complete_space_iff, apply_instance, }

lemma is_complete_ae_measurable' [hp : fact (1 ≤ p)] [complete_space F] (hm : m ≤ m0) :
  is_complete {f : Lp F p μ | ae_measurable' m f μ} :=
begin
  rw ← complete_space_coe_iff_is_complete,
  haveI : fact (m ≤ m0) := ⟨hm⟩,
  change complete_space (Lp_meas_subgroup F m p μ),
  apply_instance,
end

lemma is_closed_ae_measurable' [hp : fact (1 ≤ p)] [complete_space F] (hm : m ≤ m0) :
  is_closed {f : Lp F p μ | ae_measurable' m f μ} :=
is_complete.is_closed (is_complete_ae_measurable' hm)

end complete_subspace

section strongly_measurable

variables {m m0 : measurable_space α} {μ : measure α}

/-- We do not get `ae_fin_strongly_measurable f (μ.trim hm)`, since we don't have
`f =ᵐ[μ.trim hm] Lp_meas_to_Lp_trim F 𝕜 p μ hm f` but only the weaker
`f =ᵐ[μ] Lp_meas_to_Lp_trim F 𝕜 p μ hm f`. -/
lemma Lp_meas.ae_fin_strongly_measurable' (hm : m ≤ m0) (f : Lp_meas F 𝕜 m p μ) (hp_ne_zero : p ≠ 0)
  (hp_ne_top : p ≠ ∞) :
  ∃ g, fin_strongly_measurable g (μ.trim hm) ∧ f =ᵐ[μ] g :=
⟨Lp_meas_subgroup_to_Lp_trim F p μ hm f, Lp.fin_strongly_measurable _ hp_ne_zero hp_ne_top,
  (Lp_meas_subgroup_to_Lp_trim_ae_eq hm f).symm⟩

end strongly_measurable

end Lp_meas


section uniqueness_of_conditional_expectation

/-! ## Uniqueness of the conditional expectation -/

variables {m m0 : measurable_space α} {μ : measure α} [borel_space 𝕜]

lemma Lp_meas.ae_eq_zero_of_forall_set_integral_eq_zero
  (hm : m ≤ m0) (f : Lp_meas E' 𝕜 m p μ) (hp_ne_zero : p ≠ 0) (hp_ne_top : p ≠ ∞)
  (hf_int_finite : ∀ s, measurable_set[m] s → μ s < ∞ → integrable_on f s μ)
  (hf_zero : ∀ s : set α, measurable_set[m] s → μ s < ∞ → ∫ x in s, f x ∂μ = 0) :
  f =ᵐ[μ] 0 :=
begin
  obtain ⟨g, hg_sm, hfg⟩ := Lp_meas.ae_fin_strongly_measurable' hm f hp_ne_zero hp_ne_top,
  refine hfg.trans _,
  refine ae_eq_zero_of_forall_set_integral_eq_of_fin_strongly_measurable_trim hm _ _ hg_sm,
  { intros s hs hμs,
    have hfg_restrict : f =ᵐ[μ.restrict s] g, from ae_restrict_of_ae hfg,
    rw [integrable_on, integrable_congr hfg_restrict.symm],
    exact hf_int_finite s hs hμs, },
  { intros s hs hμs,
    have hfg_restrict : f =ᵐ[μ.restrict s] g, from ae_restrict_of_ae hfg,
    rw integral_congr_ae hfg_restrict.symm,
    exact hf_zero s hs hμs, },
end

include 𝕜

lemma Lp.ae_eq_zero_of_forall_set_integral_eq_zero'
  (hm : m ≤ m0) (f : Lp E' p μ) (hp_ne_zero : p ≠ 0) (hp_ne_top : p ≠ ∞)
  (hf_int_finite : ∀ s, measurable_set[m] s → μ s < ∞ → integrable_on f s μ)
  (hf_zero : ∀ s : set α, measurable_set[m] s → μ s < ∞ → ∫ x in s, f x ∂μ = 0)
  (hf_meas : ae_measurable' m f μ) :
  f =ᵐ[μ] 0 :=
begin
  let f_meas : Lp_meas E' 𝕜 m p μ := ⟨f, hf_meas⟩,
  have hf_f_meas : f =ᵐ[μ] f_meas, by simp only [coe_fn_coe_base, subtype.coe_mk],
  refine hf_f_meas.trans _,
  refine Lp_meas.ae_eq_zero_of_forall_set_integral_eq_zero hm f_meas hp_ne_zero hp_ne_top _ _,
  { intros s hs hμs,
    have hfg_restrict : f =ᵐ[μ.restrict s] f_meas, from ae_restrict_of_ae hf_f_meas,
    rw [integrable_on, integrable_congr hfg_restrict.symm],
    exact hf_int_finite s hs hμs, },
  { intros s hs hμs,
    have hfg_restrict : f =ᵐ[μ.restrict s] f_meas, from ae_restrict_of_ae hf_f_meas,
    rw integral_congr_ae hfg_restrict.symm,
    exact hf_zero s hs hμs, },
end

/-- **Uniqueness of the conditional expectation** -/
lemma Lp.ae_eq_of_forall_set_integral_eq'
  (hm : m ≤ m0) (f g : Lp E' p μ) (hp_ne_zero : p ≠ 0) (hp_ne_top : p ≠ ∞)
  (hf_int_finite : ∀ s, measurable_set[m] s → μ s < ∞ → integrable_on f s μ)
  (hg_int_finite : ∀ s, measurable_set[m] s → μ s < ∞ → integrable_on g s μ)
  (hfg : ∀ s : set α, measurable_set[m] s → μ s < ∞ → ∫ x in s, f x ∂μ = ∫ x in s, g x ∂μ)
  (hf_meas : ae_measurable' m f μ) (hg_meas : ae_measurable' m g μ) :
  f =ᵐ[μ] g :=
begin
  suffices h_sub : ⇑(f-g) =ᵐ[μ] 0,
    by { rw ← sub_ae_eq_zero, exact (Lp.coe_fn_sub f g).symm.trans h_sub, },
  have hfg' : ∀ s : set α, measurable_set[m] s → μ s < ∞ → ∫ x in s, (f - g) x ∂μ = 0,
  { intros s hs hμs,
    rw integral_congr_ae (ae_restrict_of_ae (Lp.coe_fn_sub f g)),
    rw integral_sub' (hf_int_finite s hs hμs) (hg_int_finite s hs hμs),
    exact sub_eq_zero.mpr (hfg s hs hμs), },
  have hfg_int : ∀ s, measurable_set[m] s → μ s < ∞ → integrable_on ⇑(f-g) s μ,
  { intros s hs hμs,
    rw [integrable_on, integrable_congr (ae_restrict_of_ae (Lp.coe_fn_sub f g))],
    exact (hf_int_finite s hs hμs).sub (hg_int_finite s hs hμs), },
  have hfg_meas : ae_measurable' m ⇑(f - g) μ,
    from ae_measurable'.congr (hf_meas.sub hg_meas) (Lp.coe_fn_sub f g).symm,
  exact Lp.ae_eq_zero_of_forall_set_integral_eq_zero' hm (f-g) hp_ne_zero hp_ne_top hfg_int hfg'
    hfg_meas,
end

omit 𝕜

lemma ae_eq_of_forall_set_integral_eq_of_sigma_finite' (hm : m ≤ m0) [sigma_finite (μ.trim hm)]
  {f g : α → F'}
  (hf_int_finite : ∀ s, measurable_set[m] s → μ s < ∞ → integrable_on f s μ)
  (hg_int_finite : ∀ s, measurable_set[m] s → μ s < ∞ → integrable_on g s μ)
  (hfg_eq : ∀ s : set α, measurable_set[m] s → μ s < ∞ → ∫ x in s, f x ∂μ = ∫ x in s, g x ∂μ)
  (hfm : ae_measurable' m f μ) (hgm : ae_measurable' m g μ) :
  f =ᵐ[μ] g :=
begin
  rw ← ae_eq_trim_iff_of_ae_measurable' hm hfm hgm,
  have hf_mk_int_finite : ∀ s, measurable_set[m] s → μ.trim hm s < ∞ →
    @integrable_on _ _ m _ _ (hfm.mk f) s (μ.trim hm),
  { intros s hs hμs,
    rw trim_measurable_set_eq hm hs at hμs,
    rw [integrable_on, restrict_trim hm _ hs],
    refine integrable.trim hm _ hfm.measurable_mk,
    exact integrable.congr (hf_int_finite s hs hμs) (ae_restrict_of_ae hfm.ae_eq_mk), },
  have hg_mk_int_finite : ∀ s, measurable_set[m] s → μ.trim hm s < ∞ →
    @integrable_on _ _ m _ _ (hgm.mk g) s (μ.trim hm),
  { intros s hs hμs,
    rw trim_measurable_set_eq hm hs at hμs,
    rw [integrable_on, restrict_trim hm _ hs],
    refine integrable.trim hm _ hgm.measurable_mk,
    exact integrable.congr (hg_int_finite s hs hμs) (ae_restrict_of_ae hgm.ae_eq_mk), },
  have hfg_mk_eq : ∀ s : set α, measurable_set[m] s → μ.trim hm s < ∞ →
    ∫ x in s, (hfm.mk f x) ∂(μ.trim hm) = ∫ x in s, (hgm.mk g x) ∂(μ.trim hm),
  { intros s hs hμs,
    rw trim_measurable_set_eq hm hs at hμs,
    rw [restrict_trim hm _ hs, ← integral_trim hm hfm.measurable_mk,
      ← integral_trim hm hgm.measurable_mk, integral_congr_ae (ae_restrict_of_ae hfm.ae_eq_mk.symm),
      integral_congr_ae (ae_restrict_of_ae hgm.ae_eq_mk.symm)],
    exact hfg_eq s hs hμs, },
  exact ae_eq_of_forall_set_integral_eq_of_sigma_finite hf_mk_int_finite hg_mk_int_finite hfg_mk_eq,
end

end uniqueness_of_conditional_expectation


section integral_norm_le

variables {m m0 : measurable_space α} {μ : measure α} {s : set α}

/-- Let `m` be a sub-σ-algebra of `m0`, `f` a `m0`-measurable function and `g` a `m`-measurable
function, such that their integrals coincide on `m`-measurable sets with finite measure.
Then `∫ x in s, ∥g x∥ ∂μ ≤ ∫ x in s, ∥f x∥ ∂μ` on all `m`-measurable sets with finite measure. -/
lemma integral_norm_le_of_forall_fin_meas_integral_eq (hm : m ≤ m0) {f g : α → ℝ}
  (hf : measurable f) (hfi : integrable_on f s μ) (hg : measurable[m] g) (hgi : integrable_on g s μ)
  (hgf : ∀ t, measurable_set[m] t → μ t < ∞ → ∫ x in t, g x ∂μ = ∫ x in t, f x ∂μ)
  (hs : measurable_set[m] s) (hμs : μ s ≠ ∞) :
  ∫ x in s, ∥g x∥ ∂μ ≤ ∫ x in s, ∥f x∥ ∂μ :=
begin
  rw [integral_norm_eq_pos_sub_neg (hg.mono hm le_rfl) hgi, integral_norm_eq_pos_sub_neg hf hfi],
  have h_meas_nonneg_g : measurable_set[m] {x | 0 ≤ g x},
    from @measurable_set_le _ α _ _ _ m _ _ _ _ g (@measurable_const _ α _ m _) hg,
  have h_meas_nonneg_f : measurable_set {x | 0 ≤ f x},
    from measurable_set_le measurable_const hf,
  have h_meas_nonpos_g : measurable_set[m] {x | g x ≤ 0},
    from @measurable_set_le _ α _ _ _ m _ _ _ g _ hg (@measurable_const _ α _ m _),
  have h_meas_nonpos_f : measurable_set {x | f x ≤ 0},
    from measurable_set_le hf measurable_const,
  refine sub_le_sub _ _,
  { rw [measure.restrict_restrict (hm _ h_meas_nonneg_g),
      measure.restrict_restrict h_meas_nonneg_f,
      hgf _ (@measurable_set.inter α m _ _ h_meas_nonneg_g hs)
        ((measure_mono (set.inter_subset_right _ _)).trans_lt (lt_top_iff_ne_top.mpr hμs)),
      ← measure.restrict_restrict (hm _ h_meas_nonneg_g),
      ← measure.restrict_restrict h_meas_nonneg_f],
    exact set_integral_le_nonneg (hm _ h_meas_nonneg_g) hf hfi, },
  { rw [measure.restrict_restrict (hm _ h_meas_nonpos_g),
      measure.restrict_restrict h_meas_nonpos_f,
      hgf _ (@measurable_set.inter α m _ _ h_meas_nonpos_g hs)
        ((measure_mono (set.inter_subset_right _ _)).trans_lt (lt_top_iff_ne_top.mpr hμs)),
      ← measure.restrict_restrict (hm _ h_meas_nonpos_g),
      ← measure.restrict_restrict h_meas_nonpos_f],
    exact set_integral_nonpos_le (hm _ h_meas_nonpos_g) hf hfi, },
end

/-- Let `m` be a sub-σ-algebra of `m0`, `f` a `m0`-measurable function and `g` a `m`-measurable
function, such that their integrals coincide on `m`-measurable sets with finite measure.
Then `∫⁻ x in s, ∥g x∥₊ ∂μ ≤ ∫⁻ x in s, ∥f x∥₊ ∂μ` on all `m`-measurable sets with finite
measure. -/
lemma lintegral_nnnorm_le_of_forall_fin_meas_integral_eq (hm : m ≤ m0) {f g : α → ℝ}
  (hf : measurable f) (hfi : integrable_on f s μ) (hg : measurable[m] g) (hgi : integrable_on g s μ)
  (hgf : ∀ t, measurable_set[m] t → μ t < ∞ → ∫ x in t, g x ∂μ = ∫ x in t, f x ∂μ)
  (hs : measurable_set[m] s) (hμs : μ s ≠ ∞) :
  ∫⁻ x in s, ∥g x∥₊ ∂μ ≤ ∫⁻ x in s, ∥f x∥₊ ∂μ :=
begin
  rw [← of_real_integral_norm_eq_lintegral_nnnorm hfi,
    ← of_real_integral_norm_eq_lintegral_nnnorm hgi, ennreal.of_real_le_of_real_iff],
  { exact integral_norm_le_of_forall_fin_meas_integral_eq hm hf hfi hg hgi hgf hs hμs, },
  { exact integral_nonneg (λ x, norm_nonneg _), },
end

end integral_norm_le

/-! ## Conditional expectation in L2

We define a conditional expectation in `L2`: it is the orthogonal projection on the subspace
`Lp_meas`. -/

section condexp_L2

local attribute [instance] fact_one_le_two_ennreal

variables [complete_space E] [borel_space 𝕜] {m m0 : measurable_space α} {μ : measure α}
  {s t : set α}

local notation `⟪`x`, `y`⟫` := @inner 𝕜 E _ x y
local notation `⟪`x`, `y`⟫₂` := @inner 𝕜 (α →₂[μ] E) _ x y

variables (𝕜)
/-- Conditional expectation of a function in L2 with respect to a sigma-algebra -/
def condexp_L2 (hm : m ≤ m0) : (α →₂[μ] E) →L[𝕜] (Lp_meas E 𝕜 m 2 μ) :=
@orthogonal_projection 𝕜 (α →₂[μ] E) _ _ (Lp_meas E 𝕜 m 2 μ)
  (by { haveI : fact (m ≤ m0) := ⟨hm⟩, exact infer_instance, })
variables {𝕜}

lemma ae_measurable'_condexp_L2 (hm : m ≤ m0) (f : α →₂[μ] E) :
  ae_measurable' m (condexp_L2 𝕜 hm f) μ :=
Lp_meas.ae_measurable' _

lemma integrable_on_condexp_L2_of_measure_ne_top (hm : m ≤ m0) (hμs : μ s ≠ ∞) (f : α →₂[μ] E) :
  integrable_on (condexp_L2 𝕜 hm f) s μ :=
integrable_on_Lp_of_measure_ne_top ((condexp_L2 𝕜 hm f) : α →₂[μ] E)
  fact_one_le_two_ennreal.elim hμs

lemma integrable_condexp_L2_of_is_finite_measure (hm : m ≤ m0) [is_finite_measure μ]
  {f : α →₂[μ] E} :
  integrable (condexp_L2 𝕜 hm f) μ :=
integrable_on_univ.mp $ integrable_on_condexp_L2_of_measure_ne_top hm (measure_ne_top _ _) f

lemma norm_condexp_L2_le_one (hm : m ≤ m0) : ∥@condexp_L2 α E 𝕜 _ _ _ _ _ _ _ _ _ _ μ hm∥ ≤ 1 :=
by { haveI : fact (m ≤ m0) := ⟨hm⟩, exact orthogonal_projection_norm_le _, }

lemma norm_condexp_L2_le (hm : m ≤ m0) (f : α →₂[μ] E) : ∥condexp_L2 𝕜 hm f∥ ≤ ∥f∥ :=
((@condexp_L2 _ E 𝕜 _ _ _ _ _ _ _ _ _ _ μ hm).le_op_norm f).trans
  (mul_le_of_le_one_left (norm_nonneg _) (norm_condexp_L2_le_one hm))

lemma snorm_condexp_L2_le (hm : m ≤ m0) (f : α →₂[μ] E) :
  snorm (condexp_L2 𝕜 hm f) 2 μ ≤ snorm f 2 μ :=
begin
  rw [Lp_meas_coe, ← ennreal.to_real_le_to_real (Lp.snorm_ne_top _) (Lp.snorm_ne_top _),
    ← Lp.norm_def, ← Lp.norm_def, submodule.norm_coe],
  exact norm_condexp_L2_le hm f,
end

lemma norm_condexp_L2_coe_le (hm : m ≤ m0) (f : α →₂[μ] E) :
  ∥(condexp_L2 𝕜 hm f : α →₂[μ] E)∥ ≤ ∥f∥ :=
begin
  rw [Lp.norm_def, Lp.norm_def, ← Lp_meas_coe],
  refine (ennreal.to_real_le_to_real _ (Lp.snorm_ne_top _)).mpr (snorm_condexp_L2_le hm f),
  exact Lp.snorm_ne_top _,
end

lemma inner_condexp_L2_left_eq_right (hm : m ≤ m0) {f g : α →₂[μ] E} :
  ⟪(condexp_L2 𝕜 hm f : α →₂[μ] E), g⟫₂ = ⟪f, (condexp_L2 𝕜 hm g : α →₂[μ] E)⟫₂ :=
by { haveI : fact (m ≤ m0) := ⟨hm⟩, exact inner_orthogonal_projection_left_eq_right _ f g, }

lemma condexp_L2_indicator_of_measurable (hm : m ≤ m0)
  (hs : measurable_set[m] s) (hμs : μ s ≠ ∞) (c : E) :
  (condexp_L2 𝕜 hm (indicator_const_Lp 2 (hm s hs) hμs c) : α →₂[μ] E)
    = indicator_const_Lp 2 (hm s hs) hμs c :=
begin
  rw condexp_L2,
  haveI : fact (m ≤ m0) := ⟨hm⟩,
  have h_mem : indicator_const_Lp 2 (hm s hs) hμs c ∈ Lp_meas E 𝕜 m 2 μ,
    from mem_Lp_meas_indicator_const_Lp hm hs hμs,
  let ind := (⟨indicator_const_Lp 2 (hm s hs) hμs c, h_mem⟩ : Lp_meas E 𝕜 m 2 μ),
  have h_coe_ind : (ind : α →₂[μ] E) = indicator_const_Lp 2 (hm s hs) hμs c, by refl,
  have h_orth_mem := orthogonal_projection_mem_subspace_eq_self ind,
  rw [← h_coe_ind, h_orth_mem],
end

lemma inner_condexp_L2_eq_inner_fun (hm : m ≤ m0) (f g : α →₂[μ] E) (hg : ae_measurable' m g μ) :
  ⟪(condexp_L2 𝕜 hm f : α →₂[μ] E), g⟫₂ = ⟪f, g⟫₂ :=
begin
  symmetry,
  rw [← sub_eq_zero, ← inner_sub_left, condexp_L2],
  simp only [mem_Lp_meas_iff_ae_measurable'.mpr hg, orthogonal_projection_inner_eq_zero],
end

section real

variables {hm : m ≤ m0}

lemma integral_condexp_L2_eq_of_fin_meas_real (f : Lp 𝕜 2 μ) (hs : measurable_set[m] s)
  (hμs : μ s ≠ ∞) :
  ∫ x in s, condexp_L2 𝕜 hm f x ∂μ = ∫ x in s, f x ∂μ :=
begin
  rw ← L2.inner_indicator_const_Lp_one (hm s hs) hμs,
  have h_eq_inner : ∫ x in s, condexp_L2 𝕜 hm f x ∂μ
    = inner (indicator_const_Lp 2 (hm s hs) hμs (1 : 𝕜)) (condexp_L2 𝕜 hm f),
  { rw L2.inner_indicator_const_Lp_one (hm s hs) hμs,
    congr, },
  rw [h_eq_inner, ← inner_condexp_L2_left_eq_right, condexp_L2_indicator_of_measurable hm hs hμs],
end

lemma lintegral_nnnorm_condexp_L2_le (hs : measurable_set[m] s) (hμs : μ s ≠ ∞) (f : Lp ℝ 2 μ) :
  ∫⁻ x in s, ∥condexp_L2 ℝ hm f x∥₊ ∂μ ≤ ∫⁻ x in s, ∥f x∥₊ ∂μ :=
begin
  let h_meas := Lp_meas.ae_measurable' (condexp_L2 ℝ hm f),
  let g := h_meas.some,
  have hg_meas : measurable[m] g, from h_meas.some_spec.1,
  have hg_eq : g =ᵐ[μ] condexp_L2 ℝ hm f, from h_meas.some_spec.2.symm,
  have hg_eq_restrict : g =ᵐ[μ.restrict s] condexp_L2 ℝ hm f, from ae_restrict_of_ae hg_eq,
  have hg_nnnorm_eq : (λ x, (∥g x∥₊ : ℝ≥0∞))
    =ᵐ[μ.restrict s] (λ x, (∥condexp_L2 ℝ hm f x∥₊ : ℝ≥0∞)),
  { refine hg_eq_restrict.mono (λ x hx, _),
    dsimp only,
    rw hx, },
  rw lintegral_congr_ae hg_nnnorm_eq.symm,
  refine lintegral_nnnorm_le_of_forall_fin_meas_integral_eq hm (Lp.measurable f) _ _ _ _ hs hμs,
  { exact integrable_on_Lp_of_measure_ne_top f fact_one_le_two_ennreal.elim hμs, },
  { exact hg_meas, },
  { rw [integrable_on, integrable_congr hg_eq_restrict],
    exact integrable_on_condexp_L2_of_measure_ne_top hm hμs f, },
  { intros t ht hμt,
    rw ← integral_condexp_L2_eq_of_fin_meas_real f ht hμt.ne,
    exact set_integral_congr_ae (hm t ht) (hg_eq.mono (λ x hx _, hx)), },
end

lemma condexp_L2_ae_eq_zero_of_ae_eq_zero (hs : measurable_set[m] s) (hμs : μ s ≠ ∞)
  {f : Lp ℝ 2 μ} (hf : f =ᵐ[μ.restrict s] 0) :
  condexp_L2 ℝ hm f =ᵐ[μ.restrict s] 0 :=
begin
  suffices h_nnnorm_eq_zero : ∫⁻ x in s, ∥condexp_L2 ℝ hm f x∥₊ ∂μ = 0,
  { rw lintegral_eq_zero_iff at h_nnnorm_eq_zero,
    refine h_nnnorm_eq_zero.mono (λ x hx, _),
    dsimp only at hx,
    rw pi.zero_apply at hx ⊢,
    { rwa [ennreal.coe_eq_zero, nnnorm_eq_zero] at hx, },
    { refine measurable.coe_nnreal_ennreal (measurable.nnnorm _),
      rw Lp_meas_coe,
      exact Lp.measurable _, }, },
  refine le_antisymm _ (zero_le _),
  refine (lintegral_nnnorm_condexp_L2_le hs hμs f).trans (le_of_eq _),
  rw lintegral_eq_zero_iff,
  { refine hf.mono (λ x hx, _),
    dsimp only,
    rw hx,
    simp, },
  { exact (Lp.measurable _).nnnorm.coe_nnreal_ennreal, },
end

lemma lintegral_nnnorm_condexp_L2_indicator_le_real
  (hs : measurable_set s) (hμs : μ s ≠ ∞) (ht : measurable_set[m] t) (hμt : μ t ≠ ∞) :
  ∫⁻ a in t, ∥condexp_L2 ℝ hm (indicator_const_Lp 2 hs hμs (1 : ℝ)) a∥₊ ∂μ ≤ μ (s ∩ t) :=
begin
  refine (lintegral_nnnorm_condexp_L2_le ht hμt _).trans (le_of_eq _),
  have h_eq : ∫⁻ x in t, ∥(indicator_const_Lp 2 hs hμs (1 : ℝ)) x∥₊ ∂μ
    = ∫⁻ x in t, s.indicator (λ x, (1 : ℝ≥0∞)) x ∂μ,
  { refine lintegral_congr_ae (ae_restrict_of_ae _),
    refine (@indicator_const_Lp_coe_fn _ _ _ 2 _ _ _ _ hs hμs (1 : ℝ) _ _).mono (λ x hx, _),
    rw hx,
    simp_rw set.indicator_apply,
    split_ifs; simp, },
  rw [h_eq, lintegral_indicator _ hs, lintegral_const, measure.restrict_restrict hs],
  simp only [one_mul, set.univ_inter, measurable_set.univ, measure.restrict_apply],
end

end real

/-- `condexp_L2` commutes with taking inner products with constants. See the lemma
`condexp_L2_comp_continuous_linear_map` for a more general result about commuting with continuous
linear maps. -/
lemma condexp_L2_const_inner (hm : m ≤ m0) (f : Lp E 2 μ) (c : E) :
  condexp_L2 𝕜 hm (((Lp.mem_ℒp f).const_inner c).to_Lp (λ a, ⟪c, f a⟫))
    =ᵐ[μ] λ a, ⟪c, condexp_L2 𝕜 hm f a⟫ :=
begin
  rw Lp_meas_coe,
  have h_mem_Lp : mem_ℒp (λ a, ⟪c, condexp_L2 𝕜 hm f a⟫) 2 μ,
  { refine mem_ℒp.const_inner _ _, rw Lp_meas_coe, exact Lp.mem_ℒp _, },
  have h_eq : h_mem_Lp.to_Lp _ =ᵐ[μ] λ a, ⟪c, condexp_L2 𝕜 hm f a⟫, from h_mem_Lp.coe_fn_to_Lp,
  refine eventually_eq.trans _ h_eq,
  refine Lp.ae_eq_of_forall_set_integral_eq' hm _ _ ennreal.zero_lt_two.ne.symm ennreal.coe_ne_top
    (λ s hs hμs, integrable_on_condexp_L2_of_measure_ne_top hm hμs.ne _) _ _ _ _,
  { intros s hs hμs,
    rw [integrable_on, integrable_congr (ae_restrict_of_ae h_eq)],
    exact (integrable_on_condexp_L2_of_measure_ne_top hm hμs.ne _).const_inner _, },
  { intros s hs hμs,
    rw [← Lp_meas_coe, integral_condexp_L2_eq_of_fin_meas_real _ hs hμs.ne,
      integral_congr_ae (ae_restrict_of_ae h_eq), Lp_meas_coe,
      ← L2.inner_indicator_const_Lp_eq_set_integral_inner ↑(condexp_L2 𝕜 hm f) (hm s hs) c hμs.ne,
      ← inner_condexp_L2_left_eq_right, condexp_L2_indicator_of_measurable,
      L2.inner_indicator_const_Lp_eq_set_integral_inner f (hm s hs) c hμs.ne,
      set_integral_congr_ae (hm s hs)
        ((mem_ℒp.coe_fn_to_Lp ((Lp.mem_ℒp f).const_inner c)).mono (λ x hx hxs, hx))], },
  { rw ← Lp_meas_coe, exact Lp_meas.ae_measurable' _, },
  { refine ae_measurable'.congr _ h_eq.symm, exact (Lp_meas.ae_measurable' _).const_inner _, },
end

/-- `condexp_L2` verifies the equality of integrals defining the conditional expectation. -/
lemma integral_condexp_L2_eq [is_scalar_tower ℝ 𝕜 E'] (hm : m ≤ m0)
  (f : Lp E' 2 μ) (hs : measurable_set[m] s) (hμs : μ s ≠ ∞) :
  ∫ x in s, condexp_L2 𝕜 hm f x ∂μ = ∫ x in s, f x ∂μ :=
begin
  rw [← sub_eq_zero, Lp_meas_coe, ← integral_sub'
      (integrable_on_Lp_of_measure_ne_top _ fact_one_le_two_ennreal.elim hμs)
      (integrable_on_Lp_of_measure_ne_top _ fact_one_le_two_ennreal.elim hμs)],
  refine integral_eq_zero_of_forall_integral_inner_eq_zero _ _ _,
  { rw integrable_congr (ae_restrict_of_ae (Lp.coe_fn_sub ↑(condexp_L2 𝕜 hm f) f).symm),
    exact integrable_on_Lp_of_measure_ne_top _ fact_one_le_two_ennreal.elim hμs, },
  intro c,
  simp_rw [pi.sub_apply, inner_sub_right],
  rw integral_sub
    ((integrable_on_Lp_of_measure_ne_top _ fact_one_le_two_ennreal.elim hμs).const_inner c)
    ((integrable_on_Lp_of_measure_ne_top _ fact_one_le_two_ennreal.elim hμs).const_inner c),
  have h_ae_eq_f := mem_ℒp.coe_fn_to_Lp ((Lp.mem_ℒp f).const_inner c),
  rw [← Lp_meas_coe, sub_eq_zero,
    ← set_integral_congr_ae (hm s hs) ((condexp_L2_const_inner hm f c).mono (λ x hx _, hx)),
    ← set_integral_congr_ae (hm s hs) (h_ae_eq_f.mono (λ x hx _, hx))],
  exact integral_condexp_L2_eq_of_fin_meas_real _ hs hμs,
end

variables {E'' 𝕜' : Type*} [is_R_or_C 𝕜'] [measurable_space 𝕜'] [borel_space 𝕜']
  [measurable_space E''] [inner_product_space 𝕜' E''] [borel_space E'']
  [second_countable_topology E''] [complete_space E''] [normed_space ℝ E'']
  [is_scalar_tower ℝ 𝕜 E'] [is_scalar_tower ℝ 𝕜' E'']

variables (𝕜 𝕜')
lemma condexp_L2_comp_continuous_linear_map (hm : m ≤ m0) (T : E' →L[ℝ] E'') (f : α →₂[μ] E') :
  (condexp_L2 𝕜' hm (T.comp_Lp f) : α →₂[μ] E'') =ᵐ[μ] T.comp_Lp (condexp_L2 𝕜 hm f : α →₂[μ] E') :=
begin
  refine Lp.ae_eq_of_forall_set_integral_eq' hm _ _ ennreal.zero_lt_two.ne.symm ennreal.coe_ne_top
    (λ s hs hμs, integrable_on_condexp_L2_of_measure_ne_top hm hμs.ne _)
    (λ s hs hμs, integrable_on_Lp_of_measure_ne_top _ fact_one_le_two_ennreal.elim hμs.ne)
    _ _ _,
  { intros s hs hμs,
    rw [T.set_integral_comp_Lp _ (hm s hs),
      T.integral_comp_comm
        (integrable_on_Lp_of_measure_ne_top _ fact_one_le_two_ennreal.elim hμs.ne),
      ← Lp_meas_coe, ← Lp_meas_coe, integral_condexp_L2_eq hm f hs hμs.ne,
      integral_condexp_L2_eq hm (T.comp_Lp f) hs hμs.ne, T.set_integral_comp_Lp _ (hm s hs),
      T.integral_comp_comm
        (integrable_on_Lp_of_measure_ne_top f fact_one_le_two_ennreal.elim hμs.ne)], },
  { rw ← Lp_meas_coe, exact Lp_meas.ae_measurable' _, },
  { have h_coe := T.coe_fn_comp_Lp (condexp_L2 𝕜 hm f : α →₂[μ] E'),
    rw ← eventually_eq at h_coe,
    refine ae_measurable'.congr _ h_coe.symm,
    exact (Lp_meas.ae_measurable' (condexp_L2 𝕜 hm f)).measurable_comp T.measurable, },
end
variables {𝕜 𝕜'}

section condexp_L2_indicator

variables (𝕜)
lemma condexp_L2_indicator_ae_eq_smul (hm : m ≤ m0) (hs : measurable_set s) (hμs : μ s ≠ ∞)
  (x : E') :
  condexp_L2 𝕜 hm (indicator_const_Lp 2 hs hμs x)
    =ᵐ[μ] λ a, (condexp_L2 ℝ hm (indicator_const_Lp 2 hs hμs (1 : ℝ)) a) • x :=
begin
  rw indicator_const_Lp_eq_to_span_singleton_comp_Lp hs hμs x,
  have h_comp := condexp_L2_comp_continuous_linear_map ℝ 𝕜 hm (to_span_singleton ℝ x)
    (indicator_const_Lp 2 hs hμs (1 : ℝ)),
  rw ← Lp_meas_coe at h_comp,
  refine h_comp.trans _,
  exact (to_span_singleton ℝ x).coe_fn_comp_Lp _,
end

lemma condexp_L2_indicator_eq_to_span_singleton_comp (hm : m ≤ m0) (hs : measurable_set s)
  (hμs : μ s ≠ ∞) (x : E') :
  (condexp_L2 𝕜 hm (indicator_const_Lp 2 hs hμs x) : α →₂[μ] E')
    = (to_span_singleton ℝ x).comp_Lp (condexp_L2 ℝ hm (indicator_const_Lp 2 hs hμs (1 : ℝ))) :=
begin
  ext1,
  rw ← Lp_meas_coe,
  refine (condexp_L2_indicator_ae_eq_smul 𝕜 hm hs hμs x).trans _,
  have h_comp := (to_span_singleton ℝ x).coe_fn_comp_Lp
    (condexp_L2 ℝ hm (indicator_const_Lp 2 hs hμs (1 : ℝ)) : α →₂[μ] ℝ),
  rw ← eventually_eq at h_comp,
  refine eventually_eq.trans _ h_comp.symm,
  refine eventually_of_forall (λ y, _),
  refl,
end

variables {𝕜}

lemma set_lintegral_nnnorm_condexp_L2_indicator_le (hm : m ≤ m0) (hs : measurable_set s)
  (hμs : μ s ≠ ∞) (x : E') {t : set α} (ht : @measurable_set _ m t) (hμt : μ t ≠ ∞) :
  ∫⁻ a in t, ∥condexp_L2 𝕜 hm (indicator_const_Lp 2 hs hμs x) a∥₊ ∂μ ≤ μ (s ∩ t) * ∥x∥₊ :=
calc ∫⁻ a in t, ∥condexp_L2 𝕜 hm (indicator_const_Lp 2 hs hμs x) a∥₊ ∂μ
    = ∫⁻ a in t, ∥(condexp_L2 ℝ hm (indicator_const_Lp 2 hs hμs (1 : ℝ)) a) • x∥₊ ∂μ :
set_lintegral_congr_fun (hm t ht)
  ((condexp_L2_indicator_ae_eq_smul 𝕜 hm hs hμs x).mono (λ a ha hat, by rw ha))
... = ∫⁻ a in t, ∥condexp_L2 ℝ hm (indicator_const_Lp 2 hs hμs (1 : ℝ)) a∥₊ ∂μ * ∥x∥₊ :
begin
  simp_rw [nnnorm_smul, ennreal.coe_mul],
  rw [lintegral_mul_const, Lp_meas_coe],
  exact (Lp.measurable _).nnnorm.coe_nnreal_ennreal,
end
... ≤ μ (s ∩ t) * ∥x∥₊ :
  ennreal.mul_le_mul (lintegral_nnnorm_condexp_L2_indicator_le_real hs hμs ht hμt) le_rfl

lemma lintegral_nnnorm_condexp_L2_indicator_le (hm : m ≤ m0) (hs : measurable_set s)
  (hμs : μ s ≠ ∞) (x : E') [sigma_finite (μ.trim hm)] :
  ∫⁻ a, ∥condexp_L2 𝕜 hm (indicator_const_Lp 2 hs hμs x) a∥₊ ∂μ ≤ μ s * ∥x∥₊ :=
begin
  refine lintegral_le_of_forall_fin_meas_le' hm (μ s * ∥x∥₊) _ (λ t ht hμt, _),
  { rw Lp_meas_coe,
    exact (Lp.ae_measurable _).nnnorm.coe_nnreal_ennreal, },
  refine (set_lintegral_nnnorm_condexp_L2_indicator_le hm hs hμs x ht hμt).trans _,
  refine ennreal.mul_le_mul _ le_rfl,
  exact measure_mono (set.inter_subset_left _ _),
end

/-- If the measure `μ.trim hm` is sigma-finite, then the conditional expectation of a measurable set
with finite measure is integrable. -/
lemma integrable_condexp_L2_indicator (hm : m ≤ m0) [sigma_finite (μ.trim hm)]
  (hs : measurable_set s) (hμs : μ s ≠ ∞) (x : E') :
  integrable (condexp_L2 𝕜 hm (indicator_const_Lp 2 hs hμs x)) μ :=
begin
  refine integrable_of_forall_fin_meas_le' hm (μ s * ∥x∥₊)
<<<<<<< HEAD
    (ennreal.mul_lt_top (lt_top_iff_ne_top.mpr hμs) ennreal.coe_lt_top) _ _,
=======
    (ennreal.mul_lt_top hμs ennreal.coe_ne_top) _ _,
>>>>>>> 86348e25
  { rw Lp_meas_coe, exact Lp.ae_measurable _, },
  { refine λ t ht hμt, (set_lintegral_nnnorm_condexp_L2_indicator_le hm hs hμs x ht hμt).trans _,
    exact ennreal.mul_le_mul (measure_mono (set.inter_subset_left _ _)) le_rfl, },
end

end condexp_L2_indicator

section condexp_ind_smul

variables [normed_space ℝ G] {hm : m ≤ m0}

/-- Conditional expectation of the indicator of a measurable set with finite measure, in L2. -/
def condexp_ind_smul (hm : m ≤ m0) (hs : measurable_set s) (hμs : μ s ≠ ∞) (x : G) : Lp G 2 μ :=
(to_span_singleton ℝ x).comp_LpL 2 μ (condexp_L2 ℝ hm (indicator_const_Lp 2 hs hμs (1 : ℝ)))

<<<<<<< HEAD
=======
lemma ae_measurable'_condexp_ind_smul (hm : m ≤ m0) (hs : measurable_set s) (hμs : μ s ≠ ∞)
  (x : G) :
  ae_measurable' m (condexp_ind_smul hm hs hμs x) μ :=
begin
  have h : ae_measurable' m (condexp_L2 ℝ hm (indicator_const_Lp 2 hs hμs (1 : ℝ))) μ,
    from ae_measurable'_condexp_L2 _ _,
  rw condexp_ind_smul,
  suffices : ae_measurable' m
    ((to_span_singleton ℝ x) ∘ (condexp_L2 ℝ hm (indicator_const_Lp 2 hs hμs (1 : ℝ)))) μ,
  { refine ae_measurable'.congr this _,
    refine eventually_eq.trans _ (coe_fn_comp_LpL _ _).symm,
    rw Lp_meas_coe, },
  exact ae_measurable'.measurable_comp (to_span_singleton ℝ x).measurable h,
end

>>>>>>> 86348e25
lemma condexp_ind_smul_add (hs : measurable_set s) (hμs : μ s ≠ ∞) (x y : G) :
  condexp_ind_smul hm hs hμs (x + y)
    = condexp_ind_smul hm hs hμs x + condexp_ind_smul hm hs hμs y :=
by { simp_rw [condexp_ind_smul], rw [to_span_singleton_add, add_comp_LpL, add_apply], }

lemma condexp_ind_smul_smul (hs : measurable_set s) (hμs : μ s ≠ ∞) (c : ℝ) (x : G) :
  condexp_ind_smul hm hs hμs (c • x) = c • condexp_ind_smul hm hs hμs x :=
by { simp_rw [condexp_ind_smul], rw [to_span_singleton_smul, smul_comp_LpL, smul_apply], }

lemma condexp_ind_smul_smul' [normed_space ℝ F] [smul_comm_class ℝ 𝕜 F] (hs : measurable_set s)
  (hμs : μ s ≠ ∞) (c : 𝕜) (x : F) :
  condexp_ind_smul hm hs hμs (c • x) = c • condexp_ind_smul hm hs hμs x :=
by rw [condexp_ind_smul, condexp_ind_smul, to_span_singleton_smul',
  (to_span_singleton ℝ x).smul_comp_LpL_apply c
  ↑(condexp_L2 ℝ hm (indicator_const_Lp 2 hs hμs (1 : ℝ)))]

lemma condexp_ind_smul_ae_eq_smul (hm : m ≤ m0) (hs : measurable_set s) (hμs : μ s ≠ ∞) (x : G) :
  condexp_ind_smul hm hs hμs x
    =ᵐ[μ] λ a, (condexp_L2 ℝ hm (indicator_const_Lp 2 hs hμs (1 : ℝ)) a) • x :=
(to_span_singleton ℝ x).coe_fn_comp_LpL _

lemma set_lintegral_nnnorm_condexp_ind_smul_le (hm : m ≤ m0) (hs : measurable_set s)
  (hμs : μ s ≠ ∞) (x : G) {t : set α} (ht : @measurable_set _ m t) (hμt : μ t ≠ ∞) :
  ∫⁻ a in t, ∥condexp_ind_smul hm hs hμs x a∥₊ ∂μ ≤ μ (s ∩ t) * ∥x∥₊ :=
calc ∫⁻ a in t, ∥condexp_ind_smul hm hs hμs x a∥₊ ∂μ
    = ∫⁻ a in t, ∥condexp_L2 ℝ hm (indicator_const_Lp 2 hs hμs (1 : ℝ)) a • x∥₊ ∂μ :
set_lintegral_congr_fun (hm t ht)
  ((condexp_ind_smul_ae_eq_smul hm hs hμs x).mono (λ a ha hat, by rw ha ))
... = ∫⁻ a in t, ∥condexp_L2 ℝ hm (indicator_const_Lp 2 hs hμs (1 : ℝ)) a∥₊ ∂μ * ∥x∥₊ :
begin
  simp_rw [nnnorm_smul, ennreal.coe_mul],
  rw [lintegral_mul_const, Lp_meas_coe],
  exact (Lp.measurable _).nnnorm.coe_nnreal_ennreal,
end
... ≤ μ (s ∩ t) * ∥x∥₊ :
  ennreal.mul_le_mul (lintegral_nnnorm_condexp_L2_indicator_le_real hs hμs ht hμt) le_rfl

lemma lintegral_nnnorm_condexp_ind_smul_le (hm : m ≤ m0) (hs : measurable_set s)
  (hμs : μ s ≠ ∞) (x : G) [sigma_finite (μ.trim hm)] :
  ∫⁻ a, ∥condexp_ind_smul hm hs hμs x a∥₊ ∂μ ≤ μ s * ∥x∥₊ :=
begin
  refine lintegral_le_of_forall_fin_meas_le' hm (μ s * ∥x∥₊) _ (λ t ht hμt, _),
  { exact (Lp.ae_measurable _).nnnorm.coe_nnreal_ennreal, },
  refine (set_lintegral_nnnorm_condexp_ind_smul_le hm hs hμs x ht hμt).trans _,
  refine ennreal.mul_le_mul _ le_rfl,
  exact measure_mono (set.inter_subset_left _ _),
end

/-- If the measure `μ.trim hm` is sigma-finite, then the conditional expectation of a measurable set
with finite measure is integrable. -/
lemma integrable_condexp_ind_smul (hm : m ≤ m0) [sigma_finite (μ.trim hm)]
  (hs : measurable_set s) (hμs : μ s ≠ ∞) (x : G) :
  integrable (condexp_ind_smul hm hs hμs x) μ :=
begin
  refine integrable_of_forall_fin_meas_le' hm (μ s * ∥x∥₊)
<<<<<<< HEAD
    (ennreal.mul_lt_top (lt_top_iff_ne_top.mpr hμs) ennreal.coe_lt_top) _ _,
=======
    (ennreal.mul_lt_top hμs ennreal.coe_ne_top) _ _,
>>>>>>> 86348e25
  { exact Lp.ae_measurable _, },
  { refine λ t ht hμt, (set_lintegral_nnnorm_condexp_ind_smul_le hm hs hμs x ht hμt).trans _,
    exact ennreal.mul_le_mul (measure_mono (set.inter_subset_left _ _)) le_rfl, },
end

lemma condexp_ind_smul_empty {x : G} :
  condexp_ind_smul hm measurable_set.empty
    ((@measure_empty _ _ μ).le.trans_lt ennreal.coe_lt_top).ne x = 0 :=
begin
  rw [condexp_ind_smul, indicator_const_empty],
  simp only [coe_fn_coe_base, submodule.coe_zero, continuous_linear_map.map_zero],
end

<<<<<<< HEAD
lemma set_integral_indicator_const_Lp (hs : measurable_set s) (ht : measurable_set t)
  (hμt : μ t ≠ ∞) (x : G') :
  ∫ a in s, indicator_const_Lp p ht hμt x a ∂μ = (μ (t ∩ s)).to_real • x :=
calc ∫ a in s, indicator_const_Lp p ht hμt x a ∂μ
    = (∫ a in s, t.indicator (λ _, x) a ∂μ) :
  by rw set_integral_congr_ae hs (indicator_const_Lp_coe_fn.mono (λ x hx hxs, hx))
... = (μ (t ∩ s)).to_real • x : by rw [integral_indicator_const _ ht, measure.restrict_apply ht]

lemma set_integral_condexp_ind_smul_eq (hs : measurable_set[m] s) (ht : measurable_set t)
=======
lemma set_integral_condexp_ind_smul (hs : measurable_set[m] s) (ht : measurable_set t)
>>>>>>> 86348e25
  (hμs : μ s ≠ ∞) (hμt : μ t ≠ ∞) (x : G') :
  ∫ a in s, (condexp_ind_smul hm ht hμt x) a ∂μ = (μ (t ∩ s)).to_real • x :=
calc ∫ a in s, (condexp_ind_smul hm ht hμt x) a ∂μ
    = (∫ a in s, (condexp_L2 ℝ hm (indicator_const_Lp 2 ht hμt (1 : ℝ)) a • x) ∂μ) :
  set_integral_congr_ae (hm s hs) ((condexp_ind_smul_ae_eq_smul hm ht hμt x).mono (λ x hx hxs, hx))
... = (∫ a in s, condexp_L2 ℝ hm (indicator_const_Lp 2 ht hμt (1 : ℝ)) a ∂μ) • x :
  by rw integral_smul_const _ x
... = (∫ a in s, indicator_const_Lp 2 ht hμt (1 : ℝ) a ∂μ) • x :
  by rw @integral_condexp_L2_eq α _ ℝ _ _ _ _ _ _ _ _ _ _ _ _ _ _ hm
    (indicator_const_Lp 2 ht hμt (1 : ℝ)) hs hμs
... = (μ (t ∩ s)).to_real • x :
  by rw [set_integral_indicator_const_Lp (hm s hs), smul_assoc, one_smul]
<<<<<<< HEAD
=======

>>>>>>> 86348e25
end condexp_ind_smul

end condexp_L2

section condexp_ind

/-! ## Conditional expectation of an indicator as a condinuous linear map.

The goal of this section is to build
`condexp_ind (hm : m ≤ m0) (μ : measure α) (s : set s) : G →L[ℝ] α →₁[μ] G`, which
takes `x : G` to the conditional expectation of the indicator of the set `s` with value `x`,
seen as an element of `α →₁[μ] G`.
-/

local attribute [instance] fact_one_le_two_ennreal

variables {m m0 : measurable_space α} {μ : measure α} [borel_space 𝕜] [is_scalar_tower ℝ 𝕜 E']
  {s t : set α} [normed_space ℝ G]

section condexp_ind_L1_fin

/-- Conditional expectation of the indicator of a measurable set with finite measure,
as a function in L1. -/
def condexp_ind_L1_fin (hm : m ≤ m0) [sigma_finite (μ.trim hm)] (hs : measurable_set s)
  (hμs : μ s ≠ ∞) (x : G) : α →₁[μ] G :=
(integrable_condexp_ind_smul hm hs hμs x).to_L1 _

lemma condexp_ind_L1_fin_ae_eq_condexp_ind_smul (hm : m ≤ m0) [sigma_finite (μ.trim hm)]
  (hs : measurable_set s) (hμs : μ s ≠ ∞) (x : G) :
  condexp_ind_L1_fin hm hs hμs x =ᵐ[μ] condexp_ind_smul hm hs hμs x :=
(integrable_condexp_ind_smul hm hs hμs x).coe_fn_to_L1

variables {hm : m ≤ m0} [sigma_finite (μ.trim hm)]

lemma condexp_ind_L1_fin_add (hs : measurable_set s) (hμs : μ s ≠ ∞) (x y : G) :
  condexp_ind_L1_fin hm hs hμs (x + y)
    = condexp_ind_L1_fin hm hs hμs x + condexp_ind_L1_fin hm hs hμs y :=
begin
  ext1,
  refine (mem_ℒp.coe_fn_to_Lp _).trans _,
  refine eventually_eq.trans _ (Lp.coe_fn_add _ _).symm,
  refine eventually_eq.trans _
    (eventually_eq.add (mem_ℒp.coe_fn_to_Lp _).symm (mem_ℒp.coe_fn_to_Lp _).symm),
  rw condexp_ind_smul_add,
  refine (Lp.coe_fn_add _ _).trans (eventually_of_forall (λ a, _)),
  refl,
end

lemma condexp_ind_L1_fin_smul (hs : measurable_set s) (hμs : μ s ≠ ∞) (c : ℝ) (x : G) :
  condexp_ind_L1_fin hm hs hμs (c • x) = c • condexp_ind_L1_fin hm hs hμs x :=
begin
  ext1,
  refine (mem_ℒp.coe_fn_to_Lp _).trans _,
  refine eventually_eq.trans _ (Lp.coe_fn_smul _ _).symm,
  rw condexp_ind_smul_smul hs hμs c x,
  refine (Lp.coe_fn_smul _ _).trans _,
  refine (condexp_ind_L1_fin_ae_eq_condexp_ind_smul hm hs hμs x).mono (λ y hy, _),
  rw [pi.smul_apply, pi.smul_apply, hy],
end

lemma condexp_ind_L1_fin_smul' [normed_space ℝ F] [smul_comm_class ℝ 𝕜 F]
  (hs : measurable_set s) (hμs : μ s ≠ ∞) (c : 𝕜) (x : F) :
  condexp_ind_L1_fin hm hs hμs (c • x) = c • condexp_ind_L1_fin hm hs hμs x :=
begin
  ext1,
  refine (mem_ℒp.coe_fn_to_Lp _).trans _,
  refine eventually_eq.trans _ (Lp.coe_fn_smul _ _).symm,
  rw condexp_ind_smul_smul' hs hμs c x,
  refine (Lp.coe_fn_smul _ _).trans _,
  refine (condexp_ind_L1_fin_ae_eq_condexp_ind_smul hm hs hμs x).mono (λ y hy, _),
  rw [pi.smul_apply, pi.smul_apply, hy],
end

lemma norm_condexp_ind_L1_fin_le (hs : measurable_set s) (hμs : μ s ≠ ∞) (x : G) :
  ∥condexp_ind_L1_fin hm hs hμs x∥ ≤ (μ s).to_real * ∥x∥ :=
begin
  have : 0 ≤ ∫ (a : α), ∥condexp_ind_L1_fin hm hs hμs x a∥ ∂μ,
    from integral_nonneg (λ a, norm_nonneg _),
  rw [L1.norm_eq_integral_norm, ← ennreal.to_real_of_real (norm_nonneg x), ← ennreal.to_real_mul,
    ← ennreal.to_real_of_real this, ennreal.to_real_le_to_real ennreal.of_real_ne_top
      (ennreal.mul_ne_top hμs ennreal.of_real_ne_top),
    of_real_integral_norm_eq_lintegral_nnnorm],
  swap, { rw [← mem_ℒp_one_iff_integrable], exact Lp.mem_ℒp _, },
  have h_eq : ∫⁻ a, ∥condexp_ind_L1_fin hm hs hμs x a∥₊ ∂μ
    = ∫⁻ a, nnnorm (condexp_ind_smul hm hs hμs x a) ∂μ,
  { refine lintegral_congr_ae _,
    refine (condexp_ind_L1_fin_ae_eq_condexp_ind_smul hm hs hμs x).mono (λ z hz, _),
    dsimp only,
    rw hz, },
  rw [h_eq, of_real_norm_eq_coe_nnnorm],
  exact lintegral_nnnorm_condexp_ind_smul_le hm hs hμs x,
end

lemma condexp_ind_L1_fin_disjoint_union (hs : measurable_set s) (ht : measurable_set t)
  (hμs : μ s ≠ ∞) (hμt : μ t ≠ ∞) (hst : s ∩ t = ∅) (x : G) :
  condexp_ind_L1_fin hm (hs.union ht) ((measure_union_le s t).trans_lt
    (lt_top_iff_ne_top.mpr (ennreal.add_ne_top.mpr ⟨hμs, hμt⟩))).ne x
  = condexp_ind_L1_fin hm hs hμs x + condexp_ind_L1_fin hm ht hμt x :=
begin
  ext1,
  have hμst := ((measure_union_le s t).trans_lt
    (lt_top_iff_ne_top.mpr (ennreal.add_ne_top.mpr ⟨hμs, hμt⟩))).ne,
  refine (condexp_ind_L1_fin_ae_eq_condexp_ind_smul hm (hs.union ht) hμst x).trans _,
  refine eventually_eq.trans _ (Lp.coe_fn_add _ _).symm,
  have hs_eq := condexp_ind_L1_fin_ae_eq_condexp_ind_smul hm hs hμs x,
  have ht_eq := condexp_ind_L1_fin_ae_eq_condexp_ind_smul hm ht hμt x,
  refine eventually_eq.trans _ (eventually_eq.add hs_eq.symm ht_eq.symm),
  rw condexp_ind_smul,
  rw indicator_const_Lp_disjoint_union hs ht hμs hμt hst (1 : ℝ),
  rw (condexp_L2 ℝ hm).map_add,
  push_cast,
  rw ((to_span_singleton ℝ x).comp_LpL 2 μ).map_add,
  refine (Lp.coe_fn_add _ _).trans _,
  refine eventually_of_forall (λ y, _),
  refl,
end

end condexp_ind_L1_fin

open_locale classical

section condexp_ind_L1

/-- Conditional expectation of the indicator of a set, as a function in L1. Its value for sets
which are not both measurable and of finite measure is not used: we set it to 0. -/
def condexp_ind_L1 {m m0 : measurable_space α} (hm : m ≤ m0) (μ : measure α) (s : set α)
  [sigma_finite (μ.trim hm)] (x : G) :
  α →₁[μ] G :=
if hs : measurable_set s ∧ μ s ≠ ∞ then condexp_ind_L1_fin hm hs.1 hs.2 x else 0

variables {hm : m ≤ m0} [sigma_finite (μ.trim hm)]

lemma condexp_ind_L1_of_measurable_set_of_measure_ne_top (hs : measurable_set s) (hμs : μ s ≠ ∞)
  (x : G) :
  condexp_ind_L1 hm μ s x = condexp_ind_L1_fin hm hs hμs x :=
by simp only [condexp_ind_L1, and.intro hs hμs, dif_pos, ne.def, not_false_iff, and_self]

lemma condexp_ind_L1_of_measure_eq_top (hμs : μ s = ∞) (x : G) :
  condexp_ind_L1 hm μ s x = 0 :=
by simp only [condexp_ind_L1, hμs, eq_self_iff_true, not_true, ne.def, dif_neg, not_false_iff,
  and_false]

lemma condexp_ind_L1_of_not_measurable_set (hs : ¬ measurable_set s) (x : G) :
  condexp_ind_L1 hm μ s x = 0 :=
by simp only [condexp_ind_L1, hs, dif_neg, not_false_iff, false_and]

lemma condexp_ind_L1_add (x y : G) :
  condexp_ind_L1 hm μ s (x + y) = condexp_ind_L1 hm μ s x + condexp_ind_L1 hm μ s y :=
begin
  by_cases hs : measurable_set s,
  swap, {simp_rw condexp_ind_L1_of_not_measurable_set hs, rw zero_add, },
  by_cases hμs : μ s = ∞,
  { simp_rw condexp_ind_L1_of_measure_eq_top hμs, rw zero_add, },
  { simp_rw condexp_ind_L1_of_measurable_set_of_measure_ne_top hs hμs,
    exact condexp_ind_L1_fin_add hs hμs x y, },
end

lemma condexp_ind_L1_smul (c : ℝ) (x : G) :
  condexp_ind_L1 hm μ s (c • x) = c • condexp_ind_L1 hm μ s x :=
begin
  by_cases hs : measurable_set s,
  swap, {simp_rw condexp_ind_L1_of_not_measurable_set hs, rw smul_zero, },
  by_cases hμs : μ s = ∞,
  { simp_rw condexp_ind_L1_of_measure_eq_top hμs, rw smul_zero, },
  { simp_rw condexp_ind_L1_of_measurable_set_of_measure_ne_top hs hμs,
    exact condexp_ind_L1_fin_smul hs hμs c x, },
end

lemma condexp_ind_L1_smul' [normed_space ℝ F] [smul_comm_class ℝ 𝕜 F] (c : 𝕜) (x : F) :
  condexp_ind_L1 hm μ s (c • x) = c • condexp_ind_L1 hm μ s x :=
begin
  by_cases hs : measurable_set s,
  swap, {simp_rw condexp_ind_L1_of_not_measurable_set hs, rw smul_zero, },
  by_cases hμs : μ s = ∞,
  { simp_rw condexp_ind_L1_of_measure_eq_top hμs, rw smul_zero, },
  { simp_rw condexp_ind_L1_of_measurable_set_of_measure_ne_top hs hμs,
    exact condexp_ind_L1_fin_smul' hs hμs c x, },
end

lemma norm_condexp_ind_L1_le (x : G) :
  ∥condexp_ind_L1 hm μ s x∥ ≤ (μ s).to_real * ∥x∥ :=
begin
  by_cases hs : measurable_set s,
  swap, {simp_rw condexp_ind_L1_of_not_measurable_set hs, rw Lp.norm_zero,
    exact mul_nonneg ennreal.to_real_nonneg (norm_nonneg _), },
  by_cases hμs : μ s = ∞,
  { rw [condexp_ind_L1_of_measure_eq_top hμs x, Lp.norm_zero],
    exact mul_nonneg ennreal.to_real_nonneg (norm_nonneg _), },
  { rw condexp_ind_L1_of_measurable_set_of_measure_ne_top hs hμs x,
    exact norm_condexp_ind_L1_fin_le hs hμs x, },
end

lemma continuous_condexp_ind_L1 : continuous (λ x : G, condexp_ind_L1 hm μ s x) :=
continuous_of_linear_of_bound condexp_ind_L1_add condexp_ind_L1_smul norm_condexp_ind_L1_le

lemma condexp_ind_L1_disjoint_union (hs : measurable_set s) (ht : measurable_set t)
  (hμs : μ s ≠ ∞) (hμt : μ t ≠ ∞) (hst : s ∩ t = ∅) (x : G) :
  condexp_ind_L1 hm μ (s ∪ t) x = condexp_ind_L1 hm μ s x + condexp_ind_L1 hm μ t x :=
begin
  have hμst : μ (s ∪ t) ≠ ∞, from ((measure_union_le s t).trans_lt
    (lt_top_iff_ne_top.mpr (ennreal.add_ne_top.mpr ⟨hμs, hμt⟩))).ne,
  rw [condexp_ind_L1_of_measurable_set_of_measure_ne_top hs hμs x,
    condexp_ind_L1_of_measurable_set_of_measure_ne_top ht hμt x,
    condexp_ind_L1_of_measurable_set_of_measure_ne_top (hs.union ht) hμst x],
  exact condexp_ind_L1_fin_disjoint_union hs ht hμs hμt hst x,
end

end condexp_ind_L1

/-- Conditional expectation of the indicator of a set, as a linear map from `G` to L1. -/
def condexp_ind {m m0 : measurable_space α} (hm : m ≤ m0) (μ : measure α) [sigma_finite (μ.trim hm)]
  (s : set α) : G →L[ℝ] α →₁[μ] G :=
{ to_fun    := condexp_ind_L1 hm μ s,
  map_add'  := condexp_ind_L1_add,
  map_smul' := condexp_ind_L1_smul,
  cont      := continuous_condexp_ind_L1, }

lemma condexp_ind_ae_eq_condexp_ind_smul (hm : m ≤ m0) [sigma_finite (μ.trim hm)]
  (hs : measurable_set s) (hμs : μ s ≠ ∞) (x : G) :
  condexp_ind hm μ s x =ᵐ[μ] condexp_ind_smul hm hs hμs x :=
begin
  refine eventually_eq.trans _ (condexp_ind_L1_fin_ae_eq_condexp_ind_smul hm hs hμs x),
  simp [condexp_ind, condexp_ind_L1, hs, hμs],
end

variables {hm : m ≤ m0} [sigma_finite (μ.trim hm)]

<<<<<<< HEAD
=======
lemma ae_measurable'_condexp_ind (hs : measurable_set s) (hμs : μ s ≠ ∞) (x : G) :
  ae_measurable' m (condexp_ind hm μ s x) μ :=
ae_measurable'.congr (ae_measurable'_condexp_ind_smul hm hs hμs x)
  (condexp_ind_ae_eq_condexp_ind_smul hm hs hμs x).symm

>>>>>>> 86348e25
@[simp] lemma condexp_ind_empty : condexp_ind hm μ ∅ = (0 : G →L[ℝ] α →₁[μ] G) :=
begin
  ext1,
  ext1,
  refine (condexp_ind_ae_eq_condexp_ind_smul hm measurable_set.empty (by simp) x).trans _,
  rw condexp_ind_smul_empty,
  refine (Lp.coe_fn_zero G 2 μ).trans _,
  refine eventually_eq.trans _ (Lp.coe_fn_zero G 1 μ).symm,
  refl,
end

lemma condexp_ind_smul' [normed_space ℝ F] [smul_comm_class ℝ 𝕜 F] (c : 𝕜) (x : F) :
  condexp_ind hm μ s (c • x) = c • condexp_ind hm μ s x :=
condexp_ind_L1_smul' c x

lemma norm_condexp_ind_apply_le (x : G) : ∥condexp_ind hm μ s x∥ ≤ (μ s).to_real * ∥x∥ :=
norm_condexp_ind_L1_le x

lemma norm_condexp_ind_le : ∥(condexp_ind hm μ s : G →L[ℝ] α →₁[μ] G)∥ ≤ (μ s).to_real :=
continuous_linear_map.op_norm_le_bound _ ennreal.to_real_nonneg norm_condexp_ind_apply_le

lemma condexp_ind_disjoint_union_apply (hs : measurable_set s) (ht : measurable_set t)
  (hμs : μ s ≠ ∞) (hμt : μ t ≠ ∞) (hst : s ∩ t = ∅) (x : G) :
  condexp_ind hm μ (s ∪ t) x = condexp_ind hm μ s x + condexp_ind hm μ t x :=
condexp_ind_L1_disjoint_union hs ht hμs hμt hst x

lemma condexp_ind_disjoint_union (hs : measurable_set s) (ht : measurable_set t) (hμs : μ s ≠ ∞)
  (hμt : μ t ≠ ∞) (hst : s ∩ t = ∅) :
  (condexp_ind hm μ (s ∪ t) : G →L[ℝ] α →₁[μ] G) = condexp_ind hm μ s + condexp_ind hm μ t :=
by { ext1, push_cast, exact condexp_ind_disjoint_union_apply hs ht hμs hμt hst x, }

variables (G)

lemma dominated_fin_meas_additive_condexp_ind (hm : m ≤ m0) (μ : measure α)
  [sigma_finite (μ.trim hm)] :
  dominated_fin_meas_additive μ (condexp_ind hm μ : set α → G →L[ℝ] α →₁[μ] G) 1 :=
⟨λ s t, condexp_ind_disjoint_union, λ s, norm_condexp_ind_le.trans (one_mul _).symm.le⟩

variables {G}

<<<<<<< HEAD
lemma set_integral_condexp_ind_eq (hs : measurable_set[m] s) (ht : measurable_set t) (hμs : μ s ≠ ∞)
=======
lemma set_integral_condexp_ind (hs : measurable_set[m] s) (ht : measurable_set t) (hμs : μ s ≠ ∞)
>>>>>>> 86348e25
  (hμt : μ t ≠ ∞) (x : G') :
  ∫ a in s, condexp_ind hm μ t x a ∂μ = (μ (t ∩ s)).to_real • x :=
calc
∫ a in s, condexp_ind hm μ t x a ∂μ = ∫ a in s, condexp_ind_smul hm ht hμt x a ∂μ :
  set_integral_congr_ae (hm s hs)
    ((condexp_ind_ae_eq_condexp_ind_smul hm ht hμt x).mono (λ x hx hxs, hx))
<<<<<<< HEAD
... = (μ (t ∩ s)).to_real • x : set_integral_condexp_ind_smul_eq hs ht hμs hμt x
=======
... = (μ (t ∩ s)).to_real • x : set_integral_condexp_ind_smul hs ht hμs hμt x

lemma condexp_ind_of_measurable (hs : measurable_set[m] s) (hμs : μ s ≠ ∞) (c : G) :
  condexp_ind hm μ s c = indicator_const_Lp 1 (hm s hs) hμs c :=
begin
  ext1,
  refine eventually_eq.trans _ indicator_const_Lp_coe_fn.symm,
  refine (condexp_ind_ae_eq_condexp_ind_smul hm (hm s hs) hμs c).trans _,
  refine (condexp_ind_smul_ae_eq_smul hm (hm s hs) hμs c).trans _,
  rw [Lp_meas_coe, condexp_L2_indicator_of_measurable hm hs hμs (1 : ℝ)],
  refine (@indicator_const_Lp_coe_fn α _ _ 2 μ _ _ s (hm s hs) hμs (1 : ℝ) _ _).mono (λ x hx, _),
  dsimp only,
  rw hx,
  by_cases hx_mem : x ∈ s; simp [hx_mem],
end
>>>>>>> 86348e25

end condexp_ind

section condexp_L1

local attribute [instance] fact_one_le_one_ennreal

<<<<<<< HEAD
variables {𝕜} {m m0 : measurable_space α} {μ : measure α} [borel_space 𝕜] [is_scalar_tower ℝ 𝕜 F']
  {hm : m ≤ m0} [sigma_finite (μ.trim hm)] {f : α → F'} {s : set α}

/-- Conditional expectation of a function as a linear map from `α →₁[μ] F'` to itself. -/
def condexp_L1 (hm : m ≤ m0) (μ : measure α) [sigma_finite (μ.trim hm)] :
  (α →₁[μ] F') →L[ℝ] α →₁[μ] F' :=
L1.set_to_L1 (dominated_fin_meas_additive_condexp_ind F' hm μ)

lemma condexp_L1_smul (c : 𝕜) (f : α →₁[μ] F') : condexp_L1 hm μ (c • f) = c • condexp_L1 hm μ f :=
L1.set_to_L1_smul (dominated_fin_meas_additive_condexp_ind F' hm μ)
  (λ c s x, condexp_ind_smul' c x) c f

lemma set_integral_condexp_L1_eq (f : α →₁[μ] F') (hs : measurable_set[m] s) (hμs : μ s ≠ ∞) :
  ∫ x in s, condexp_L1 hm μ f x ∂μ = ∫ x in s, f x ∂μ :=
begin
  refine Lp.induction ennreal.one_ne_top
    (λ f : α →₁[μ] F', ∫ x in s, condexp_L1 hm μ f x ∂μ = ∫ x in s, f x ∂μ)
  _ _ (is_closed_eq _ _) f,
  { intros x t ht hμt,
    rw [Lp.simple_func.coe_indicator_const, set_integral_indicator_const_Lp (hm _ hs)],
    have h : (condexp_L1 hm μ) (indicator_const_Lp 1 ht _ x) = condexp_ind hm μ t x,
      from L1.set_to_L1_indicator_const_Lp
        (dominated_fin_meas_additive_condexp_ind F' hm μ) ht hμt.ne x,
    rw h,
    exact set_integral_condexp_ind_eq hs ht hμs hμt.ne x, },
  { intros f g hf_Lp hg_Lp hfg_disj hf hg,
    simp_rw (condexp_L1 hm μ).map_add,
    rw set_integral_congr_ae (hm s hs) ((Lp.coe_fn_add (condexp_L1 hm μ (hf_Lp.to_Lp f))
      (condexp_L1 hm μ (hg_Lp.to_Lp g))).mono (λ x hx hxs, hx)),
=======
variables {m m0 : measurable_space α} {μ : measure α} [borel_space 𝕜] [is_scalar_tower ℝ 𝕜 F']
  {hm : m ≤ m0} [sigma_finite (μ.trim hm)] {f g : α → F'} {s : set α}

/-- Conditional expectation of a function as a linear map from `α →₁[μ] F'` to itself. -/
def condexp_L1_clm (hm : m ≤ m0) (μ : measure α) [sigma_finite (μ.trim hm)] :
  (α →₁[μ] F') →L[ℝ] α →₁[μ] F' :=
L1.set_to_L1 (dominated_fin_meas_additive_condexp_ind F' hm μ)

lemma condexp_L1_clm_smul (c : 𝕜) (f : α →₁[μ] F') :
  condexp_L1_clm hm μ (c • f) = c • condexp_L1_clm hm μ f :=
L1.set_to_L1_smul (dominated_fin_meas_additive_condexp_ind F' hm μ)
  (λ c s x, condexp_ind_smul' c x) c f

lemma condexp_L1_clm_indicator_const_Lp (hs : measurable_set s) (hμs : μ s ≠ ∞) (x : F') :
  (condexp_L1_clm hm μ) (indicator_const_Lp 1 hs hμs x) = condexp_ind hm μ s x :=
L1.set_to_L1_indicator_const_Lp (dominated_fin_meas_additive_condexp_ind F' hm μ) hs hμs x

lemma condexp_L1_clm_indicator_const (hs : measurable_set s) (hμs : μ s ≠ ∞) (x : F') :
  (condexp_L1_clm hm μ) ↑(simple_func.indicator_const 1 hs hμs x) = condexp_ind hm μ s x :=
by { rw Lp.simple_func.coe_indicator_const, exact condexp_L1_clm_indicator_const_Lp hs hμs x, }

lemma set_integral_condexp_L1_clm_of_measure_ne_top (f : α →₁[μ] F') (hs : measurable_set[m] s)
  (hμs : μ s ≠ ∞) :
  ∫ x in s, condexp_L1_clm hm μ f x ∂μ = ∫ x in s, f x ∂μ :=
begin
  refine Lp.induction ennreal.one_ne_top
    (λ f : α →₁[μ] F', ∫ x in s, condexp_L1_clm hm μ f x ∂μ = ∫ x in s, f x ∂μ)
  _ _ (is_closed_eq _ _) f,
  { intros x t ht hμt,
    simp_rw condexp_L1_clm_indicator_const ht hμt.ne x,
    rw [Lp.simple_func.coe_indicator_const, set_integral_indicator_const_Lp (hm _ hs)],
    exact set_integral_condexp_ind hs ht hμs hμt.ne x, },
  { intros f g hf_Lp hg_Lp hfg_disj hf hg,
    simp_rw (condexp_L1_clm hm μ).map_add,
    rw set_integral_congr_ae (hm s hs) ((Lp.coe_fn_add (condexp_L1_clm hm μ (hf_Lp.to_Lp f))
      (condexp_L1_clm hm μ (hg_Lp.to_Lp g))).mono (λ x hx hxs, hx)),
>>>>>>> 86348e25
    rw set_integral_congr_ae (hm s hs) ((Lp.coe_fn_add (hf_Lp.to_Lp f) (hg_Lp.to_Lp g)).mono
      (λ x hx hxs, hx)),
    simp_rw pi.add_apply,
    rw [integral_add (L1.integrable_coe_fn _).integrable_on (L1.integrable_coe_fn _).integrable_on,
      integral_add (L1.integrable_coe_fn _).integrable_on (L1.integrable_coe_fn _).integrable_on,
      hf, hg], },
<<<<<<< HEAD
  { exact (continuous_set_integral s).comp (condexp_L1 hm μ).continuous, },
  { exact continuous_set_integral s, },
end

=======
  { exact (continuous_set_integral s).comp (condexp_L1_clm hm μ).continuous, },
  { exact continuous_set_integral s, },
end

lemma set_integral_condexp_L1_clm (f : α →₁[μ] F') (hs : measurable_set[m] s) :
  ∫ x in s, condexp_L1_clm hm μ f x ∂μ = ∫ x in s, f x ∂μ :=
begin
  let S := spanning_sets (μ.trim hm),
  have hS_meas : ∀ i, measurable_set[m] (S i) := measurable_spanning_sets (μ.trim hm),
  have hS_meas0 : ∀ i, measurable_set (S i) := λ i, hm _ (hS_meas i),
  have hs_eq : s = ⋃ i, S i ∩ s,
  { simp_rw set.inter_comm,
    rw [← set.inter_Union, (Union_spanning_sets (μ.trim hm)), set.inter_univ], },
  have hS_finite : ∀ i, μ (S i ∩ s) < ∞,
  { refine λ i, (measure_mono (set.inter_subset_left _ _)).trans_lt _,
    have hS_finite_trim := measure_spanning_sets_lt_top (μ.trim hm) i,
    rwa trim_measurable_set_eq hm (hS_meas i) at hS_finite_trim, },
  have h_mono : monotone (λ i, (S i) ∩ s),
  { intros i j hij x,
    simp_rw set.mem_inter_iff,
    exact λ h, ⟨monotone_spanning_sets (μ.trim hm) hij h.1, h.2⟩, },
  have h_eq_forall : (λ i, ∫ x in (S i) ∩ s, condexp_L1_clm hm μ f x ∂μ)
      = λ i, ∫ x in (S i) ∩ s, f x ∂μ,
    from funext (λ i, set_integral_condexp_L1_clm_of_measure_ne_top f
      (@measurable_set.inter α m _ _ (hS_meas i) hs) (hS_finite i).ne),
  have h_right : tendsto (λ i, ∫ x in (S i) ∩ s, f x ∂μ) at_top (𝓝 (∫ x in s, f x ∂μ)),
  { have h := tendsto_set_integral_of_monotone (λ i, (hS_meas0 i).inter (hm s hs)) h_mono
      (L1.integrable_coe_fn f).integrable_on,
    rwa ← hs_eq at h, },
  have h_left : tendsto (λ i, ∫ x in (S i) ∩ s, condexp_L1_clm hm μ f x ∂μ) at_top
    (𝓝 (∫ x in s, condexp_L1_clm hm μ f x ∂μ)),
  { have h := tendsto_set_integral_of_monotone (λ i, (hS_meas0 i).inter (hm s hs))
      h_mono (L1.integrable_coe_fn (condexp_L1_clm hm μ f)).integrable_on,
    rwa ← hs_eq at h, },
  rw h_eq_forall at h_left,
  exact tendsto_nhds_unique h_left h_right,
end

lemma ae_measurable'_condexp_L1_clm (f : α →₁[μ] F') : ae_measurable' m (condexp_L1_clm hm μ f) μ :=
begin
  refine Lp.induction ennreal.one_ne_top
    (λ f : α →₁[μ] F', ae_measurable' m (condexp_L1_clm hm μ f) μ)
    _ _ _ f,
  { intros c s hs hμs,
    rw condexp_L1_clm_indicator_const hs hμs.ne c,
    exact ae_measurable'_condexp_ind hs hμs.ne c, },
  { intros f g hf hg h_disj hfm hgm,
    rw (condexp_L1_clm hm μ).map_add,
    refine ae_measurable'.congr _ (coe_fn_add _ _).symm,
    exact ae_measurable'.add hfm hgm, },
  { have : {f : Lp F' 1 μ | ae_measurable' m (condexp_L1_clm hm μ f) μ}
        = (condexp_L1_clm hm μ) ⁻¹' {f | ae_measurable' m f μ},
      by refl,
    rw this,
    refine is_closed.preimage (condexp_L1_clm hm μ).continuous _,
    exact is_closed_ae_measurable' hm, },
end

lemma Lp_meas_to_Lp_trim_lie_symm_indicator [normed_space ℝ F] {μ : measure α}
  (hs : measurable_set[m] s) (hμs : μ.trim hm s ≠ ∞) (c : F) :
  ((Lp_meas_to_Lp_trim_lie F ℝ 1 μ hm).symm
      (indicator_const_Lp 1 hs hμs c) : α →₁[μ] F)
    = indicator_const_Lp 1 (hm s hs) ((le_trim hm).trans_lt hμs.lt_top).ne c :=
begin
  ext1,
  rw ← Lp_meas_coe,
  change Lp_trim_to_Lp_meas F ℝ 1 μ hm (indicator_const_Lp 1 hs hμs c)
    =ᵐ[μ] (indicator_const_Lp 1 _ _ c : α → F),
  refine (Lp_trim_to_Lp_meas_ae_eq hm _).trans _,
  exact (ae_eq_of_ae_eq_trim indicator_const_Lp_coe_fn).trans indicator_const_Lp_coe_fn.symm,
end

lemma condexp_L1_clm_Lp_meas (f : Lp_meas F' ℝ m 1 μ) :
  condexp_L1_clm hm μ (f : α →₁[μ] F') = ↑f :=
begin
  let g := Lp_meas_to_Lp_trim_lie F' ℝ 1 μ hm f,
  have hfg : f = (Lp_meas_to_Lp_trim_lie F' ℝ 1 μ hm).symm g,
    by simp only [linear_isometry_equiv.symm_apply_apply],
  rw hfg,
  refine @Lp.induction α F' m _ _ _ _ 1 (μ.trim hm) _ ennreal.coe_ne_top
    (λ g : α →₁[μ.trim hm] F',
      condexp_L1_clm hm μ ((Lp_meas_to_Lp_trim_lie F' ℝ 1 μ hm).symm g : α →₁[μ] F')
        = ↑((Lp_meas_to_Lp_trim_lie F' ℝ 1 μ hm).symm g)) _ _ _ g,
  { intros c s hs hμs,
    rw [Lp.simple_func.coe_indicator_const, Lp_meas_to_Lp_trim_lie_symm_indicator hs hμs.ne c,
      condexp_L1_clm_indicator_const_Lp],
    exact condexp_ind_of_measurable hs ((le_trim hm).trans_lt hμs).ne c, },
  { intros f g hf hg hfg_disj hf_eq hg_eq,
    rw linear_isometry_equiv.map_add,
    push_cast,
    rw [map_add, hf_eq, hg_eq], },
  { refine is_closed_eq _ _,
    { refine (condexp_L1_clm hm μ).continuous.comp (continuous_induced_dom.comp _),
      exact linear_isometry_equiv.continuous _, },
    { refine continuous_induced_dom.comp _,
      exact linear_isometry_equiv.continuous _, }, },
end

lemma condexp_L1_clm_of_ae_measurable' (f : α →₁[μ] F') (hfm : ae_measurable' m f μ) :
  condexp_L1_clm hm μ f = f :=
condexp_L1_clm_Lp_meas (⟨f, hfm⟩ : Lp_meas F' ℝ m 1 μ)

/-- Conditional expectation of a function, in L1. Its value is 0 if the function is not
integrable. -/
def condexp_L1 (hm : m ≤ m0) (μ : measure α) [sigma_finite (μ.trim hm)] (f : α → F') : α →₁[μ] F' :=
set_to_fun (dominated_fin_meas_additive_condexp_ind F' hm μ) f

lemma condexp_L1_undef (hf : ¬ integrable f μ) : condexp_L1 hm μ f = 0 :=
set_to_fun_undef (dominated_fin_meas_additive_condexp_ind F' hm μ) hf

lemma condexp_L1_eq (hf : integrable f μ) :
  condexp_L1 hm μ f = condexp_L1_clm hm μ (hf.to_L1 f) :=
set_to_fun_eq (dominated_fin_meas_additive_condexp_ind F' hm μ) hf

lemma condexp_L1_zero : condexp_L1 hm μ (0 : α → F') = 0 :=
begin
  refine (condexp_L1_eq (integrable_zero _ _ _)).trans _,
  change (condexp_L1_clm hm μ) (integrable.to_L1 0 _) = 0,
  rw [integrable.to_L1_zero, continuous_linear_map.map_zero],
end

lemma ae_measurable'_condexp_L1 {f : α → F'} : ae_measurable' m (condexp_L1 hm μ f) μ :=
begin
  by_cases hf : integrable f μ,
  { rw condexp_L1_eq hf,
    exact ae_measurable'_condexp_L1_clm _, },
  { rw condexp_L1_undef hf,
    refine ae_measurable'.congr _ (coe_fn_zero _ _ _).symm,
    exact measurable.ae_measurable' (@measurable_zero _ _ _ m _), },
end

lemma integrable_condexp_L1 (f : α → F') : integrable (condexp_L1 hm μ f) μ :=
L1.integrable_coe_fn _

lemma set_integral_condexp_L1 (hf : integrable f μ) (hs : measurable_set[m] s) :
  ∫ x in s, condexp_L1 hm μ f x ∂μ = ∫ x in s, f x ∂μ :=
begin
  simp_rw condexp_L1_eq hf,
  rw set_integral_condexp_L1_clm (hf.to_L1 f) hs,
  exact set_integral_congr_ae (hm s hs) ((hf.coe_fn_to_L1).mono (λ x hx hxs, hx)),
end

lemma condexp_L1_add (hf : integrable f μ) (hg : integrable g μ) :
  condexp_L1 hm μ (f + g) = condexp_L1 hm μ f + condexp_L1 hm μ g :=
calc condexp_L1 hm μ (f + g) = condexp_L1_clm hm μ ((hf.add hg).to_L1 (f + g)) :
  condexp_L1_eq (hf.add hg)
... = condexp_L1_clm hm μ (hf.to_L1 f + hg.to_L1 g) : by rw integrable.to_L1_add _ _ hf hg
... = condexp_L1_clm hm μ (hf.to_L1 f) + condexp_L1_clm hm μ (hg.to_L1 g) :
  (condexp_L1_clm hm μ).map_add _ _
... = condexp_L1 hm μ f + condexp_L1 hm μ g :
  by rw [condexp_L1_eq hf, condexp_L1_eq hg]

lemma condexp_L1_neg (f : α → F') :
  condexp_L1 hm μ (-f) = - condexp_L1 hm μ f :=
begin
  by_cases hf : integrable f μ,
  { calc condexp_L1 hm μ (-f) = condexp_L1_clm hm μ (hf.neg.to_L1 (-f)) : condexp_L1_eq hf.neg
    ... = condexp_L1_clm hm μ (- hf.to_L1 f) : by rw integrable.to_L1_neg _ hf
    ... = - condexp_L1_clm hm μ (hf.to_L1 f) : (condexp_L1_clm hm μ).map_neg _
    ... = - condexp_L1 hm μ f : by rw condexp_L1_eq hf, },
  { rw [condexp_L1_undef hf, condexp_L1_undef (mt integrable_neg_iff.mp hf), neg_zero], },
end

lemma condexp_L1_smul (c : 𝕜) (f : α → F') :
  condexp_L1 hm μ (c • f) = c • condexp_L1 hm μ f :=
begin
  by_cases hf : integrable f μ,
  { calc condexp_L1 hm μ (c • f) = condexp_L1_clm hm μ ((hf.smul c).to_L1 (c • f)) :
      condexp_L1_eq (hf.smul c)
    ... = condexp_L1_clm hm μ (c • hf.to_L1 f) : by rw integrable.to_L1_smul' _ hf c
    ... = c • condexp_L1_clm hm μ (hf.to_L1 f) : condexp_L1_clm_smul c (hf.to_L1 f)
    ... = c • condexp_L1 hm μ f : by rw condexp_L1_eq hf, },
  { by_cases hc : c = 0,
    { rw [hc, zero_smul, zero_smul, condexp_L1_zero], },
    rw [condexp_L1_undef hf, condexp_L1_undef (mt (integrable_smul_iff hc f).mp hf), smul_zero], },
end

lemma condexp_L1_sub (hf : integrable f μ) (hg : integrable g μ) :
  condexp_L1 hm μ (f - g) = condexp_L1 hm μ f - condexp_L1 hm μ g :=
by rw [sub_eq_add_neg, sub_eq_add_neg, condexp_L1_add hf hg.neg, condexp_L1_neg g]

lemma condexp_L1_of_ae_measurable' (hfm : ae_measurable' m f μ) (hfi : integrable f μ) :
  condexp_L1 hm μ f =ᵐ[μ] f :=
begin
  rw condexp_L1_eq hfi,
  refine eventually_eq.trans _ (integrable.coe_fn_to_L1 hfi),
  rw condexp_L1_clm_of_ae_measurable',
  exact ae_measurable'.congr hfm (integrable.coe_fn_to_L1 hfi).symm,
end

>>>>>>> 86348e25
end condexp_L1

section condexp

<<<<<<< HEAD
=======
/-! ### Conditional expectation of a function -/

>>>>>>> 86348e25
open_locale classical

local attribute [instance] fact_one_le_one_ennreal

<<<<<<< HEAD
variables {𝕜} {m m0 : measurable_space α} {ℙ : measure α} [borel_space 𝕜] [is_scalar_tower ℝ 𝕜 F']
  {hm : m ≤ m0} [sigma_finite (ℙ.trim hm)] {f : α → F'} {s : set α}

/-- Conditional expectation of a function. It's value is 0 if the function is not integrable. -/
def condexp (hm : m ≤ m0) (ℙ : measure α) [sigma_finite (ℙ.trim hm)] (f : α → F') : α →₁[ℙ] F' :=
set_to_fun (dominated_fin_meas_additive_condexp_ind F' hm ℙ) f

notation  ℙ `[` f `]` := ∫ x, f x ∂ℙ
notation  ℙ `[` f `|` hm `]` := condexp hm ℙ f

lemma condexp_eq_condexp_L1_of_integrable (hf : integrable f ℙ) :
  ℙ[f | hm] = condexp_L1 hm ℙ (hf.to_L1 f) :=
set_to_fun_eq (dominated_fin_meas_additive_condexp_ind F' hm ℙ) hf

lemma condexp_eq_zero_of_not_integrable (hf : ¬ integrable f ℙ) : ℙ[f | hm] = 0 :=
set_to_fun_undef (dominated_fin_meas_additive_condexp_ind F' hm ℙ) hf

lemma integrable_condexp (f : α → F') : integrable (ℙ[f | hm]) ℙ := L1.integrable_coe_fn _

lemma set_integral_condexp_of_measure_ne_top (hf : integrable f ℙ)
  (hs : measurable_set[m] s) (hℙs : ℙ s ≠ ∞) :
  ∫ x in s, ℙ[f | hm] x ∂ℙ = ∫ x in s, f x ∂ℙ :=
begin
  simp_rw condexp_eq_condexp_L1_of_integrable hf,
  rw set_integral_condexp_L1_eq (hf.to_L1 f) hs hℙs,
  exact set_integral_congr_ae (hm s hs) ((hf.coe_fn_to_L1).mono (λ x hx hxs, hx)),
end

lemma set_integral_condexp (hf : integrable f ℙ) (hs : measurable_set[m] s) :
  ∫ x in s, ℙ[f | hm] x ∂ℙ = ∫ x in s, f x ∂ℙ :=
begin
  let S := spanning_sets (ℙ.trim hm),
  have hS_meas : ∀ i, measurable_set[m] (S i) := measurable_spanning_sets (ℙ.trim hm),
  have hS_meas0 : ∀ i, measurable_set (S i) := λ i, hm _ (hS_meas i),
  have hs_eq : s = ⋃ i, S i ∩ s,
  { simp_rw set.inter_comm,
    rw [← set.inter_Union, (Union_spanning_sets (ℙ.trim hm)), set.inter_univ], },
  have hS_finite : ∀ i, ℙ (S i ∩ s) < ∞,
  { refine λ i, (measure_mono (set.inter_subset_left _ _)).trans_lt _,
    have hS_finite_trim := measure_spanning_sets_lt_top (ℙ.trim hm) i,
    rwa trim_measurable_set_eq hm (hS_meas i) at hS_finite_trim, },
  have h_mono : monotone (λ i, (S i) ∩ s),
  { intros i j hij x,
    simp_rw set.mem_inter_iff,
    exact λ h, ⟨monotone_spanning_sets (ℙ.trim hm) hij h.1, h.2⟩, },
  have h_eq_forall : (λ i, ∫ x in (S i) ∩ s, ℙ[f|hm] x ∂ℙ) = λ i, ∫ x in (S i) ∩ s, f x ∂ℙ,
    from funext (λ i, set_integral_condexp_of_measure_ne_top hf
      (@measurable_set.inter α m _ _ (hS_meas i) hs) (hS_finite i).ne),
  have h_right : tendsto (λ i, ∫ x in (S i) ∩ s, f x ∂ℙ) at_top (𝓝 (∫ x in s, f x ∂ℙ)),
  { have h := tendsto_set_integral_of_monotone (λ i, (hS_meas0 i).inter (hm s hs)) h_mono
      hf.integrable_on,
    rwa ← hs_eq at h, },
  have h_left : tendsto (λ i, ∫ x in (S i) ∩ s, ℙ[f|hm] x ∂ℙ) at_top (𝓝 (∫ x in s, ℙ[f|hm] x ∂ℙ)),
  { have h := tendsto_set_integral_of_monotone (λ i, (hS_meas0 i).inter (hm s hs))
      h_mono (integrable_condexp f).integrable_on,
    rwa ← hs_eq at h, },
  rw h_eq_forall at h_left,
  exact tendsto_nhds_unique h_left h_right,
end

lemma integral_condexp (hf : integrable f ℙ) :
  ℙ[ℙ[f|hm]] = ℙ[f] :=
begin
  have h_univ := set_integral_condexp hf (@measurable_set.univ _ m),
  swap, { exact hm, },
  swap, { apply_instance, },
  simp_rw integral_univ at h_univ,
  exact h_univ,
=======
variables {𝕜} {m m0 : measurable_space α} {μ : measure α} [borel_space 𝕜] [is_scalar_tower ℝ 𝕜 F']
  {hm : m ≤ m0} [sigma_finite (μ.trim hm)] {f g : α → F'} {s : set α}

/-- Conditional expectation of a function. Its value is 0 if the function is not integrable. -/
@[irreducible] def condexp (hm : m ≤ m0) (μ : measure α) [sigma_finite (μ.trim hm)] (f : α → F') :
  α → F' :=
if (measurable[m] f ∧ integrable f μ) then f else ae_measurable'_condexp_L1.mk (condexp_L1 hm μ f)

localized "notation  μ `[` f `|` hm `]` := condexp hm μ f" in measure_theory

lemma condexp_of_measurable {f : α → F'} (hf : measurable[m] f) (hfi : integrable f μ) :
  μ[f|hm] = f :=
by rw [condexp, if_pos (⟨hf, hfi⟩ : measurable[m] f ∧ integrable f μ)]

lemma condexp_const (c : F') [is_finite_measure μ] : μ[(λ x : α, c)|hm] = λ _, c :=
condexp_of_measurable (@measurable_const _ _ _ m _) (integrable_const c)

lemma condexp_ae_eq_condexp_L1 (f : α → F') : μ[f|hm] =ᵐ[μ] condexp_L1 hm μ f :=
begin
  unfold condexp,
  by_cases hfm : measurable[m] f,
  { by_cases hfi : integrable f μ,
    { rw if_pos (⟨hfm, hfi⟩ : measurable[m] f ∧ integrable f μ),
      exact (condexp_L1_of_ae_measurable' (measurable.ae_measurable' hfm) hfi).symm, },
    { simp only [hfi, if_false, and_false],
      exact (ae_measurable'.ae_eq_mk ae_measurable'_condexp_L1).symm, }, },
  simp only [hfm, if_false, false_and],
  exact (ae_measurable'.ae_eq_mk ae_measurable'_condexp_L1).symm,
end

lemma condexp_ae_eq_condexp_L1_clm (hf : integrable f μ) :
  μ[f|hm] =ᵐ[μ] condexp_L1_clm hm μ (hf.to_L1 f) :=
begin
  refine (condexp_ae_eq_condexp_L1 f).trans (eventually_of_forall (λ x, _)),
  rw condexp_L1_eq hf,
end

lemma condexp_undef (hf : ¬ integrable f μ) : μ[f|hm] =ᵐ[μ] 0 :=
begin
  refine (condexp_ae_eq_condexp_L1 f).trans (eventually_eq.trans _ (coe_fn_zero _ 1 _)),
  rw condexp_L1_undef hf,
end

lemma condexp_zero : μ[(0 : α → F')|hm] = 0 :=
condexp_of_measurable (@measurable_zero _ _ _ m _) (integrable_zero _ _ _)

lemma measurable_condexp : measurable[m] (μ[f|hm]) :=
begin
  unfold condexp,
  by_cases hfm : measurable[m] f,
  { by_cases hfi : integrable f μ,
    { rwa if_pos (⟨hfm, hfi⟩ : measurable[m] f ∧ integrable f μ), },
    { simp only [hfi, if_false, and_false],
      exact ae_measurable'.measurable_mk _, }, },
  simp only [hfm, if_false, false_and],
  exact ae_measurable'.measurable_mk _,
end

lemma integrable_condexp : integrable (μ[f|hm]) μ :=
(integrable_condexp_L1 f).congr (condexp_ae_eq_condexp_L1 f).symm

lemma set_integral_condexp (hf : integrable f μ) (hs : measurable_set[m] s) :
  ∫ x in s, μ[f|hm] x ∂μ = ∫ x in s, f x ∂μ :=
begin
  rw set_integral_congr_ae (hm s hs) ((condexp_ae_eq_condexp_L1 f).mono (λ x hx _, hx)),
  exact set_integral_condexp_L1 hf hs,
end

lemma integral_condexp (hf : integrable f μ) : ∫ x, μ[f|hm] x ∂μ = ∫ x, f x ∂μ :=
begin
  suffices : ∫ x in set.univ, μ[f|hm] x ∂μ = ∫ x in set.univ, f x ∂μ,
    by { simp_rw integral_univ at this, exact this, },
  exact set_integral_condexp hf (@measurable_set.univ _ m),
end

lemma condexp_add (hf : integrable f μ) (hg : integrable g μ) :
  μ[f + g | hm] =ᵐ[μ] μ[f|hm] + μ[g|hm] :=
begin
  refine (condexp_ae_eq_condexp_L1 _).trans _,
  rw condexp_L1_add hf hg,
  exact (coe_fn_add _ _).trans
    ((condexp_ae_eq_condexp_L1 _).symm.add (condexp_ae_eq_condexp_L1 _).symm),
end

lemma condexp_neg (f : α → F') : μ[-f|hm] =ᵐ[μ] - μ[f|hm] :=
begin
  by_cases hf : integrable f μ,
  { refine (condexp_ae_eq_condexp_L1 (-f)).trans _,
    rw condexp_L1_neg f,
    refine (coe_fn_neg _).trans _,
    refine (@condexp_ae_eq_condexp_L1 _ _ _ _ _ _ _ _ m _ _ hm _ f).mono (λ x hx, _),
    rw [pi.neg_apply, ← hx, pi.neg_apply],
    },
  { refine (condexp_undef (mt integrable_neg_iff.mp hf)).trans _,
    refine (@condexp_undef _ _ _ _ _ _ _ _ _ _ _ hm _ _ hf).mono (λ x hx, _),
    rw [pi.neg_apply, hx, pi.zero_apply, neg_zero], },
end

lemma condexp_smul (c : 𝕜) (f : α → F') : μ[c • f | hm] =ᵐ[μ] c • μ[f|hm] :=
begin
  by_cases hf : integrable f μ,
  { refine (condexp_ae_eq_condexp_L1 _).trans _,
    rw condexp_L1_smul c f,
    refine (@condexp_ae_eq_condexp_L1 _ _ _ _ _ _ _ _ m _ _ hm _ f).mp _,
    refine (coe_fn_smul c (condexp_L1 hm μ f)).mono (λ x hx1 hx2, _),
    rw [hx1, pi.smul_apply, pi.smul_apply, hx2], },
  { by_cases hc : c = 0,
    { rw [hc, zero_smul, zero_smul, condexp_zero], },
    refine (condexp_undef (mt (integrable_smul_iff hc f).mp hf)).trans _,
    refine (@condexp_undef _ _ _ _ _ _ _ _ _ _ _ hm _ _ hf).mono (λ x hx, _),
    rw [pi.zero_apply, pi.smul_apply, hx, pi.zero_apply, smul_zero], },
end

lemma condexp_sub (hf : integrable f μ) (hg : integrable g μ) :
  μ[f - g | hm] =ᵐ[μ] μ[f|hm] - μ[g|hm] :=
begin
  simp_rw sub_eq_add_neg,
  exact (condexp_add hf hg.neg).trans (eventually_eq.rfl.add (condexp_neg g)),
>>>>>>> 86348e25
end

end condexp

end measure_theory<|MERGE_RESOLUTION|>--- conflicted
+++ resolved
@@ -9,9 +9,6 @@
 
 /-! # Conditional expectation
 
-<<<<<<< HEAD
-We build the conditional expectation with respect to a sub-sigma-algebra `m` in three steps:
-=======
 We build the conditional expectation of a function `f` with value in a Banach space with respect to
 a measure `μ` (defined on a measurable space structure `m0`) and a measurable space structure `m`
 with `hm : m ≤ m0` (a sub-sigma-algebra). This is an `m`-measurable function `μ[f|hm]` which is
@@ -19,22 +16,12 @@
 It is unique as an element of `L¹`.
 
 The construction is done in four steps:
->>>>>>> 86348e25
 * Define the conditional expectation of an `L²` function, as an element of `L²`. This is the
   orthogonal projection on the subspace of almost everywhere `m`-measurable functions.
 * Show that the conditional expectation of the indicator of a measurable set with finite measure
   is integrable and define a map `set α → (E →L[ℝ] (α →₁[μ] E))` which to a set associates a linear
   map. That linear map sends `x ∈ E` to the conditional expectation of the indicator of the set
   with value `x`.
-<<<<<<< HEAD
-* Extend that map to `(α →₁[μ] E) →L[𝕜] (α →₁[μ] E)`. This is done using the same construction as
-  the Bochner integral (see the file `measure_theory/integral/set_to_L1`).
-
-## Main results
-
-* `condexp (hm : m ≤ m0) (μ : measure α) (f : α → E)`: conditional expectation of `f` with respect
-  to `m`.
-=======
 * Extend that map to `condexp_L1_clm : (α →₁[μ] E) →L[ℝ] (α →₁[μ] E)`. This is done using the same
   construction as the Bochner integral (see the file `measure_theory/integral/set_to_L1`).
 * Define the conditional expectation of a function `f : α → E`, which is an integrable function
@@ -49,14 +36,10 @@
   to `m`.
 * `integrable_condexp` : `condexp` is integrable.
 * `measurable_condexp` : `condexp` is `m`-measurable.
->>>>>>> 86348e25
 * `set_integral_condexp (hf : integrable f μ) (hs : measurable_set[m] s)` : the conditional
   expectation verifies `∫ x in s, condexp hm μ f x ∂μ = ∫ x in s, f x ∂μ` for any `m`-measurable
   set `s`.
 
-<<<<<<< HEAD
-## References
-=======
 Uniqueness of the conditional expectation
 
 * `Lp.ae_eq_of_forall_set_integral_eq'`: two `Lp` functions verifying the equality of integrals
@@ -74,7 +57,6 @@
 ## Tags
 
 conditional expectation, conditional expected value
->>>>>>> 86348e25
 
 -/
 
@@ -437,11 +419,7 @@
 begin
   rw [Lp.norm_def, snorm_trim hm (Lp.measurable _)],
   swap, { apply_instance, },
-<<<<<<< HEAD
-  rw [snorm_congr_ae (Lp_meas_to_Lp_trim_ae_eq hm _), Lp_meas_coe, ← Lp.norm_def],
-=======
   rw [snorm_congr_ae (Lp_meas_subgroup_to_Lp_trim_ae_eq hm _), Lp_meas_subgroup_coe, ← Lp.norm_def],
->>>>>>> 86348e25
   congr,
 end
 
@@ -1010,11 +988,7 @@
   integrable (condexp_L2 𝕜 hm (indicator_const_Lp 2 hs hμs x)) μ :=
 begin
   refine integrable_of_forall_fin_meas_le' hm (μ s * ∥x∥₊)
-<<<<<<< HEAD
-    (ennreal.mul_lt_top (lt_top_iff_ne_top.mpr hμs) ennreal.coe_lt_top) _ _,
-=======
     (ennreal.mul_lt_top hμs ennreal.coe_ne_top) _ _,
->>>>>>> 86348e25
   { rw Lp_meas_coe, exact Lp.ae_measurable _, },
   { refine λ t ht hμt, (set_lintegral_nnnorm_condexp_L2_indicator_le hm hs hμs x ht hμt).trans _,
     exact ennreal.mul_le_mul (measure_mono (set.inter_subset_left _ _)) le_rfl, },
@@ -1030,8 +1004,6 @@
 def condexp_ind_smul (hm : m ≤ m0) (hs : measurable_set s) (hμs : μ s ≠ ∞) (x : G) : Lp G 2 μ :=
 (to_span_singleton ℝ x).comp_LpL 2 μ (condexp_L2 ℝ hm (indicator_const_Lp 2 hs hμs (1 : ℝ)))
 
-<<<<<<< HEAD
-=======
 lemma ae_measurable'_condexp_ind_smul (hm : m ≤ m0) (hs : measurable_set s) (hμs : μ s ≠ ∞)
   (x : G) :
   ae_measurable' m (condexp_ind_smul hm hs hμs x) μ :=
@@ -1047,7 +1019,6 @@
   exact ae_measurable'.measurable_comp (to_span_singleton ℝ x).measurable h,
 end
 
->>>>>>> 86348e25
 lemma condexp_ind_smul_add (hs : measurable_set s) (hμs : μ s ≠ ∞) (x y : G) :
   condexp_ind_smul hm hs hμs (x + y)
     = condexp_ind_smul hm hs hμs x + condexp_ind_smul hm hs hμs y :=
@@ -1103,11 +1074,7 @@
   integrable (condexp_ind_smul hm hs hμs x) μ :=
 begin
   refine integrable_of_forall_fin_meas_le' hm (μ s * ∥x∥₊)
-<<<<<<< HEAD
-    (ennreal.mul_lt_top (lt_top_iff_ne_top.mpr hμs) ennreal.coe_lt_top) _ _,
-=======
     (ennreal.mul_lt_top hμs ennreal.coe_ne_top) _ _,
->>>>>>> 86348e25
   { exact Lp.ae_measurable _, },
   { refine λ t ht hμt, (set_lintegral_nnnorm_condexp_ind_smul_le hm hs hμs x ht hμt).trans _,
     exact ennreal.mul_le_mul (measure_mono (set.inter_subset_left _ _)) le_rfl, },
@@ -1121,19 +1088,7 @@
   simp only [coe_fn_coe_base, submodule.coe_zero, continuous_linear_map.map_zero],
 end
 
-<<<<<<< HEAD
-lemma set_integral_indicator_const_Lp (hs : measurable_set s) (ht : measurable_set t)
-  (hμt : μ t ≠ ∞) (x : G') :
-  ∫ a in s, indicator_const_Lp p ht hμt x a ∂μ = (μ (t ∩ s)).to_real • x :=
-calc ∫ a in s, indicator_const_Lp p ht hμt x a ∂μ
-    = (∫ a in s, t.indicator (λ _, x) a ∂μ) :
-  by rw set_integral_congr_ae hs (indicator_const_Lp_coe_fn.mono (λ x hx hxs, hx))
-... = (μ (t ∩ s)).to_real • x : by rw [integral_indicator_const _ ht, measure.restrict_apply ht]
-
-lemma set_integral_condexp_ind_smul_eq (hs : measurable_set[m] s) (ht : measurable_set t)
-=======
 lemma set_integral_condexp_ind_smul (hs : measurable_set[m] s) (ht : measurable_set t)
->>>>>>> 86348e25
   (hμs : μ s ≠ ∞) (hμt : μ t ≠ ∞) (x : G') :
   ∫ a in s, (condexp_ind_smul hm ht hμt x) a ∂μ = (μ (t ∩ s)).to_real • x :=
 calc ∫ a in s, (condexp_ind_smul hm ht hμt x) a ∂μ
@@ -1146,10 +1101,7 @@
     (indicator_const_Lp 2 ht hμt (1 : ℝ)) hs hμs
 ... = (μ (t ∩ s)).to_real • x :
   by rw [set_integral_indicator_const_Lp (hm s hs), smul_assoc, one_smul]
-<<<<<<< HEAD
-=======
-
->>>>>>> 86348e25
+
 end condexp_ind_smul
 
 end condexp_L2
@@ -1377,14 +1329,11 @@
 
 variables {hm : m ≤ m0} [sigma_finite (μ.trim hm)]
 
-<<<<<<< HEAD
-=======
 lemma ae_measurable'_condexp_ind (hs : measurable_set s) (hμs : μ s ≠ ∞) (x : G) :
   ae_measurable' m (condexp_ind hm μ s x) μ :=
 ae_measurable'.congr (ae_measurable'_condexp_ind_smul hm hs hμs x)
   (condexp_ind_ae_eq_condexp_ind_smul hm hs hμs x).symm
 
->>>>>>> 86348e25
 @[simp] lemma condexp_ind_empty : condexp_ind hm μ ∅ = (0 : G →L[ℝ] α →₁[μ] G) :=
 begin
   ext1,
@@ -1425,20 +1374,13 @@
 
 variables {G}
 
-<<<<<<< HEAD
-lemma set_integral_condexp_ind_eq (hs : measurable_set[m] s) (ht : measurable_set t) (hμs : μ s ≠ ∞)
-=======
 lemma set_integral_condexp_ind (hs : measurable_set[m] s) (ht : measurable_set t) (hμs : μ s ≠ ∞)
->>>>>>> 86348e25
   (hμt : μ t ≠ ∞) (x : G') :
   ∫ a in s, condexp_ind hm μ t x a ∂μ = (μ (t ∩ s)).to_real • x :=
 calc
 ∫ a in s, condexp_ind hm μ t x a ∂μ = ∫ a in s, condexp_ind_smul hm ht hμt x a ∂μ :
   set_integral_congr_ae (hm s hs)
     ((condexp_ind_ae_eq_condexp_ind_smul hm ht hμt x).mono (λ x hx hxs, hx))
-<<<<<<< HEAD
-... = (μ (t ∩ s)).to_real • x : set_integral_condexp_ind_smul_eq hs ht hμs hμt x
-=======
 ... = (μ (t ∩ s)).to_real • x : set_integral_condexp_ind_smul hs ht hμs hμt x
 
 lemma condexp_ind_of_measurable (hs : measurable_set[m] s) (hμs : μ s ≠ ∞) (c : G) :
@@ -1454,7 +1396,6 @@
   rw hx,
   by_cases hx_mem : x ∈ s; simp [hx_mem],
 end
->>>>>>> 86348e25
 
 end condexp_ind
 
@@ -1462,37 +1403,6 @@
 
 local attribute [instance] fact_one_le_one_ennreal
 
-<<<<<<< HEAD
-variables {𝕜} {m m0 : measurable_space α} {μ : measure α} [borel_space 𝕜] [is_scalar_tower ℝ 𝕜 F']
-  {hm : m ≤ m0} [sigma_finite (μ.trim hm)] {f : α → F'} {s : set α}
-
-/-- Conditional expectation of a function as a linear map from `α →₁[μ] F'` to itself. -/
-def condexp_L1 (hm : m ≤ m0) (μ : measure α) [sigma_finite (μ.trim hm)] :
-  (α →₁[μ] F') →L[ℝ] α →₁[μ] F' :=
-L1.set_to_L1 (dominated_fin_meas_additive_condexp_ind F' hm μ)
-
-lemma condexp_L1_smul (c : 𝕜) (f : α →₁[μ] F') : condexp_L1 hm μ (c • f) = c • condexp_L1 hm μ f :=
-L1.set_to_L1_smul (dominated_fin_meas_additive_condexp_ind F' hm μ)
-  (λ c s x, condexp_ind_smul' c x) c f
-
-lemma set_integral_condexp_L1_eq (f : α →₁[μ] F') (hs : measurable_set[m] s) (hμs : μ s ≠ ∞) :
-  ∫ x in s, condexp_L1 hm μ f x ∂μ = ∫ x in s, f x ∂μ :=
-begin
-  refine Lp.induction ennreal.one_ne_top
-    (λ f : α →₁[μ] F', ∫ x in s, condexp_L1 hm μ f x ∂μ = ∫ x in s, f x ∂μ)
-  _ _ (is_closed_eq _ _) f,
-  { intros x t ht hμt,
-    rw [Lp.simple_func.coe_indicator_const, set_integral_indicator_const_Lp (hm _ hs)],
-    have h : (condexp_L1 hm μ) (indicator_const_Lp 1 ht _ x) = condexp_ind hm μ t x,
-      from L1.set_to_L1_indicator_const_Lp
-        (dominated_fin_meas_additive_condexp_ind F' hm μ) ht hμt.ne x,
-    rw h,
-    exact set_integral_condexp_ind_eq hs ht hμs hμt.ne x, },
-  { intros f g hf_Lp hg_Lp hfg_disj hf hg,
-    simp_rw (condexp_L1 hm μ).map_add,
-    rw set_integral_congr_ae (hm s hs) ((Lp.coe_fn_add (condexp_L1 hm μ (hf_Lp.to_Lp f))
-      (condexp_L1 hm μ (hg_Lp.to_Lp g))).mono (λ x hx hxs, hx)),
-=======
 variables {m m0 : measurable_space α} {μ : measure α} [borel_space 𝕜] [is_scalar_tower ℝ 𝕜 F']
   {hm : m ≤ m0} [sigma_finite (μ.trim hm)] {f g : α → F'} {s : set α}
 
@@ -1529,19 +1439,12 @@
     simp_rw (condexp_L1_clm hm μ).map_add,
     rw set_integral_congr_ae (hm s hs) ((Lp.coe_fn_add (condexp_L1_clm hm μ (hf_Lp.to_Lp f))
       (condexp_L1_clm hm μ (hg_Lp.to_Lp g))).mono (λ x hx hxs, hx)),
->>>>>>> 86348e25
     rw set_integral_congr_ae (hm s hs) ((Lp.coe_fn_add (hf_Lp.to_Lp f) (hg_Lp.to_Lp g)).mono
       (λ x hx hxs, hx)),
     simp_rw pi.add_apply,
     rw [integral_add (L1.integrable_coe_fn _).integrable_on (L1.integrable_coe_fn _).integrable_on,
       integral_add (L1.integrable_coe_fn _).integrable_on (L1.integrable_coe_fn _).integrable_on,
       hf, hg], },
-<<<<<<< HEAD
-  { exact (continuous_set_integral s).comp (condexp_L1 hm μ).continuous, },
-  { exact continuous_set_integral s, },
-end
-
-=======
   { exact (continuous_set_integral s).comp (condexp_L1_clm hm μ).continuous, },
   { exact continuous_set_integral s, },
 end
@@ -1732,90 +1635,16 @@
   exact ae_measurable'.congr hfm (integrable.coe_fn_to_L1 hfi).symm,
 end
 
->>>>>>> 86348e25
 end condexp_L1
 
 section condexp
 
-<<<<<<< HEAD
-=======
 /-! ### Conditional expectation of a function -/
 
->>>>>>> 86348e25
 open_locale classical
 
 local attribute [instance] fact_one_le_one_ennreal
 
-<<<<<<< HEAD
-variables {𝕜} {m m0 : measurable_space α} {ℙ : measure α} [borel_space 𝕜] [is_scalar_tower ℝ 𝕜 F']
-  {hm : m ≤ m0} [sigma_finite (ℙ.trim hm)] {f : α → F'} {s : set α}
-
-/-- Conditional expectation of a function. It's value is 0 if the function is not integrable. -/
-def condexp (hm : m ≤ m0) (ℙ : measure α) [sigma_finite (ℙ.trim hm)] (f : α → F') : α →₁[ℙ] F' :=
-set_to_fun (dominated_fin_meas_additive_condexp_ind F' hm ℙ) f
-
-notation  ℙ `[` f `]` := ∫ x, f x ∂ℙ
-notation  ℙ `[` f `|` hm `]` := condexp hm ℙ f
-
-lemma condexp_eq_condexp_L1_of_integrable (hf : integrable f ℙ) :
-  ℙ[f | hm] = condexp_L1 hm ℙ (hf.to_L1 f) :=
-set_to_fun_eq (dominated_fin_meas_additive_condexp_ind F' hm ℙ) hf
-
-lemma condexp_eq_zero_of_not_integrable (hf : ¬ integrable f ℙ) : ℙ[f | hm] = 0 :=
-set_to_fun_undef (dominated_fin_meas_additive_condexp_ind F' hm ℙ) hf
-
-lemma integrable_condexp (f : α → F') : integrable (ℙ[f | hm]) ℙ := L1.integrable_coe_fn _
-
-lemma set_integral_condexp_of_measure_ne_top (hf : integrable f ℙ)
-  (hs : measurable_set[m] s) (hℙs : ℙ s ≠ ∞) :
-  ∫ x in s, ℙ[f | hm] x ∂ℙ = ∫ x in s, f x ∂ℙ :=
-begin
-  simp_rw condexp_eq_condexp_L1_of_integrable hf,
-  rw set_integral_condexp_L1_eq (hf.to_L1 f) hs hℙs,
-  exact set_integral_congr_ae (hm s hs) ((hf.coe_fn_to_L1).mono (λ x hx hxs, hx)),
-end
-
-lemma set_integral_condexp (hf : integrable f ℙ) (hs : measurable_set[m] s) :
-  ∫ x in s, ℙ[f | hm] x ∂ℙ = ∫ x in s, f x ∂ℙ :=
-begin
-  let S := spanning_sets (ℙ.trim hm),
-  have hS_meas : ∀ i, measurable_set[m] (S i) := measurable_spanning_sets (ℙ.trim hm),
-  have hS_meas0 : ∀ i, measurable_set (S i) := λ i, hm _ (hS_meas i),
-  have hs_eq : s = ⋃ i, S i ∩ s,
-  { simp_rw set.inter_comm,
-    rw [← set.inter_Union, (Union_spanning_sets (ℙ.trim hm)), set.inter_univ], },
-  have hS_finite : ∀ i, ℙ (S i ∩ s) < ∞,
-  { refine λ i, (measure_mono (set.inter_subset_left _ _)).trans_lt _,
-    have hS_finite_trim := measure_spanning_sets_lt_top (ℙ.trim hm) i,
-    rwa trim_measurable_set_eq hm (hS_meas i) at hS_finite_trim, },
-  have h_mono : monotone (λ i, (S i) ∩ s),
-  { intros i j hij x,
-    simp_rw set.mem_inter_iff,
-    exact λ h, ⟨monotone_spanning_sets (ℙ.trim hm) hij h.1, h.2⟩, },
-  have h_eq_forall : (λ i, ∫ x in (S i) ∩ s, ℙ[f|hm] x ∂ℙ) = λ i, ∫ x in (S i) ∩ s, f x ∂ℙ,
-    from funext (λ i, set_integral_condexp_of_measure_ne_top hf
-      (@measurable_set.inter α m _ _ (hS_meas i) hs) (hS_finite i).ne),
-  have h_right : tendsto (λ i, ∫ x in (S i) ∩ s, f x ∂ℙ) at_top (𝓝 (∫ x in s, f x ∂ℙ)),
-  { have h := tendsto_set_integral_of_monotone (λ i, (hS_meas0 i).inter (hm s hs)) h_mono
-      hf.integrable_on,
-    rwa ← hs_eq at h, },
-  have h_left : tendsto (λ i, ∫ x in (S i) ∩ s, ℙ[f|hm] x ∂ℙ) at_top (𝓝 (∫ x in s, ℙ[f|hm] x ∂ℙ)),
-  { have h := tendsto_set_integral_of_monotone (λ i, (hS_meas0 i).inter (hm s hs))
-      h_mono (integrable_condexp f).integrable_on,
-    rwa ← hs_eq at h, },
-  rw h_eq_forall at h_left,
-  exact tendsto_nhds_unique h_left h_right,
-end
-
-lemma integral_condexp (hf : integrable f ℙ) :
-  ℙ[ℙ[f|hm]] = ℙ[f] :=
-begin
-  have h_univ := set_integral_condexp hf (@measurable_set.univ _ m),
-  swap, { exact hm, },
-  swap, { apply_instance, },
-  simp_rw integral_univ at h_univ,
-  exact h_univ,
-=======
 variables {𝕜} {m m0 : measurable_space α} {μ : measure α} [borel_space 𝕜] [is_scalar_tower ℝ 𝕜 F']
   {hm : m ≤ m0} [sigma_finite (μ.trim hm)] {f g : α → F'} {s : set α}
 
@@ -1934,7 +1763,6 @@
 begin
   simp_rw sub_eq_add_neg,
   exact (condexp_add hf hg.neg).trans (eventually_eq.rfl.add (condexp_neg g)),
->>>>>>> 86348e25
 end
 
 end condexp
