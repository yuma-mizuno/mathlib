--- conflicted
+++ resolved
@@ -1660,16 +1660,10 @@
 let ⟨x, ⟨y, hy⟩, h⟩ := mk'_surjective (non_zero_divisors A) z
 in ⟨x, y, hy, by rwa mk'_eq_div at h⟩
 
-<<<<<<< HEAD
 lemma is_unit_map_of_injective {L : Type*} [division_ring L] {g : A →+* L}
   (hg : function.injective g) (y : non_zero_divisors A) : is_unit (g y) :=
-is_unit.mk0 (g y) $ map_ne_zero_of_mem_non_zero_divisors hg
-=======
-lemma is_unit_map_of_injective (hg : function.injective g)
-  (y : non_zero_divisors A) : is_unit (g y) :=
 is_unit.mk0 (g y) $ show g.to_monoid_with_zero_hom y ≠ 0,
   from g.map_ne_zero_of_mem_non_zero_divisors hg y.2
->>>>>>> 65eef746
 
 /-- Given an integral domain `A` with field of fractions `K`,
 and an injective ring hom `g : A →+* L` where `L` is a field, we get a
