--- conflicted
+++ resolved
@@ -156,11 +156,7 @@
 { map_smul' := λ c x, rfl,
   .. mk R M N }
 
-<<<<<<< HEAD
-local attribute [ext] tensor_product.mk_compr₂_inj
-=======
 local attribute [ext] tensor_product.ext
->>>>>>> 463e7534
 
 /-- Heterobasic version of `tensor_product.assoc`:
 
