--- conflicted
+++ resolved
@@ -244,20 +244,11 @@
 
 lemma div_le_div' (a b c d : α) (hb : b ≠ 0) (hd : d ≠ 0) :
   a * b⁻¹ ≤ c * d⁻¹ ↔ a * d ≤ c * b :=
-<<<<<<< HEAD
-begin
-  by_cases ha : a = 0, { simp [ha] },
-  by_cases hc : c = 0, { simp [inv_ne_zero hb, hc, hd], },
-  exact @mul_inv_le_mul_inv_iff' _ _ _ _
-    (units.mk0 a ha) (units.mk0 b hb) (units.mk0 c hc) (units.mk0 d hd)
-end
-=======
 if ha : a = 0 then by simp [ha] else
 if hc : c = 0 then by simp [inv_ne_zero hb, hc, hd] else
 show (units.mk0 a ha) * (units.mk0 b hb)⁻¹ ≤ (units.mk0 c hc) * (units.mk0 d hd)⁻¹ ↔
   (units.mk0 a ha) * (units.mk0 d hd) ≤ (units.mk0 c hc) * (units.mk0 b hb),
 from mul_inv_le_mul_inv_iff'
->>>>>>> 6ba98dda
 
 @[simp] lemma units.zero_lt (u : units α) : (0 : α) < u :=
 zero_lt_iff.2 $ u.ne_zero
@@ -267,13 +258,8 @@
 have hd : d ≠ 0 := ne_zero_of_lt hcd,
 if ha : a = 0 then by { rw [ha, zero_mul, zero_lt_iff], exact mul_ne_zero hb hd } else
 if hc : c = 0 then by { rw [hc, mul_zero, zero_lt_iff], exact mul_ne_zero hb hd } else
-<<<<<<< HEAD
-@mul_lt_mul_of_le_of_lt _
-  (units.mk0 a ha) (units.mk0 b hb) (units.mk0 c hc) (units.mk0 d hd) _ _ _ _ hab.le hcd
-=======
 show (units.mk0 a ha) * (units.mk0 c hc) < (units.mk0 b hb) * (units.mk0 d hd),
 from mul_lt_mul''' hab hcd
->>>>>>> 6ba98dda
 
 lemma mul_inv_lt_of_lt_mul' (h : x < y * z) : x * z⁻¹ < y :=
 have hz : z ≠ 0 := (mul_ne_zero_iff.1 $ ne_zero_of_lt h).2,
@@ -290,19 +276,12 @@
 by { induction hmn with n hmn ih, exacts [pow_lt_pow_succ hx, lt_trans ih (pow_lt_pow_succ hx)] }
 
 lemma inv_lt_inv'' (ha : a ≠ 0) (hb : b ≠ 0) : a⁻¹ < b⁻¹ ↔ b < a :=
-<<<<<<< HEAD
-@inv_lt_inv_iff _ _ _ _ _ (units.mk0 a ha) (units.mk0 b hb)
-
-lemma inv_le_inv'' (ha : a ≠ 0) (hb : b ≠ 0) : a⁻¹ ≤ b⁻¹ ↔ b ≤ a :=
-@inv_le_inv_iff _ _ _ _ _ (units.mk0 a ha) (units.mk0 b hb)
-=======
 show (units.mk0 a ha)⁻¹ < (units.mk0 b hb)⁻¹ ↔ (units.mk0 b hb) < (units.mk0 a ha),
 from inv_lt_inv_iff
 
 lemma inv_le_inv'' (ha : a ≠ 0) (hb : b ≠ 0) : a⁻¹ ≤ b⁻¹ ↔ b ≤ a :=
 show (units.mk0 a ha)⁻¹ ≤ (units.mk0 b hb)⁻¹ ↔ (units.mk0 b hb) ≤ (units.mk0 a ha),
 from inv_le_inv_iff
->>>>>>> 6ba98dda
 
 instance : linear_ordered_add_comm_group_with_top (additive (order_dual α)) :=
 { neg_top := inv_zero,
@@ -330,11 +309,7 @@
         ... = f x          : one_mul _
 
 lemma map_sub_swap (x y : R) : f (x - y) = f (y - x) :=
-<<<<<<< HEAD
-calc f (x - y) = f (-(y - x)) : by rw neg_sub _ _
-=======
 calc f (x - y) = f (-(y - x)) : congr_arg _ (neg_sub _ _).symm
->>>>>>> 6ba98dda
            ... = _            : map_neg _ _
 
 end monoid_hom