/-
Copyright (c) 2015 Nathaniel Thomas. All rights reserved.
Released under Apache 2.0 license as described in the file LICENSE.
Authors: Nathaniel Thomas, Jeremy Avigad, Johannes Hölzl, Mario Carneiro
-/
import algebra.module.linear_map
import group_theory.group_action.sub_mul_action
/-!

# Submodules of a module

In this file we define

* `submodule R M` : a subset of a `module` `M` that contains zero and is closed with respect to
  addition and scalar multiplication.

* `subspace k M` : an abbreviation for `submodule` assuming that `k` is a `field`.

## Tags

submodule, subspace, linear map
-/

open function
open_locale big_operators

universes u' u v w
variables {S : Type u'} {R : Type u} {M : Type v} {ι : Type w}

set_option old_structure_cmd true

/-- A submodule of a module is one which is closed under vector operations.
  This is a sufficient condition for the subset of vectors in the submodule
  to themselves form a module. -/
structure submodule (R : Type u) (M : Type v) [semiring R]
  [add_comm_monoid M] [semimodule R M] extends add_submonoid M, sub_mul_action R M : Type v.

/-- Reinterpret a `submodule` as an `add_submonoid`. -/
add_decl_doc submodule.to_add_submonoid

/-- Reinterpret a `submodule` as an `sub_mul_action`. -/
add_decl_doc submodule.to_sub_mul_action

namespace submodule

variables [semiring R] [add_comm_monoid M] [semimodule R M]

instance : has_coe_t (submodule R M) (set M) := ⟨λ s, s.carrier⟩
instance : has_mem M (submodule R M) := ⟨λ x p, x ∈ (p : set M)⟩
instance : has_coe_to_sort (submodule R M) := ⟨_, λ p, {x : M // x ∈ p}⟩

variables (p q : submodule R M)

@[simp, norm_cast] theorem coe_sort_coe : ↥(p : set M) = p := rfl

variables {p q}

protected theorem «exists» {q : p → Prop} : (∃ x, q x) ↔ (∃ x ∈ p, q ⟨x, ‹_›⟩) := set_coe.exists

protected theorem «forall» {q : p → Prop} : (∀ x, q x) ↔ (∀ x ∈ p, q ⟨x, ‹_›⟩) := set_coe.forall

theorem coe_injective : injective (coe : submodule R M → set M) :=
λ p q h, by cases p; cases q; congr'

@[simp, norm_cast] theorem coe_set_eq : (p : set M) = q ↔ p = q := coe_injective.eq_iff

@[simp] lemma mk_coe (S : set M) (h₁ h₂ h₃) :
  ((⟨S, h₁, h₂, h₃⟩ : submodule R M) : set M) = S := rfl

theorem ext'_iff : p = q ↔ (p : set M) = q := coe_set_eq.symm

@[ext] theorem ext (h : ∀ x, x ∈ p ↔ x ∈ q) : p = q := coe_injective $ set.ext h

theorem to_add_submonoid_injective :
  injective (to_add_submonoid : submodule R M → add_submonoid M) :=
λ p q h, ext'_iff.2 $ add_submonoid.ext'_iff.1 h

@[simp] theorem to_add_submonoid_eq : p.to_add_submonoid = q.to_add_submonoid ↔ p = q :=
to_add_submonoid_injective.eq_iff

theorem to_sub_mul_action_injective :
  injective (to_sub_mul_action : submodule R M → sub_mul_action R M) :=
λ p q h, ext'_iff.2 $ sub_mul_action.ext'_iff.1 h

@[simp] theorem to_sub_mul_action_eq : p.to_sub_mul_action = q.to_sub_mul_action ↔ p = q :=
to_sub_mul_action_injective.eq_iff

end submodule

namespace submodule

section add_comm_monoid

variables [semiring S] [semiring R] [add_comm_monoid M]

-- We can infer the module structure implicitly from the bundled submodule,
-- rather than via typeclass resolution.
variables {semimodule_M : semimodule R M}
variables {p q : submodule R M}
variables {r : R} {x y : M}

variables [has_scalar S R] [semimodule S M] [is_scalar_tower S R M]

variables (p)
@[simp] lemma mem_carrier : x ∈ p.carrier ↔ x ∈ (p : set M) := iff.rfl

@[simp] theorem mem_coe : x ∈ (p : set M) ↔ x ∈ p := iff.rfl

@[simp] lemma zero_mem : (0 : M) ∈ p := p.zero_mem'

lemma add_mem (h₁ : x ∈ p) (h₂ : y ∈ p) : x + y ∈ p := p.add_mem' h₁ h₂

<<<<<<< HEAD
lemma smul_mem (r : S) (h : x ∈ p) : r • x ∈ p := p.to_sub_mul_action.smul_of_tower_mem r h
=======
lemma smul_mem (r : R) (h : x ∈ p) : r • x ∈ p := p.smul_mem' r h
lemma smul_of_tower_mem (r : S) (h : x ∈ p) : r • x ∈ p :=
p.to_sub_mul_action.smul_of_tower_mem r h
>>>>>>> 0b543c34

lemma sum_mem {t : finset ι} {f : ι → M} : (∀c∈t, f c ∈ p) → (∑ i in t, f i) ∈ p :=
p.to_add_submonoid.sum_mem

lemma sum_smul_mem {t : finset ι} {f : ι → M} (r : ι → S)
    (hyp : ∀ c ∈ t, f c ∈ p) : (∑ i in t, r i • f i) ∈ p :=
submodule.sum_mem _ (λ i hi, submodule.smul_mem  _ _ (hyp i hi))

@[simp] lemma smul_mem_iff' (u : units S) : (u:S) • x ∈ p ↔ x ∈ p :=
p.to_sub_mul_action.smul_mem_iff' u

instance : has_add p := ⟨λx y, ⟨x.1 + y.1, add_mem _ x.2 y.2⟩⟩
instance : has_zero p := ⟨⟨0, zero_mem _⟩⟩
instance : inhabited p := ⟨0⟩
<<<<<<< HEAD
instance : has_scalar S p := ⟨λ c x, ⟨c • x.1, smul_mem _ c x.2⟩⟩
=======
instance : has_scalar S p := ⟨λ c x, ⟨c • x.1, smul_of_tower_mem _ c x.2⟩⟩
>>>>>>> 0b543c34

protected lemma nonempty : (p : set M).nonempty := ⟨0, p.zero_mem⟩

@[simp] lemma mk_eq_zero {x} (h : x ∈ p) : (⟨x, h⟩ : p) = 0 ↔ x = 0 := subtype.ext_iff_val

variables {p}
@[simp, norm_cast] lemma coe_eq_coe {x y : p} : (x : M) = y ↔ x = y := subtype.ext_iff_val.symm
@[simp, norm_cast] lemma coe_eq_zero {x : p} : (x : M) = 0 ↔ x = 0 := @coe_eq_coe _ _ _ _ _ _ x 0
@[simp, norm_cast] lemma coe_add (x y : p) : (↑(x + y) : M) = ↑x + ↑y := rfl
@[simp, norm_cast] lemma coe_zero : ((0 : p) : M) = 0 := rfl
<<<<<<< HEAD
@[simp, norm_cast] lemma coe_smul (s : S) (x : p) : ((s • x : p) : M) = s • ↑x := rfl
=======
@[norm_cast] lemma coe_smul (r : R) (x : p) : ((r • x : p) : M) = r • ↑x := rfl
@[simp, norm_cast] lemma coe_smul_of_tower (r : S) (x : p) : ((r • x : p) : M) = r • ↑x := rfl
>>>>>>> 0b543c34
@[simp, norm_cast] lemma coe_mk (x : M) (hx : x ∈ p) : ((⟨x, hx⟩ : p) : M) = x := rfl
@[simp] lemma coe_mem (x : p) : (x : M) ∈ p := x.2

@[simp] protected lemma eta (x : p) (hx : (x : M) ∈ p) : (⟨x, hx⟩ : p) = x := subtype.eta x hx

variables (p)

instance : add_comm_monoid p :=
{ add := (+), zero := 0, .. p.to_add_submonoid.to_add_comm_monoid }

<<<<<<< HEAD
@[priority 900]
=======
>>>>>>> 0b543c34
instance semimodule' : semimodule S p :=
by refine {smul := (•), ..p.to_sub_mul_action.mul_action', ..};
   { intros, apply set_coe.ext, simp [smul_add, add_smul, mul_smul] }
instance : semimodule R p := p.semimodule'

instance : is_scalar_tower S R p :=
p.to_sub_mul_action.is_scalar_tower

instance no_zero_smul_divisors [no_zero_smul_divisors R M] : no_zero_smul_divisors R p :=
⟨λ c x h,
  have c = 0 ∨ (x : M) = 0,
  from eq_zero_or_eq_zero_of_smul_eq_zero (congr_arg coe h),
  this.imp_right (@subtype.ext_iff _ _ x 0).mpr⟩

/-- Embedding of a submodule `p` to the ambient space `M`. -/
protected def subtype : p →ₗ[R] M :=
by refine {to_fun := coe, ..}; simp [coe_smul]

@[simp] theorem subtype_apply (x : p) : p.subtype x = x := rfl

lemma subtype_eq_val : ((submodule.subtype p) : p → M) = subtype.val := rfl

end add_comm_monoid

section add_comm_group

variables [ring R] [add_comm_group M]
variables {semimodule_M : semimodule R M}
variables (p p' : submodule R M)
variables {r : R} {x y : M}

lemma neg_mem (hx : x ∈ p) : -x ∈ p := p.to_sub_mul_action.neg_mem hx

/-- Reinterpret a submodule as an additive subgroup. -/
def to_add_subgroup : add_subgroup M :=
{ neg_mem' := λ _, p.neg_mem , .. p.to_add_submonoid }

@[simp] lemma coe_to_add_subgroup : (p.to_add_subgroup : set M) = p := rfl

lemma sub_mem : x ∈ p → y ∈ p → x - y ∈ p := p.to_add_subgroup.sub_mem

@[simp] lemma neg_mem_iff : -x ∈ p ↔ x ∈ p := p.to_add_subgroup.neg_mem_iff

lemma add_mem_iff_left : y ∈ p → (x + y ∈ p ↔ x ∈ p) := p.to_add_subgroup.add_mem_cancel_right

lemma add_mem_iff_right : x ∈ p → (x + y ∈ p ↔ y ∈ p) := p.to_add_subgroup.add_mem_cancel_left

instance : has_neg p := ⟨λx, ⟨-x.1, neg_mem _ x.2⟩⟩

@[simp, norm_cast] lemma coe_neg (x : p) : ((-x : p) : M) = -x := rfl

instance : add_comm_group p :=
{ add := (+), zero := 0, neg := has_neg.neg, ..p.to_add_subgroup.to_add_comm_group }

@[simp, norm_cast] lemma coe_sub (x y : p) : (↑(x - y) : M) = ↑x - ↑y := rfl

end add_comm_group

section ordered_monoid

variables [semiring R]

/-- A submodule of an `ordered_add_comm_monoid` is an `ordered_add_comm_monoid`. -/
instance to_ordered_add_comm_monoid
  {M} [ordered_add_comm_monoid M] [semimodule R M] (S : submodule R M) :
  ordered_add_comm_monoid S :=
subtype.coe_injective.ordered_add_comm_monoid coe rfl (λ _ _, rfl)

/-- A submodule of a `linear_ordered_add_comm_monoid` is a `linear_ordered_add_comm_monoid`. -/
instance to_linear_ordered_add_comm_monoid
  {M} [linear_ordered_add_comm_monoid M] [semimodule R M] (S : submodule R M) :
  linear_ordered_add_comm_monoid S :=
subtype.coe_injective.linear_ordered_add_comm_monoid coe rfl (λ _ _, rfl)

/-- A submodule of an `ordered_cancel_add_comm_monoid` is an `ordered_cancel_add_comm_monoid`. -/
instance to_ordered_cancel_add_comm_monoid
  {M} [ordered_cancel_add_comm_monoid M] [semimodule R M] (S : submodule R M) :
  ordered_cancel_add_comm_monoid S :=
subtype.coe_injective.ordered_cancel_add_comm_monoid coe rfl (λ _ _, rfl)

/-- A submodule of a `linear_ordered_cancel_add_comm_monoid` is a
`linear_ordered_cancel_add_comm_monoid`. -/
instance to_linear_ordered_cancel_add_comm_monoid
  {M} [linear_ordered_cancel_add_comm_monoid M] [semimodule R M] (S : submodule R M) :
  linear_ordered_cancel_add_comm_monoid S :=
subtype.coe_injective.linear_ordered_cancel_add_comm_monoid coe rfl (λ _ _, rfl)

end ordered_monoid

section ordered_group

variables [ring R]

/-- A submodule of an `ordered_add_comm_group` is an `ordered_add_comm_group`. -/
instance to_ordered_add_comm_group
  {M} [ordered_add_comm_group M] [semimodule R M] (S : submodule R M) :
  ordered_add_comm_group S :=
subtype.coe_injective.ordered_add_comm_group coe rfl (λ _ _, rfl) (λ _, rfl) (λ _ _, rfl)

/-- A submodule of a `linear_ordered_add_comm_group` is a
`linear_ordered_add_comm_group`. -/
instance to_linear_ordered_add_comm_group
  {M} [linear_ordered_add_comm_group M] [semimodule R M] (S : submodule R M) :
  linear_ordered_add_comm_group S :=
subtype.coe_injective.linear_ordered_add_comm_group coe rfl (λ _ _, rfl) (λ _, rfl) (λ _ _, rfl)

end ordered_group

end submodule

namespace submodule

variables [division_ring S] [semiring R] [add_comm_monoid M] [semimodule R M]
variables [has_scalar S R] [semimodule S M] [is_scalar_tower S R M]

variables (p : submodule R M) {s : S} {x y : M}

theorem smul_mem_iff (s0 : s ≠ 0) : s • x ∈ p ↔ x ∈ p :=
p.to_sub_mul_action.smul_mem_iff s0

end submodule

/-- Subspace of a vector space. Defined to equal `submodule`. -/
abbreviation subspace (R : Type u) (M : Type v)
  [field R] [add_comm_group M] [vector_space R M] :=
submodule R M<|MERGE_RESOLUTION|>--- conflicted
+++ resolved
@@ -110,13 +110,7 @@
 
 lemma add_mem (h₁ : x ∈ p) (h₂ : y ∈ p) : x + y ∈ p := p.add_mem' h₁ h₂
 
-<<<<<<< HEAD
 lemma smul_mem (r : S) (h : x ∈ p) : r • x ∈ p := p.to_sub_mul_action.smul_of_tower_mem r h
-=======
-lemma smul_mem (r : R) (h : x ∈ p) : r • x ∈ p := p.smul_mem' r h
-lemma smul_of_tower_mem (r : S) (h : x ∈ p) : r • x ∈ p :=
-p.to_sub_mul_action.smul_of_tower_mem r h
->>>>>>> 0b543c34
 
 lemma sum_mem {t : finset ι} {f : ι → M} : (∀c∈t, f c ∈ p) → (∑ i in t, f i) ∈ p :=
 p.to_add_submonoid.sum_mem
@@ -131,11 +125,7 @@
 instance : has_add p := ⟨λx y, ⟨x.1 + y.1, add_mem _ x.2 y.2⟩⟩
 instance : has_zero p := ⟨⟨0, zero_mem _⟩⟩
 instance : inhabited p := ⟨0⟩
-<<<<<<< HEAD
 instance : has_scalar S p := ⟨λ c x, ⟨c • x.1, smul_mem _ c x.2⟩⟩
-=======
-instance : has_scalar S p := ⟨λ c x, ⟨c • x.1, smul_of_tower_mem _ c x.2⟩⟩
->>>>>>> 0b543c34
 
 protected lemma nonempty : (p : set M).nonempty := ⟨0, p.zero_mem⟩
 
@@ -146,12 +136,7 @@
 @[simp, norm_cast] lemma coe_eq_zero {x : p} : (x : M) = 0 ↔ x = 0 := @coe_eq_coe _ _ _ _ _ _ x 0
 @[simp, norm_cast] lemma coe_add (x y : p) : (↑(x + y) : M) = ↑x + ↑y := rfl
 @[simp, norm_cast] lemma coe_zero : ((0 : p) : M) = 0 := rfl
-<<<<<<< HEAD
 @[simp, norm_cast] lemma coe_smul (s : S) (x : p) : ((s • x : p) : M) = s • ↑x := rfl
-=======
-@[norm_cast] lemma coe_smul (r : R) (x : p) : ((r • x : p) : M) = r • ↑x := rfl
-@[simp, norm_cast] lemma coe_smul_of_tower (r : S) (x : p) : ((r • x : p) : M) = r • ↑x := rfl
->>>>>>> 0b543c34
 @[simp, norm_cast] lemma coe_mk (x : M) (hx : x ∈ p) : ((⟨x, hx⟩ : p) : M) = x := rfl
 @[simp] lemma coe_mem (x : p) : (x : M) ∈ p := x.2
 
@@ -162,10 +147,6 @@
 instance : add_comm_monoid p :=
 { add := (+), zero := 0, .. p.to_add_submonoid.to_add_comm_monoid }
 
-<<<<<<< HEAD
-@[priority 900]
-=======
->>>>>>> 0b543c34
 instance semimodule' : semimodule S p :=
 by refine {smul := (•), ..p.to_sub_mul_action.mul_action', ..};
    { intros, apply set_coe.ext, simp [smul_add, add_smul, mul_smul] }
