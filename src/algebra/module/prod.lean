--- conflicted
+++ resolved
@@ -10,48 +10,6 @@
 This file defines instances for binary product of modules
 -/
 
-<<<<<<< HEAD
-variables {α β γ M N M₂ R S : Type*}
-
-namespace prod
-
-section
-
-variables [has_scalar M α] [has_scalar M β]
-
-instance : has_scalar M (α × β) := ⟨λa p, (a • p.1, a • p.2)⟩
-
-@[simp] theorem smul_fst (c : M) (p : α × β) : (c • p).1 = c • p.1 := rfl
-@[simp] theorem smul_snd (c : M) (p : α × β) : (c • p).2 = c • p.2 := rfl
-@[simp] theorem smul_mk (c : M) (a : α) (b : β) : c • (a, b) = (c • a, c • b) := rfl
-
-variables [has_scalar N α] [has_scalar N β]
-
-instance [smul_comm_class M N α] [smul_comm_class M N β] :
-  smul_comm_class M N (α × β) :=
-⟨λ m n ⟨a, b⟩, by simp only [smul_mk, smul_comm m n]⟩
-
-instance [has_scalar M N] [is_scalar_tower M N α] [is_scalar_tower M N β] :
-  is_scalar_tower M N (α × β) :=
-⟨λ m n ⟨a, b⟩, by simp only [smul_mk, smul_assoc]⟩
-
-end
-
-instance {_ : monoid M} [mul_action M α] [mul_action M β] : mul_action M (α × β) :=
-{ one_smul := λ ⟨a, b⟩, by rw [smul_mk, one_smul, one_smul],
-  mul_smul := λ c₁ c₂ ⟨a, b⟩, by simp only [smul_mk, mul_smul] }
-
-instance {_ : monoid N} {_ : add_comm_monoid M} {_ : add_comm_monoid M₂}
-  [distrib_mul_action N M] [distrib_mul_action N M₂] :
-  distrib_mul_action N (M × M₂) :=
-{ smul_add  := assume a p₁ p₂, mk.inj_iff.mpr ⟨smul_add _ _ _, smul_add _ _ _⟩,
-  smul_zero := assume a, mk.inj_iff.mpr ⟨smul_zero _, smul_zero _⟩ }
-
-instance {_ : semiring R} [add_comm_monoid M] [add_comm_monoid M₂]
-  [semimodule R M] [semimodule R M₂] : semimodule R (M × M₂) :=
-{ add_smul  := assume a p₁ p₂, mk.inj_iff.mpr ⟨add_smul _ _ _, add_smul _ _ _⟩,
-  zero_smul := assume ⟨b, c⟩, mk.inj_iff.mpr ⟨zero_smul _ _, zero_smul _ _⟩ }
-=======
 variables {R : Type*} {S : Type*} {M : Type*} {N : Type*}
 
 namespace prod
@@ -88,6 +46,5 @@
 { add_smul  := λ a p₁ p₂, mk.inj_iff.mpr ⟨add_smul _ _ _, add_smul _ _ _⟩,
   zero_smul := λ ⟨b, c⟩, mk.inj_iff.mpr ⟨zero_smul _ _, zero_smul _ _⟩,
   .. prod.distrib_mul_action }
->>>>>>> d7a4f727
 
 end prod