/-
Copyright (c) 2019 Kenny Lau, Chris Hughes. All rights reserved.
Released under Apache 2.0 license as described in the file LICENSE.
Authors: Kenny Lau, Chris Hughes
-/
import data.finset.order
import linear_algebra.direct_sum_module
import ring_theory.free_comm_ring
import ring_theory.ideal.operations
/-!
# Direct limit of modules, abelian groups, rings, and fields.

See Atiyah-Macdonald PP.32-33, Matsumura PP.269-270

Generalizes the notion of "union", or "gluing", of incomparable modules over the same ring,
or incomparable abelian groups, or rings, or fields.

It is constructed as a quotient of the free module (for the module case) or quotient of
the free commutative ring (for the ring case) instead of a quotient of the disjoint union
so as to make the operations (addition etc.) "computable".

-/
universes u v w u₁

open submodule

variables {R : Type u} [ring R]
variables {ι : Type v}
variables [dec_ι : decidable_eq ι] [directed_order ι]
variables (G : ι → Type w)

/-- A directed system is a functor from the category (directed poset) to another category.
This is used for abelian groups and rings and fields because their maps are not bundled.
See module.directed_system -/
class directed_system (f : Π i j, i ≤ j → G i → G j) : Prop :=
(map_self [] : ∀ i x h, f i i h x = x)
(map_map [] : ∀ i j k hij hjk x, f j k hjk (f i j hij x) = f i k (le_trans hij hjk) x)

namespace module

variables [Π i, add_comm_group (G i)] [Π i, module R (G i)]

/-- A directed system is a functor from the category (directed poset) to the category of
`R`-modules. -/
class directed_system (f : Π i j, i ≤ j → G i →ₗ[R] G j) : Prop :=
(map_self [] : ∀ i x h, f i i h x = x)
(map_map [] : ∀ i j k hij hjk x, f j k hjk (f i j hij x) = f i k (le_trans hij hjk) x)

variables (f : Π i j, i ≤ j → G i →ₗ[R] G j)

include dec_ι

/-- The direct limit of a directed system is the modules glued together along the maps. -/
def direct_limit : Type (max v w) :=
(span R $ { a | ∃ (i j) (H : i ≤ j) x,
  direct_sum.lof R ι G i x - direct_sum.lof R ι G j (f i j H x) = a }).quotient

namespace direct_limit

instance : add_comm_group (direct_limit G f) := quotient.add_comm_group _
instance : module R (direct_limit G f) := quotient.module _

instance : inhabited (direct_limit G f) := ⟨0⟩

variables (R ι)
/-- The canonical map from a component to the direct limit. -/
def of (i) : G i →ₗ[R] direct_limit G f :=
(mkq _).comp $ direct_sum.lof R ι G i
variables {R ι G f}

@[simp] lemma of_f {i j hij x} : (of R ι G f j (f i j hij x)) = of R ι G f i x :=
eq.symm $ (submodule.quotient.eq _).2 $ subset_span ⟨i, j, hij, x, rfl⟩

/-- Every element of the direct limit corresponds to some element in
some component of the directed system. -/
theorem exists_of [nonempty ι] (z : direct_limit G f) : ∃ i x, of R ι G f i x = z :=
nonempty.elim (by apply_instance) $ assume ind : ι,
quotient.induction_on' z $ λ z, direct_sum.induction_on z
  ⟨ind, 0, linear_map.map_zero _⟩
  (λ i x, ⟨i, x, rfl⟩)
  (λ p q ⟨i, x, ihx⟩ ⟨j, y, ihy⟩, let ⟨k, hik, hjk⟩ := directed_order.directed i j in
    ⟨k, f i k hik x + f j k hjk y, by rw [linear_map.map_add, of_f, of_f, ihx, ihy]; refl⟩)

@[elab_as_eliminator]
protected theorem induction_on [nonempty ι] {C : direct_limit G f → Prop} (z : direct_limit G f)
  (ih : ∀ i x, C (of R ι G f i x)) : C z :=
let ⟨i, x, h⟩ := exists_of z in h ▸ ih i x

variables {P : Type u₁} [add_comm_group P] [module R P] (g : Π i, G i →ₗ[R] P)
variables (Hg : ∀ i j hij x, g j (f i j hij x) = g i x)
include Hg

variables (R ι G f)
/-- The universal property of the direct limit: maps from the components to another module
that respect the directed system structure (i.e. make some diagram commute) give rise
to a unique map out of the direct limit. -/
def lift : direct_limit G f →ₗ[R] P :=
liftq _ (direct_sum.to_module R ι P g)
  (span_le.2 $ λ a ⟨i, j, hij, x, hx⟩, by rw [← hx, set_like.mem_coe, linear_map.sub_mem_ker_iff,
    direct_sum.to_module_lof, direct_sum.to_module_lof, Hg])
variables {R ι G f}

omit Hg
lemma lift_of {i} (x) : lift R ι G f g Hg (of R ι G f i x) = g i x :=
direct_sum.to_module_lof R _ _

theorem lift_unique [nonempty ι] (F : direct_limit G f →ₗ[R] P) (x) :
  F x = lift R ι G f (λ i, F.comp $ of R ι G f i)
    (λ i j hij x, by rw [linear_map.comp_apply, of_f]; refl) x :=
direct_limit.induction_on x $ λ i x, by rw lift_of; refl

section totalize
open_locale classical
variables (G f)
omit dec_ι

/-- `totalize G f i j` is a linear map from `G i` to `G j`, for *every* `i` and `j`.
If `i ≤ j`, then it is the map `f i j` that comes with the directed system `G`,
and otherwise it is the zero map. -/
noncomputable def totalize : Π i j, G i →ₗ[R] G j :=
λ i j, if h : i ≤ j then f i j h else 0
variables {G f}

lemma totalize_apply (i j x) :
  totalize G f i j x = if h : i ≤ j then f i j h x else 0 :=
if h : i ≤ j
  then by dsimp only [totalize]; rw [dif_pos h, dif_pos h]
  else by dsimp only [totalize]; rw [dif_neg h, dif_neg h, linear_map.zero_apply]
end totalize

variables [directed_system G f]
open_locale classical

lemma to_module_totalize_of_le {x : direct_sum ι G} {i j : ι}
  (hij : i ≤ j) (hx : ∀ k ∈ x.support, k ≤ i) :
  direct_sum.to_module R ι (G j) (λ k, totalize G f k j) x =
  f i j hij (direct_sum.to_module R ι (G i) (λ k, totalize G f k i) x) :=
begin
  rw [← @dfinsupp.sum_single ι G _ _ _ x],
  unfold dfinsupp.sum,
  simp only [linear_map.map_sum],
  refine finset.sum_congr rfl (λ k hk, _),
  rw direct_sum.single_eq_lof R k (x k),
  simp [totalize_apply, hx k hk, le_trans (hx k hk) hij, directed_system.map_map f]
end

lemma of.zero_exact_aux [nonempty ι] {x : direct_sum ι G}
  (H : submodule.quotient.mk x = (0 : direct_limit G f)) :
  ∃ j, (∀ k ∈ x.support, k ≤ j) ∧
    direct_sum.to_module R ι (G j) (λ i, totalize G f i j) x = (0 : G j) :=
nonempty.elim (by apply_instance) $ assume ind : ι,
span_induction ((quotient.mk_eq_zero _).1 H)
  (λ x ⟨i, j, hij, y, hxy⟩, let ⟨k, hik, hjk⟩ := directed_order.directed i j in
    ⟨k, begin
      clear_,
      subst hxy,
      split,
      { intros i0 hi0,
        rw [dfinsupp.mem_support_iff, direct_sum.sub_apply, ← direct_sum.single_eq_lof,
            ← direct_sum.single_eq_lof, dfinsupp.single_apply, dfinsupp.single_apply] at hi0,
        split_ifs at hi0 with hi hj hj, { rwa hi at hik }, { rwa hi at hik }, { rwa hj at hjk },
        exfalso, apply hi0, rw sub_zero },
      simp [linear_map.map_sub, totalize_apply, hik, hjk,
        directed_system.map_map f, direct_sum.apply_eq_component,
        direct_sum.component.of],
    end⟩)
  ⟨ind, λ _ h, (finset.not_mem_empty _ h).elim, linear_map.map_zero _⟩
  (λ x y ⟨i, hi, hxi⟩ ⟨j, hj, hyj⟩,
    let ⟨k, hik, hjk⟩ := directed_order.directed i j in
    ⟨k, λ l hl,
      (finset.mem_union.1 (dfinsupp.support_add hl)).elim
        (λ hl, le_trans (hi _ hl) hik)
        (λ hl, le_trans (hj _ hl) hjk),
      by simp [linear_map.map_add, hxi, hyj,
          to_module_totalize_of_le hik hi,
          to_module_totalize_of_le hjk hj]⟩)
  (λ a x ⟨i, hi, hxi⟩,
    ⟨i, λ k hk, hi k (direct_sum.support_smul _ _ hk),
      by simp [linear_map.map_smul, hxi]⟩)

/-- A component that corresponds to zero in the direct limit is already zero in some
bigger module in the directed system. -/
theorem of.zero_exact {i x} (H : of R ι G f i x = 0) :
  ∃ j hij, f i j hij x = (0 : G j) :=
by haveI : nonempty ι := ⟨i⟩; exact
let ⟨j, hj, hxj⟩ := of.zero_exact_aux H in
if hx0 : x = 0 then ⟨i, le_refl _, by simp [hx0]⟩
else
  have hij : i ≤ j, from hj _ $
    by simp [direct_sum.apply_eq_component, hx0],
  ⟨j, hij, by simpa [totalize_apply, hij] using hxj⟩

end direct_limit

end module


namespace add_comm_group

variables [Π i, add_comm_group (G i)]
include dec_ι

/-- The direct limit of a directed system is the abelian groups glued together along the maps. -/
def direct_limit (f : Π i j, i ≤ j → G i →+ G j) : Type* :=
@module.direct_limit ℤ _ ι _ _ G _ _
  (λ i j hij, (f i j hij).to_int_linear_map)

namespace direct_limit

variables (f : Π i j, i ≤ j → G i →+ G j)

omit dec_ι

protected lemma directed_system [directed_system G (λ i j h, f i j h)] :
  module.directed_system G (λ i j hij, (f i j hij).to_int_linear_map) :=
⟨directed_system.map_self (λ i j h, f i j h), directed_system.map_map (λ i j h, f i j h)⟩

include dec_ι

local attribute [instance] direct_limit.directed_system

instance : add_comm_group (direct_limit G f) :=
module.direct_limit.add_comm_group G (λ i j hij, (f i j hij).to_int_linear_map)

instance : inhabited (direct_limit G f) := ⟨0⟩

/-- The canonical map from a component to the direct limit. -/
def of (i) : G i →ₗ[ℤ] direct_limit G f :=
module.direct_limit.of ℤ ι G (λ i j hij, (f i j hij).to_int_linear_map) i
variables {G f}

@[simp] lemma of_f {i j} (hij) (x) : of G f j (f i j hij x) = of G f i x :=
module.direct_limit.of_f

@[elab_as_eliminator]
protected theorem induction_on [nonempty ι] {C : direct_limit G f → Prop} (z : direct_limit G f)
  (ih : ∀ i x, C (of G f i x)) : C z :=
module.direct_limit.induction_on z ih

/-- A component that corresponds to zero in the direct limit is already zero in some
bigger module in the directed system. -/
theorem of.zero_exact [directed_system G (λ i j h, f i j h)] (i x) (h : of G f i x = 0) :
  ∃ j hij, f i j hij x = 0 :=
module.direct_limit.of.zero_exact h

variables (P : Type u₁) [add_comm_group P]
variables (g : Π i, G i →+ P)
variables (Hg : ∀ i j hij x, g j (f i j hij x) = g i x)

variables (G f)
/-- The universal property of the direct limit: maps from the components to another abelian group
that respect the directed system structure (i.e. make some diagram commute) give rise
to a unique map out of the direct limit. -/
def lift : direct_limit G f →ₗ[ℤ] P :=
module.direct_limit.lift ℤ ι G (λ i j hij, (f i j hij).to_int_linear_map)
  (λ i, (g i).to_int_linear_map) Hg
variables {G f}

@[simp] lemma lift_of (i x) : lift G f P g Hg (of G f i x) = g i x :=
module.direct_limit.lift_of _ _ _

lemma lift_unique [nonempty ι] (F : direct_limit G f →+ P) (x) :
  F x = lift G f P (λ i, F.comp (of G f i).to_add_monoid_hom)
    (λ i j hij x, by simp) x :=
direct_limit.induction_on x $ λ i x, by simp

end direct_limit

end add_comm_group


namespace ring

variables [Π i, comm_ring (G i)]

section
variables (f : Π i j, i ≤ j → G i → G j)

open free_comm_ring

/-- The direct limit of a directed system is the rings glued together along the maps. -/
def direct_limit : Type (max v w) :=
(ideal.span { a |
  (∃ i j H x, of (⟨j, f i j H x⟩ : Σ i, G i) - of ⟨i, x⟩ = a) ∨
  (∃ i, of (⟨i, 1⟩ : Σ i, G i) - 1 = a) ∨
  (∃ i x y, of (⟨i, x + y⟩ : Σ i, G i) - (of ⟨i, x⟩ + of ⟨i, y⟩) = a) ∨
  (∃ i x y, of (⟨i, x * y⟩ : Σ i, G i) - (of ⟨i, x⟩ * of ⟨i, y⟩) = a) }).quotient

namespace direct_limit

instance : comm_ring (direct_limit G f) :=
ideal.quotient.comm_ring _

instance : ring (direct_limit G f) :=
comm_ring.to_ring _

instance : inhabited (direct_limit G f) := ⟨0⟩

/-- The canonical map from a component to the direct limit. -/
def of (i) : G i →+* direct_limit G f :=
ring_hom.mk'
{ to_fun := λ x, ideal.quotient.mk _ (of (⟨i, x⟩ : Σ i, G i)),
  map_one' := ideal.quotient.eq.2 $ subset_span $ or.inr $ or.inl ⟨i, rfl⟩,
  map_mul' := λ x y, ideal.quotient.eq.2 $ subset_span $ or.inr $ or.inr $ or.inr ⟨i, x, y, rfl⟩, }
(λ x y, ideal.quotient.eq.2 $ subset_span $ or.inr $ or.inr $ or.inl ⟨i, x, y, rfl⟩)

variables {G f}

@[simp] lemma of_f {i j} (hij) (x) : of G f j (f i j hij x) = of G f i x :=
ideal.quotient.eq.2 $ subset_span $ or.inl ⟨i, j, hij, x, rfl⟩

<<<<<<< HEAD
@[simp] lemma of_zero (i) : of G f i 0 = 0 := is_ring_hom.map_zero _
@[simp] lemma of_one (i) : of G f i 1 = 1 := is_ring_hom.map_one _
@[simp] lemma of_add (i x y) : of G f i (x + y) = of G f i x + of G f i y := is_ring_hom.map_add _
@[simp] lemma of_neg (i x) : of G f i (-x) = -of G f i x := is_ring_hom.map_neg _
@[simp] lemma of_sub (i x y) : of G f i (x - y) = of G f i x - of G f i y := is_ring_hom.map_sub _
@[simp] lemma of_mul (i x y) : of G f i (x * y) = of G f i x * of G f i y := is_ring_hom.map_mul _
@[simp] lemma of_pow (i x) (n : ℕ) : of G f i (x ^ n) = of G f i x ^ n := is_monoid_hom.map_pow _ _ _

=======
>>>>>>> bcd61b1d
/-- Every element of the direct limit corresponds to some element in
some component of the directed system. -/
theorem exists_of [nonempty ι] (z : direct_limit G f) : ∃ i x, of G f i x = z :=
nonempty.elim (by apply_instance) $ assume ind : ι,
quotient.induction_on' z $ λ x, free_abelian_group.induction_on x
  ⟨ind, 0, (of _ _ ind).map_zero⟩
  (λ s, multiset.induction_on s
    ⟨ind, 1, (of _ _ ind).map_one⟩
    (λ a s ih, let ⟨i, x⟩ := a, ⟨j, y, hs⟩ := ih, ⟨k, hik, hjk⟩ := directed_order.directed i j in
      ⟨k, f i k hik x * f j k hjk y, by rw [(of _ _ _).map_mul, of_f, of_f, hs]; refl⟩))
  (λ s ⟨i, x, ih⟩, ⟨i, -x, by rw [(of _ _ _).map_neg, ih]; refl⟩)
  (λ p q ⟨i, x, ihx⟩ ⟨j, y, ihy⟩, let ⟨k, hik, hjk⟩ := directed_order.directed i j in
    ⟨k, f i k hik x + f j k hjk y, by rw [(of _ _ _).map_add, of_f, of_f, ihx, ihy]; refl⟩)


section
open_locale classical
open polynomial

variables {f' : Π i j, i ≤ j → G i →+* G j}

theorem polynomial.exists_of [nonempty ι] (q : polynomial (direct_limit G (λ i j h, f' i j h))) :
  ∃ i p, polynomial.map (of G (λ i j h, f' i j h) i) p = q :=
polynomial.induction_on q
  (λ z, let ⟨i, x, h⟩ := exists_of z in ⟨i, C x, by rw [map_C, h]⟩)
  (λ q₁ q₂ ⟨i₁, p₁, ih₁⟩ ⟨i₂, p₂, ih₂⟩, let ⟨i, h1, h2⟩ := directed_order.directed i₁ i₂ in
    ⟨i, p₁.map (f' i₁ i h1) + p₂.map (f' i₂ i h2),
     by { rw [polynomial.map_add, map_map, map_map, ← ih₁, ← ih₂],
      congr' 2; ext x; simp_rw [ring_hom.comp_apply, of_f] }⟩)
  (λ n z ih, let ⟨i, x, h⟩ := exists_of z in ⟨i, C x * X ^ (n + 1),
    by rw [polynomial.map_mul, map_C, h, polynomial.map_pow, map_X]⟩)

end

@[elab_as_eliminator] theorem induction_on [nonempty ι] {C : direct_limit G f → Prop}
  (z : direct_limit G f) (ih : ∀ i x, C (of G f i x)) : C z :=
let ⟨i, x, hx⟩ := exists_of z in hx ▸ ih i x

section of_zero_exact
open_locale classical

variables (f' : Π i j, i ≤ j → G i →+* G j)
variables [directed_system G (λ i j h, f' i j h)]
variables (G f)

lemma of.zero_exact_aux2 {x : free_comm_ring Σ i, G i} {s t} (hxs : is_supported x s) {j k}
  (hj : ∀ z : Σ i, G i, z ∈ s → z.1 ≤ j) (hk : ∀ z : Σ i, G i, z ∈ t → z.1 ≤ k)
  (hjk : j ≤ k) (hst : s ⊆ t) :
  f' j k hjk (lift (λ ix : s, f' ix.1.1 j (hj ix ix.2) ix.1.2) (restriction s x)) =
  lift (λ ix : t, f' ix.1.1 k (hk ix ix.2) ix.1.2) (restriction t x) :=
begin
  refine ring.in_closure.rec_on hxs _ _ _ _,
  { rw [(restriction _).map_one, (free_comm_ring.lift _).map_one, (f' j k hjk).map_one,
        (restriction _).map_one, (free_comm_ring.lift _).map_one] },
  { rw [(restriction _).map_neg, (restriction _).map_one,
        (free_comm_ring.lift _).map_neg, (free_comm_ring.lift _).map_one,
        (f' j k hjk).map_neg, (f' j k hjk).map_one,
        (restriction _).map_neg, (restriction _).map_one,
        (free_comm_ring.lift _).map_neg, (free_comm_ring.lift _).map_one] },
  { rintros _ ⟨p, hps, rfl⟩ n ih,
    rw [(restriction _).map_mul, (free_comm_ring.lift _).map_mul,
        (f' j k hjk).map_mul, ih,
        (restriction _).map_mul, (free_comm_ring.lift _).map_mul,
        restriction_of, dif_pos hps, lift_of, restriction_of, dif_pos (hst hps), lift_of],
    dsimp only,
    have := directed_system.map_map (λ i j h, f' i j h),
    dsimp only at this,
    rw this, refl },
  { rintros x y ihx ihy,
    rw [(restriction _).map_add, (free_comm_ring.lift _).map_add,
        (f' j k hjk).map_add, ihx, ihy,
        (restriction _).map_add, (free_comm_ring.lift _).map_add] }
end
variables {G f f'}

lemma of.zero_exact_aux [nonempty ι] {x : free_comm_ring Σ i, G i}
  (H : ideal.quotient.mk _ x = (0 : direct_limit G (λ i j h, f' i j h))) :
  ∃ j s, ∃ H : (∀ k : Σ i, G i, k ∈ s → k.1 ≤ j), is_supported x s ∧
    lift (λ ix : s, f' ix.1.1 j (H ix ix.2) ix.1.2) (restriction s x) = (0 : G j) :=
begin
  refine span_induction (ideal.quotient.eq_zero_iff_mem.1 H) _ _ _ _,
  { rintros x (⟨i, j, hij, x, rfl⟩ | ⟨i, rfl⟩ | ⟨i, x, y, rfl⟩ | ⟨i, x, y, rfl⟩),
    { refine ⟨j, {⟨i, x⟩, ⟨j, f' i j hij x⟩}, _,
        is_supported_sub (is_supported_of.2 $ or.inr rfl) (is_supported_of.2 $ or.inl rfl), _⟩,
      { rintros k (rfl | ⟨rfl | _⟩), exact hij, refl },
      { rw [(restriction _).map_sub, (free_comm_ring.lift _).map_sub,
            restriction_of, dif_pos, restriction_of, dif_pos, lift_of, lift_of],
        dsimp only,
        have := directed_system.map_map (λ i j h, f' i j h),
        dsimp only at this,
        rw this, exact sub_self _,
        exacts [or.inr rfl, or.inl rfl] } },
    { refine ⟨i, {⟨i, 1⟩}, _, is_supported_sub (is_supported_of.2 rfl) is_supported_one, _⟩,
      { rintros k (rfl|h), refl },
      { rw [(restriction _).map_sub, (free_comm_ring.lift _).map_sub, restriction_of, dif_pos,
          (restriction _).map_one, lift_of, (free_comm_ring.lift _).map_one],
        dsimp only, rw [(f' i i _).map_one, sub_self],
        { exact set.mem_singleton _ } } },
    { refine ⟨i, {⟨i, x+y⟩, ⟨i, x⟩, ⟨i, y⟩}, _,
        is_supported_sub (is_supported_of.2 $ or.inl rfl)
          (is_supported_add (is_supported_of.2 $ or.inr $ or.inl rfl)
            (is_supported_of.2 $ or.inr $ or.inr rfl)), _⟩,
      { rintros k (rfl | ⟨rfl | ⟨rfl | hk⟩⟩); refl },
      { rw [(restriction _).map_sub, (restriction _).map_add,
            restriction_of, restriction_of, restriction_of,
            dif_pos, dif_pos, dif_pos,
            (free_comm_ring.lift _).map_sub, (free_comm_ring.lift _).map_add,
            lift_of, lift_of, lift_of],
        dsimp only, rw (f' i i _).map_add, exact sub_self _,
        exacts [or.inl rfl, or.inr (or.inr rfl), or.inr (or.inl rfl)] } },
    { refine ⟨i, {⟨i, x*y⟩, ⟨i, x⟩, ⟨i, y⟩}, _,
        is_supported_sub (is_supported_of.2 $ or.inl rfl)
          (is_supported_mul (is_supported_of.2 $ or.inr $ or.inl rfl)
            (is_supported_of.2 $ or.inr $ or.inr rfl)), _⟩,
      { rintros k (rfl | ⟨rfl | ⟨rfl | hk⟩⟩); refl },
      { rw [(restriction _).map_sub, (restriction _).map_mul,
            restriction_of, restriction_of, restriction_of,
            dif_pos, dif_pos, dif_pos,
            (free_comm_ring.lift _).map_sub, (free_comm_ring.lift _).map_mul,
            lift_of, lift_of, lift_of],
        dsimp only, rw (f' i i _).map_mul,
        exacts [sub_self _, or.inl rfl, or.inr (or.inr rfl),
          or.inr (or.inl rfl)] } } },
  { refine nonempty.elim (by apply_instance) (assume ind : ι, _),
    refine ⟨ind, ∅, λ _, false.elim, is_supported_zero, _⟩,
    rw [(restriction _).map_zero, (free_comm_ring.lift _).map_zero] },
  { rintros x y ⟨i, s, hi, hxs, ihs⟩ ⟨j, t, hj, hyt, iht⟩,
    rcases directed_order.directed i j with ⟨k, hik, hjk⟩,
    have : ∀ z : Σ i, G i, z ∈ s ∪ t → z.1 ≤ k,
    { rintros z (hz | hz), exact le_trans (hi z hz) hik, exact le_trans (hj z hz) hjk },
    refine ⟨k, s ∪ t, this, is_supported_add (is_supported_upwards hxs $ set.subset_union_left s t)
      (is_supported_upwards hyt $ set.subset_union_right s t), _⟩,
    { rw [(restriction _).map_add, (free_comm_ring.lift _).map_add,
        ← of.zero_exact_aux2 G f' hxs hi this hik (set.subset_union_left s t),
        ← of.zero_exact_aux2 G f' hyt hj this hjk (set.subset_union_right s t),
        ihs, (f' i k hik).map_zero, iht, (f' j k hjk).map_zero, zero_add] } },
  { rintros x y ⟨j, t, hj, hyt, iht⟩, rw smul_eq_mul,
    rcases exists_finset_support x with ⟨s, hxs⟩,
    rcases (s.image sigma.fst).exists_le with ⟨i, hi⟩,
    rcases directed_order.directed i j with ⟨k, hik, hjk⟩,
    have : ∀ z : Σ i, G i, z ∈ ↑s ∪ t → z.1 ≤ k,
    { rintros z (hz | hz),
      exacts [(hi z.1 $ finset.mem_image.2 ⟨z, hz, rfl⟩).trans hik, (hj z hz).trans hjk] },
    refine ⟨k, ↑s ∪ t, this, is_supported_mul
      (is_supported_upwards hxs $ set.subset_union_left ↑s t)
      (is_supported_upwards hyt $ set.subset_union_right ↑s t), _⟩,
    rw [(restriction _).map_mul, (free_comm_ring.lift _).map_mul,
        ← of.zero_exact_aux2 G f' hyt hj this hjk (set.subset_union_right ↑s t),
        iht, (f' j k hjk).map_zero, mul_zero] }
end

/-- A component that corresponds to zero in the direct limit is already zero in some
bigger module in the directed system. -/
lemma of.zero_exact {i x} (hix : of G (λ i j h, f' i j h) i x = 0) :
  ∃ j (hij : i ≤ j), f' i j hij x = 0 :=
by haveI : nonempty ι := ⟨i⟩; exact
let ⟨j, s, H, hxs, hx⟩ := of.zero_exact_aux hix in
have hixs : (⟨i, x⟩ : Σ i, G i) ∈ s, from is_supported_of.1 hxs,
⟨j, H ⟨i, x⟩ hixs, by rw [restriction_of, dif_pos hixs, lift_of] at hx; exact hx⟩
end of_zero_exact

variables (f' : Π i j, i ≤ j → G i →+* G j)

/-- If the maps in the directed system are injective, then the canonical maps
from the components to the direct limits are injective. -/
theorem of_injective [directed_system G (λ i j h, f' i j h)]
  (hf : ∀ i j hij, function.injective (f' i j hij)) (i) :
  function.injective (of G (λ i j h, f' i j h) i) :=
begin
  suffices : ∀ x, of G (λ i j h, f' i j h) i x = 0 → x = 0,
  { intros x y hxy, rw ← sub_eq_zero, apply this,
    rw [(of G _ i).map_sub, hxy, sub_self] },
  intros x hx, rcases of.zero_exact hx with ⟨j, hij, hfx⟩,
  apply hf i j hij, rw [hfx, (f' i j hij).map_zero]
end

variables (P : Type u₁) [comm_ring P]
variables (g : Π i, G i →+* P)
variables (Hg : ∀ i j hij x, g j (f i j hij x) = g i x)
include Hg

open free_comm_ring

variables (G f)
/-- The universal property of the direct limit: maps from the components to another ring
that respect the directed system structure (i.e. make some diagram commute) give rise
to a unique map out of the direct limit.
-/
def lift : direct_limit G f →+* P :=
ideal.quotient.lift _ (free_comm_ring.lift $ λ (x : Σ i, G i), g x.1 x.2) begin
  suffices : ideal.span _ ≤
    ideal.comap (free_comm_ring.lift (λ (x : Σ (i : ι), G i), g (x.fst) (x.snd))) ⊥,
  { intros x hx, exact (mem_bot P).1 (this hx) },
  rw ideal.span_le, intros x hx,
  rw [set_like.mem_coe, ideal.mem_comap, mem_bot],
  rcases hx with ⟨i, j, hij, x, rfl⟩ | ⟨i, rfl⟩ | ⟨i, x, y, rfl⟩ | ⟨i, x, y, rfl⟩;
  simp only [ring_hom.map_sub, lift_of, Hg, ring_hom.map_one, ring_hom.map_add, ring_hom.map_mul,
      (g i).map_one, (g i).map_add, (g i).map_mul, sub_self]
end

variables {G f}
omit Hg

@[simp] lemma lift_of (i x) : lift G f P g Hg (of G f i x) = g i x := free_comm_ring.lift_of _ _

theorem lift_unique [nonempty ι] (F : direct_limit G f →+* P) (x) :
  F x = lift G f P (λ i, F.comp $ of G f i) (λ i j hij x, by simp) x :=
direct_limit.induction_on x $ λ i x, by simp

end direct_limit

end

end ring


namespace field

variables [nonempty ι] [Π i, field (G i)]
variables (f : Π i j, i ≤ j → G i → G j)
variables (f' : Π i j, i ≤ j → G i →+* G j)

namespace direct_limit

instance nontrivial [directed_system G (λ i j h, f' i j h)] :
  nontrivial (ring.direct_limit G (λ i j h, f' i j h)) :=
⟨⟨0, 1, nonempty.elim (by apply_instance) $ assume i : ι, begin
  change (0 : ring.direct_limit G (λ i j h, f' i j h)) ≠ 1,
  rw ← (ring.direct_limit.of _ _ _).map_one,
  intros H, rcases ring.direct_limit.of.zero_exact H.symm with ⟨j, hij, hf⟩,
  rw (f' i j hij).map_one at hf,
  exact one_ne_zero hf
end ⟩⟩

theorem exists_inv {p : ring.direct_limit G f} : p ≠ 0 → ∃ y, p * y = 1 :=
ring.direct_limit.induction_on p $ λ i x H,
⟨ring.direct_limit.of G f i (x⁻¹), by erw [← (ring.direct_limit.of _ _ _).map_mul,
    mul_inv_cancel (assume h : x = 0, H $ by rw [h, (ring.direct_limit.of _ _ _).map_zero]),
    (ring.direct_limit.of _ _ _).map_one]⟩

section
open_locale classical

/-- Noncomputable multiplicative inverse in a direct limit of fields. -/
noncomputable def inv (p : ring.direct_limit G f) : ring.direct_limit G f :=
if H : p = 0 then 0 else classical.some (direct_limit.exists_inv G f H)

protected theorem mul_inv_cancel {p : ring.direct_limit G f} (hp : p ≠ 0) : p * inv G f p = 1 :=
by rw [inv, dif_neg hp, classical.some_spec (direct_limit.exists_inv G f hp)]

protected theorem inv_mul_cancel {p : ring.direct_limit G f} (hp : p ≠ 0) : inv G f p * p = 1 :=
by rw [_root_.mul_comm, direct_limit.mul_inv_cancel G f hp]

/-- Noncomputable field structure on the direct limit of fields. -/
protected noncomputable def field [directed_system G (λ i j h, f' i j h)] :
  field (ring.direct_limit G (λ i j h, f' i j h)) :=
{ inv := inv G (λ i j h, f' i j h),
  mul_inv_cancel := λ p, direct_limit.mul_inv_cancel G (λ i j h, f' i j h),
  inv_zero := dif_pos rfl,
  .. ring.direct_limit.comm_ring G (λ i j h, f' i j h),
  .. direct_limit.nontrivial G (λ i j h, f' i j h) }

end

end direct_limit

end field<|MERGE_RESOLUTION|>--- conflicted
+++ resolved
@@ -309,17 +309,6 @@
 @[simp] lemma of_f {i j} (hij) (x) : of G f j (f i j hij x) = of G f i x :=
 ideal.quotient.eq.2 $ subset_span $ or.inl ⟨i, j, hij, x, rfl⟩
 
-<<<<<<< HEAD
-@[simp] lemma of_zero (i) : of G f i 0 = 0 := is_ring_hom.map_zero _
-@[simp] lemma of_one (i) : of G f i 1 = 1 := is_ring_hom.map_one _
-@[simp] lemma of_add (i x y) : of G f i (x + y) = of G f i x + of G f i y := is_ring_hom.map_add _
-@[simp] lemma of_neg (i x) : of G f i (-x) = -of G f i x := is_ring_hom.map_neg _
-@[simp] lemma of_sub (i x y) : of G f i (x - y) = of G f i x - of G f i y := is_ring_hom.map_sub _
-@[simp] lemma of_mul (i x y) : of G f i (x * y) = of G f i x * of G f i y := is_ring_hom.map_mul _
-@[simp] lemma of_pow (i x) (n : ℕ) : of G f i (x ^ n) = of G f i x ^ n := is_monoid_hom.map_pow _ _ _
-
-=======
->>>>>>> bcd61b1d
 /-- Every element of the direct limit corresponds to some element in
 some component of the directed system. -/
 theorem exists_of [nonempty ι] (z : direct_limit G f) : ∃ i x, of G f i x = z :=
