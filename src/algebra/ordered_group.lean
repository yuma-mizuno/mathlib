/-
Copyright (c) 2016 Jeremy Avigad. All rights reserved.
Released under Apache 2.0 license as described in the file LICENSE.
Authors: Jeremy Avigad, Leonardo de Moura, Mario Carneiro, Johannes Hölzl
-/
import algebra.ordered_monoid

/-!
# Ordered groups

This file develops the basics of ordered groups.

## Implementation details

Unfortunately, the number of `'` appended to lemmas in this file
may differ between the multiplicative and the additive version of a lemma.
The reason is that we did not want to change existing names in the library.
-/

set_option old_structure_cmd true

universe u
variable {α : Type u}

@[to_additive]
instance group.covariant_class_le.to_contravariant_class_le
  [group α] [has_le α] [covariant_class α α (*) (≤)] : contravariant_class α α (*) (≤) :=
{ elim := λ a b c bc, calc  b = a⁻¹ * (a * b) : eq_inv_mul_of_mul_eq rfl
                          ... ≤ a⁻¹ * (a * c) : mul_le_mul_left' bc a⁻¹
                          ... = c             : inv_mul_cancel_left a c }

@[to_additive]
instance group.swap.covariant_class_le.to_contravariant_class_le [group α] [has_le α]
  [covariant_class α α (function.swap (*)) (≤)] : contravariant_class α α (function.swap (*)) (≤) :=
{ elim := λ a b c bc, calc  b = b * a * a⁻¹ : eq_mul_inv_of_mul_eq rfl
                          ... ≤ c * a * a⁻¹ : mul_le_mul_right' bc a⁻¹
                          ... = c           : mul_inv_eq_of_eq_mul rfl }

@[to_additive]
instance group.covariant_class_lt.to_contravariant_class_lt
  [group α] [has_lt α] [covariant_class α α (*) (<)] : contravariant_class α α (*) (<) :=
{ elim := λ a b c bc, calc  b = a⁻¹ * (a * b) : eq_inv_mul_of_mul_eq rfl
                          ... < a⁻¹ * (a * c) : mul_lt_mul_left' bc a⁻¹
                          ... = c             : inv_mul_cancel_left a c }

@[to_additive]
instance group.swap.covariant_class_lt.to_contravariant_class_lt [group α] [has_lt α]
  [covariant_class α α (function.swap (*)) (<)] : contravariant_class α α (function.swap (*)) (<) :=
{ elim := λ a b c bc, calc  b = b * a * a⁻¹ : eq_mul_inv_of_mul_eq rfl
                          ... < c * a * a⁻¹ : mul_lt_mul_right' bc a⁻¹
                          ... = c           : mul_inv_eq_of_eq_mul rfl }

/-- An ordered additive commutative group is an additive commutative group
with a partial order in which addition is strictly monotone. -/
@[protect_proj, ancestor add_comm_group partial_order]
class ordered_add_comm_group (α : Type u) extends add_comm_group α, partial_order α :=
(add_le_add_left : ∀ a b : α, a ≤ b → ∀ c : α, c + a ≤ c + b)

/-- An ordered commutative group is an commutative group
with a partial order in which multiplication is strictly monotone. -/
@[protect_proj, ancestor comm_group partial_order]
class ordered_comm_group (α : Type u) extends comm_group α, partial_order α :=
(mul_le_mul_left : ∀ a b : α, a ≤ b → ∀ c : α, c * a ≤ c * b)

attribute [to_additive] ordered_comm_group

@[to_additive]
instance units.covariant_class [ordered_comm_monoid α] :
  covariant_class (units α) (units α) (*) (≤) :=
{ elim := λ a b c bc, show (a : α) * b ≤ a * c, from mul_le_mul_left' bc _ }
<<<<<<< HEAD

@[to_additive]
instance ordered_comm_group.to_covariant_class_left_le (α : Type u) [ordered_comm_group α] :
  covariant_class α α (*) (≤) :=
{ elim := λ a b c bc, ordered_comm_group.mul_le_mul_left b c bc a }
=======
>>>>>>> 23ee7ea7

/--The units of an ordered commutative monoid form an ordered commutative group. -/
@[to_additive]
instance units.ordered_comm_group [ordered_comm_monoid α] : ordered_comm_group (units α) :=
{ mul_le_mul_left := λ a b h c, (mul_le_mul_left' (h : (a : α) ≤ b) _ :  (c : α) * a ≤ c * b),
  .. units.partial_order,
  .. (infer_instance : comm_group (units α)) }

section ordered_comm_group
variables [ordered_comm_group α] {a b c d : α}

@[priority 100, to_additive]    -- see Note [lower instance priority]
instance ordered_comm_group.to_ordered_cancel_comm_monoid (α : Type u)
  [s : ordered_comm_group α] :
  ordered_cancel_comm_monoid α :=
{ mul_left_cancel       := λ a b c, (mul_right_inj a).mp,
  le_of_mul_le_mul_left := λ a b c, (mul_le_mul_iff_left a).mp,
  ..s }

@[priority 100, to_additive]
instance ordered_comm_group.has_exists_mul_of_le (α : Type u)
  [ordered_comm_group α] :
  has_exists_mul_of_le α :=
⟨λ a b hab, ⟨b * a⁻¹, (mul_inv_cancel_comm_assoc a b).symm⟩⟩

@[to_additive neg_le_neg]
lemma inv_le_inv' (h : a ≤ b) : b⁻¹ ≤ a⁻¹ :=
have 1 ≤ a⁻¹ * b,           from mul_left_inv a ▸ mul_le_mul_left' h _,
have 1 * b⁻¹ ≤ a⁻¹ * b * b⁻¹, from mul_le_mul_right' this _,
by rwa [mul_inv_cancel_right, one_mul] at this

@[to_additive]
lemma le_of_inv_le_inv (h : b⁻¹ ≤ a⁻¹) : a ≤ b :=
suffices (a⁻¹)⁻¹ ≤ (b⁻¹)⁻¹, from
  begin simp [inv_inv] at this, assumption end,
inv_le_inv' h

@[to_additive]
lemma one_le_of_inv_le_one (h : a⁻¹ ≤ 1) : 1 ≤ a :=
have a⁻¹ ≤ 1⁻¹, by rwa one_inv,
le_of_inv_le_inv this

@[to_additive]
lemma inv_le_one_of_one_le (h : 1 ≤ a) : a⁻¹ ≤ 1 :=
have a⁻¹ ≤ 1⁻¹, from inv_le_inv' h,
by rwa one_inv at this

@[to_additive nonpos_of_neg_nonneg]
lemma le_one_of_one_le_inv (h : 1 ≤ a⁻¹) : a ≤ 1 :=
have 1⁻¹ ≤ a⁻¹, by rwa one_inv,
le_of_inv_le_inv this

@[to_additive neg_nonneg_of_nonpos]
lemma one_le_inv_of_le_one (h : a ≤ 1) : 1 ≤ a⁻¹ :=
have 1⁻¹ ≤ a⁻¹, from inv_le_inv' h,
by rwa one_inv at this

@[to_additive neg_lt_neg]
lemma inv_lt_inv' (h : a < b) : b⁻¹ < a⁻¹ :=
have 1 < a⁻¹ * b, from mul_left_inv a ▸ mul_lt_mul_left' h (a⁻¹),
have 1 * b⁻¹ < a⁻¹ * b * b⁻¹, from mul_lt_mul_right' this (b⁻¹),
by rwa [mul_inv_cancel_right, one_mul] at this

@[to_additive]
lemma lt_of_inv_lt_inv (h : b⁻¹ < a⁻¹) : a < b :=
inv_inv a ▸ inv_inv b ▸ inv_lt_inv' h

@[to_additive]
lemma one_lt_of_inv_inv (h : a⁻¹ < 1) : 1 < a :=
have a⁻¹ < 1⁻¹, by rwa one_inv,
lt_of_inv_lt_inv this

@[to_additive]
lemma inv_inv_of_one_lt (h : 1 < a) : a⁻¹ < 1 :=
have a⁻¹ < 1⁻¹, from inv_lt_inv' h,
by rwa one_inv at this

@[to_additive neg_of_neg_pos]
lemma inv_of_one_lt_inv (h : 1 < a⁻¹) : a < 1 :=
have 1⁻¹ < a⁻¹, by rwa one_inv,
lt_of_inv_lt_inv this

@[to_additive neg_pos_of_neg]
lemma one_lt_inv_of_inv (h : a < 1) : 1 < a⁻¹ :=
have 1⁻¹ < a⁻¹, from inv_lt_inv' h,
by rwa one_inv at this

@[to_additive]
lemma le_inv_of_le_inv (h : a ≤ b⁻¹) : b ≤ a⁻¹ :=
begin
  have h := inv_le_inv' h,
  rwa inv_inv at h
end

@[to_additive]
lemma inv_le_of_inv_le (h : a⁻¹ ≤ b) : b⁻¹ ≤ a :=
begin
  have h := inv_le_inv' h,
  rwa inv_inv at h
end

@[to_additive]
lemma lt_inv_of_lt_inv (h : a < b⁻¹) : b < a⁻¹ :=
begin
  have h := inv_lt_inv' h,
  rwa inv_inv at h
end

@[to_additive]
lemma inv_lt_of_inv_lt (h : a⁻¹ < b) : b⁻¹ < a :=
begin
  have h := inv_lt_inv' h,
  rwa inv_inv at h
end

@[to_additive]
lemma mul_le_of_le_inv_mul (h : b ≤ a⁻¹ * c) : a * b ≤ c :=
begin
  have h := mul_le_mul_left' h a,
  rwa mul_inv_cancel_left at h
end

@[to_additive]
lemma le_inv_mul_of_mul_le (h : a * b ≤ c) : b ≤ a⁻¹ * c :=
begin
  have h := mul_le_mul_left' h a⁻¹,
  rwa inv_mul_cancel_left at h
end

@[to_additive]
lemma le_mul_of_inv_mul_le (h : b⁻¹ * a ≤ c) : a ≤ b * c :=
begin
  have h := mul_le_mul_left' h b,
  rwa mul_inv_cancel_left at h
end

@[to_additive]
lemma inv_mul_le_of_le_mul (h : a ≤ b * c) : b⁻¹ * a ≤ c :=
begin
  have h := mul_le_mul_left' h b⁻¹,
  rwa inv_mul_cancel_left at h
end

@[to_additive]
lemma le_mul_of_inv_mul_le_left (h : b⁻¹ * a ≤ c) : a ≤ b * c :=
le_mul_of_inv_mul_le h

@[to_additive]
lemma inv_mul_le_left_of_le_mul (h : a ≤ b * c) : b⁻¹ * a ≤ c :=
inv_mul_le_of_le_mul h

@[to_additive]
lemma le_mul_of_inv_mul_le_right (h : c⁻¹ * a ≤ b) : a ≤ b * c :=
by { rw mul_comm, exact le_mul_of_inv_mul_le h }

@[to_additive]
lemma inv_mul_le_right_of_le_mul (h : a ≤ b * c) : c⁻¹ * a ≤ b :=
by { rw mul_comm at h, apply inv_mul_le_left_of_le_mul h }

@[to_additive]
lemma mul_lt_of_lt_inv_mul (h : b < a⁻¹ * c) : a * b < c :=
begin
  have h := mul_lt_mul_left' h a,
  rwa mul_inv_cancel_left at h
end

@[to_additive]
lemma lt_inv_mul_of_mul_lt (h : a * b < c) : b < a⁻¹ * c :=
begin
  have h := mul_lt_mul_left' h (a⁻¹),
  rwa inv_mul_cancel_left at h
end

@[to_additive]
lemma lt_mul_of_inv_mul_lt (h : b⁻¹ * a < c) : a < b * c :=
begin
  have h := mul_lt_mul_left' h b,
  rwa mul_inv_cancel_left at h
end

@[to_additive]
lemma inv_mul_lt_of_lt_mul (h : a < b * c) : b⁻¹ * a < c :=
begin
  have h := mul_lt_mul_left' h (b⁻¹),
  rwa inv_mul_cancel_left at h
end

@[to_additive]
lemma lt_mul_of_inv_mul_lt_left (h : b⁻¹ * a < c) : a < b * c :=
lt_mul_of_inv_mul_lt h

@[to_additive]
lemma inv_mul_lt_left_of_lt_mul (h : a < b * c) : b⁻¹ * a < c :=
inv_mul_lt_of_lt_mul h

@[to_additive]
lemma lt_mul_of_inv_mul_lt_right (h : c⁻¹ * a < b) : a < b * c :=
by { rw mul_comm, exact lt_mul_of_inv_mul_lt h }

@[to_additive]
lemma inv_mul_lt_right_of_lt_mul (h : a < b * c) : c⁻¹ * a < b :=
by { rw mul_comm at h, exact inv_mul_lt_of_lt_mul h }

@[simp, to_additive]
lemma inv_lt_one_iff_one_lt : a⁻¹ < 1 ↔ 1 < a :=
⟨ one_lt_of_inv_inv, inv_inv_of_one_lt ⟩

@[simp, to_additive]
lemma inv_le_inv_iff : a⁻¹ ≤ b⁻¹ ↔ b ≤ a :=
have a * b * a⁻¹ ≤ a * b * b⁻¹ ↔ a⁻¹ ≤ b⁻¹, from mul_le_mul_iff_left _,
by { rw [mul_inv_cancel_right, mul_comm a, mul_inv_cancel_right] at this, rw [this] }

@[to_additive neg_le]
lemma inv_le' : a⁻¹ ≤ b ↔ b⁻¹ ≤ a :=
have a⁻¹ ≤ (b⁻¹)⁻¹ ↔ b⁻¹ ≤ a, from inv_le_inv_iff,
by rwa inv_inv at this

@[to_additive le_neg]
lemma le_inv' : a ≤ b⁻¹ ↔ b ≤ a⁻¹ :=
have (a⁻¹)⁻¹ ≤ b⁻¹ ↔ b ≤ a⁻¹, from inv_le_inv_iff,
by rwa inv_inv at this

@[to_additive neg_le_iff_add_nonneg]
lemma inv_le_iff_one_le_mul : a⁻¹ ≤ b ↔ 1 ≤ b * a :=
(mul_le_mul_iff_right a).symm.trans $ by rw inv_mul_self

@[to_additive neg_le_iff_add_nonneg']
lemma inv_le_iff_one_le_mul' : a⁻¹ ≤ b ↔ 1 ≤ a * b :=
(mul_le_mul_iff_left a).symm.trans $ by rw mul_inv_self

@[to_additive]
lemma inv_lt_iff_one_lt_mul : a⁻¹ < b ↔ 1 < b * a :=
(mul_lt_mul_iff_right a).symm.trans $ by rw inv_mul_self

@[to_additive]
lemma inv_lt_iff_one_lt_mul' : a⁻¹ < b ↔ 1 < a * b :=
(mul_lt_mul_iff_left a).symm.trans $ by rw mul_inv_self

@[to_additive]
lemma le_inv_iff_mul_le_one : a ≤ b⁻¹ ↔ a * b ≤ 1 :=
(mul_le_mul_iff_right b).symm.trans $ by rw inv_mul_self

@[to_additive]
lemma le_inv_iff_mul_le_one' : a ≤ b⁻¹ ↔ b * a ≤ 1 :=
(mul_le_mul_iff_left b).symm.trans $ by rw mul_inv_self

@[to_additive]
lemma lt_inv_iff_mul_lt_one : a < b⁻¹ ↔ a * b < 1 :=
(mul_lt_mul_iff_right b).symm.trans $ by rw inv_mul_self

@[to_additive]
lemma lt_inv_iff_mul_lt_one' : a < b⁻¹ ↔ b * a < 1 :=
(mul_lt_mul_iff_left b).symm.trans $ by rw mul_inv_self

@[simp, to_additive neg_nonpos]
lemma inv_le_one' : a⁻¹ ≤ 1 ↔ 1 ≤ a :=
have a⁻¹ ≤ 1⁻¹ ↔ 1 ≤ a, from inv_le_inv_iff,
by rwa one_inv at this

@[simp, to_additive neg_nonneg]
lemma one_le_inv' : 1 ≤ a⁻¹ ↔ a ≤ 1 :=
have 1⁻¹ ≤ a⁻¹ ↔ a ≤ 1, from inv_le_inv_iff,
by rwa one_inv at this

@[to_additive]
lemma inv_le_self (h : 1 ≤ a) : a⁻¹ ≤ a :=
le_trans (inv_le_one'.2 h) h

@[to_additive]
lemma self_le_inv (h : a ≤ 1) : a ≤ a⁻¹ :=
le_trans h (one_le_inv'.2 h)

@[simp, to_additive]
lemma inv_lt_inv_iff : a⁻¹ < b⁻¹ ↔ b < a :=
have a * b * a⁻¹ < a * b * b⁻¹ ↔ a⁻¹ < b⁻¹, from mul_lt_mul_iff_left _,
by { rw [mul_inv_cancel_right, mul_comm a, mul_inv_cancel_right] at this, rw [this] }

@[to_additive neg_lt_zero]
lemma inv_lt_one' : a⁻¹ < 1 ↔ 1 < a :=
have a⁻¹ < 1⁻¹ ↔ 1 < a, from inv_lt_inv_iff,
by rwa one_inv at this

@[to_additive neg_pos]
lemma one_lt_inv' : 1 < a⁻¹ ↔ a < 1 :=
have 1⁻¹ < a⁻¹ ↔ a < 1, from inv_lt_inv_iff,
by rwa one_inv at this

@[to_additive neg_lt]
lemma inv_lt' : a⁻¹ < b ↔ b⁻¹ < a :=
have a⁻¹ < (b⁻¹)⁻¹ ↔ b⁻¹ < a, from inv_lt_inv_iff,
by rwa inv_inv at this

@[to_additive lt_neg]
lemma lt_inv' : a < b⁻¹ ↔ b < a⁻¹ :=
have (a⁻¹)⁻¹ < b⁻¹ ↔ b < a⁻¹, from inv_lt_inv_iff,
by rwa inv_inv at this

@[to_additive]
lemma inv_lt_self (h : 1 < a) : a⁻¹ < a :=
(inv_lt_one'.2 h).trans h

@[to_additive]
lemma le_inv_mul_iff_mul_le : b ≤ a⁻¹ * c ↔ a * b ≤ c :=
have a⁻¹ * (a * b) ≤ a⁻¹ * c ↔ a * b ≤ c, from mul_le_mul_iff_left _,
by rwa inv_mul_cancel_left at this

@[simp, to_additive]
lemma inv_mul_le_iff_le_mul : b⁻¹ * a ≤ c ↔ a ≤ b * c :=
have b⁻¹ * a ≤ b⁻¹ * (b * c) ↔ a ≤ b * c, from mul_le_mul_iff_left _,
by rwa inv_mul_cancel_left at this

@[to_additive]
lemma mul_inv_le_iff_le_mul : a * c⁻¹ ≤ b ↔ a ≤ b * c :=
by rw [mul_comm a, mul_comm b, inv_mul_le_iff_le_mul]

@[simp, to_additive]
lemma mul_inv_le_iff_le_mul' : a * b⁻¹ ≤ c ↔ a ≤ b * c :=
by rw [← inv_mul_le_iff_le_mul, mul_comm]

@[to_additive]
lemma inv_mul_le_iff_le_mul' : c⁻¹ * a ≤ b ↔ a ≤ b * c :=
by rw [inv_mul_le_iff_le_mul, mul_comm]

@[simp, to_additive]
lemma lt_inv_mul_iff_mul_lt : b < a⁻¹ * c ↔ a * b < c :=
have a⁻¹ * (a * b) < a⁻¹ * c ↔ a * b < c, from mul_lt_mul_iff_left _,
by rwa inv_mul_cancel_left at this

@[simp, to_additive]
lemma inv_mul_lt_iff_lt_mul : b⁻¹ * a < c ↔ a < b * c :=
have b⁻¹ * a < b⁻¹ * (b * c) ↔ a < b * c, from mul_lt_mul_iff_left _,
by rwa inv_mul_cancel_left at this

@[to_additive]
lemma inv_mul_lt_iff_lt_mul_right : c⁻¹ * a < b ↔ a < b * c :=
by rw [inv_mul_lt_iff_lt_mul, mul_comm]

@[to_additive add_neg_le_add_neg_iff]
lemma mul_inv_le_mul_inv_iff' : a * b⁻¹ ≤ c * d⁻¹ ↔ a * d ≤ c * b :=
begin
  split ; intro h,
  have := mul_le_mul_right' (mul_le_mul_right' h b) d,
  rwa [inv_mul_cancel_right, mul_assoc _ _ b, mul_comm _ b, ← mul_assoc, inv_mul_cancel_right]
    at this,
  have := mul_le_mul_right' (mul_le_mul_right' h d⁻¹) b⁻¹,
  rwa [mul_inv_cancel_right, _root_.mul_assoc, _root_.mul_comm d⁻¹ b⁻¹, ← mul_assoc,
    mul_inv_cancel_right] at this,
end

@[simp, to_additive] lemma div_le_self_iff (a : α) {b : α} : a / b ≤ a ↔ 1 ≤ b :=
by simp [div_eq_mul_inv]

@[simp, to_additive] lemma div_lt_self_iff (a : α) {b : α} : a / b < a ↔ 1 < b :=
by simp [div_eq_mul_inv]

/-- Pullback an `ordered_comm_group` under an injective map.
See note [reducible non-instances]. -/
@[reducible, to_additive function.injective.ordered_add_comm_group
"Pullback an `ordered_add_comm_group` under an injective map."]
def function.injective.ordered_comm_group {β : Type*}
  [has_one β] [has_mul β] [has_inv β] [has_div β]
  (f : β → α) (hf : function.injective f) (one : f 1 = 1)
  (mul : ∀ x y, f (x * y) = f x * f y)
  (inv : ∀ x, f (x⁻¹) = (f x)⁻¹)
  (div : ∀ x y, f (x / y) = f x / f y) :
  ordered_comm_group β :=
{ ..partial_order.lift f hf,
  ..hf.ordered_comm_monoid f one mul,
  ..hf.comm_group f one mul inv div }

end ordered_comm_group

section ordered_add_comm_group
variables [ordered_add_comm_group α] {a b c d : α}

lemma sub_le_sub (hab : a ≤ b) (hcd : c ≤ d) : a - d ≤ b - c :=
by simpa only [sub_eq_add_neg] using add_le_add hab (neg_le_neg hcd)

lemma sub_lt_sub (hab : a < b) (hcd : c < d) : a - d < b - c :=
by simpa only [sub_eq_add_neg] using add_lt_add hab (neg_lt_neg hcd)

alias sub_le_self_iff ↔ _ sub_le_self

alias sub_lt_self_iff ↔ _ sub_lt_self

lemma sub_le_sub_iff : a - b ≤ c - d ↔ a + d ≤ c + b :=
by simpa only [sub_eq_add_neg] using add_neg_le_add_neg_iff

@[simp]
lemma sub_le_sub_iff_left (a : α) {b c : α} : a - b ≤ a - c ↔ c ≤ b :=
by rw [sub_eq_add_neg, sub_eq_add_neg, add_le_add_iff_left, neg_le_neg_iff]

lemma sub_le_sub_left (h : a ≤ b) (c : α) : c - b ≤ c - a :=
(sub_le_sub_iff_left c).2 h

@[simp]
lemma sub_le_sub_iff_right (c : α) : a - c ≤ b - c ↔ a ≤ b :=
by simpa only [sub_eq_add_neg] using add_le_add_iff_right _

lemma sub_le_sub_right (h : a ≤ b) (c : α) : a - c ≤ b - c :=
(sub_le_sub_iff_right c).2 h

@[simp]
lemma sub_lt_sub_iff_left (a : α) {b c : α} : a - b < a - c ↔ c < b :=
by rw [sub_eq_add_neg, sub_eq_add_neg, add_lt_add_iff_left, neg_lt_neg_iff]

lemma sub_lt_sub_left (h : a < b) (c : α) : c - b < c - a :=
(sub_lt_sub_iff_left c).2 h

@[simp]
lemma sub_lt_sub_iff_right (c : α) : a - c < b - c ↔ a < b :=
by simpa only [sub_eq_add_neg] using add_lt_add_iff_right _

lemma sub_lt_sub_right (h : a < b) (c : α) : a - c < b - c :=
(sub_lt_sub_iff_right c).2 h

@[simp] lemma sub_nonneg : 0 ≤ a - b ↔ b ≤ a :=
by rw [← sub_self a, sub_le_sub_iff_left]

alias sub_nonneg ↔ le_of_sub_nonneg sub_nonneg_of_le

@[simp] lemma sub_nonpos : a - b ≤ 0 ↔ a ≤ b :=
by rw [← sub_self b,  sub_le_sub_iff_right]

alias sub_nonpos ↔ le_of_sub_nonpos sub_nonpos_of_le

@[simp] lemma sub_pos : 0 < a - b ↔ b < a :=
by rw [← sub_self a, sub_lt_sub_iff_left]

alias sub_pos ↔ lt_of_sub_pos sub_pos_of_lt

@[simp] lemma sub_lt_zero : a - b < 0 ↔ a < b :=
by rw [← sub_self b, sub_lt_sub_iff_right]

alias sub_lt_zero ↔ lt_of_sub_neg sub_neg_of_lt

lemma le_sub_iff_add_le' : b ≤ c - a ↔ a + b ≤ c :=
by rw [sub_eq_add_neg, add_comm, le_neg_add_iff_add_le]

lemma le_sub_iff_add_le : a ≤ c - b ↔ a + b ≤ c :=
by rw [le_sub_iff_add_le', add_comm]

alias le_sub_iff_add_le ↔ add_le_of_le_sub_right le_sub_right_of_add_le

lemma sub_le_iff_le_add' : a - b ≤ c ↔ a ≤ b + c :=
by rw [sub_eq_add_neg, add_comm, neg_add_le_iff_le_add]

alias le_sub_iff_add_le' ↔ add_le_of_le_sub_left le_sub_left_of_add_le

lemma sub_le_iff_le_add : a - c ≤ b ↔ a ≤ b + c :=
by rw [sub_le_iff_le_add', add_comm]

@[simp] lemma neg_le_sub_iff_le_add : -b ≤ a - c ↔ c ≤ a + b :=
le_sub_iff_add_le.trans neg_add_le_iff_le_add'

lemma neg_le_sub_iff_le_add' : -a ≤ b - c ↔ c ≤ a + b :=
by rw [neg_le_sub_iff_le_add, add_comm]

lemma sub_le : a - b ≤ c ↔ a - c ≤ b :=
sub_le_iff_le_add'.trans sub_le_iff_le_add.symm

theorem le_sub : a ≤ b - c ↔ c ≤ b - a :=
le_sub_iff_add_le'.trans le_sub_iff_add_le.symm

lemma lt_sub_iff_add_lt' : b < c - a ↔ a + b < c :=
by rw [sub_eq_add_neg, add_comm, lt_neg_add_iff_add_lt]

alias lt_sub_iff_add_lt' ↔ add_lt_of_lt_sub_left lt_sub_left_of_add_lt

lemma lt_sub_iff_add_lt : a < c - b ↔ a + b < c :=
by rw [lt_sub_iff_add_lt', add_comm]

alias lt_sub_iff_add_lt ↔ add_lt_of_lt_sub_right lt_sub_right_of_add_lt

lemma sub_lt_iff_lt_add' : a - b < c ↔ a < b + c :=
by rw [sub_eq_add_neg, add_comm, neg_add_lt_iff_lt_add]

alias sub_lt_iff_lt_add' ↔ lt_add_of_sub_left_lt sub_left_lt_of_lt_add

lemma sub_lt_iff_lt_add : a - c < b ↔ a < b + c :=
by rw [sub_lt_iff_lt_add', add_comm]

alias sub_lt_iff_lt_add ↔ lt_add_of_sub_right_lt sub_right_lt_of_lt_add

@[simp] lemma neg_lt_sub_iff_lt_add : -b < a - c ↔ c < a + b :=
lt_sub_iff_add_lt.trans neg_add_lt_iff_lt_add_right

lemma neg_lt_sub_iff_lt_add' : -a < b - c ↔ c < a + b :=
by rw [neg_lt_sub_iff_lt_add, add_comm]

lemma sub_lt : a - b < c ↔ a - c < b :=
sub_lt_iff_lt_add'.trans sub_lt_iff_lt_add.symm

theorem lt_sub : a < b - c ↔ c < b - a :=
lt_sub_iff_add_lt'.trans lt_sub_iff_add_lt.symm

end ordered_add_comm_group

/-!

### Linearly ordered commutative groups

-/

/-- A linearly ordered additive commutative group is an
additive commutative group with a linear order in which
addition is monotone. -/
@[protect_proj, ancestor ordered_add_comm_group linear_order]
class linear_ordered_add_comm_group (α : Type u) extends ordered_add_comm_group α, linear_order α

/-- A linearly ordered commutative monoid with an additively absorbing `⊤` element.
  Instances should include number systems with an infinite element adjoined.` -/
@[protect_proj, ancestor linear_ordered_add_comm_monoid_with_top sub_neg_monoid nontrivial]
class linear_ordered_add_comm_group_with_top (α : Type*)
  extends linear_ordered_add_comm_monoid_with_top α, sub_neg_monoid α, nontrivial α :=
(neg_top : - (⊤ : α) = ⊤)
(add_neg_cancel : ∀ a:α, a ≠ ⊤ → a + (- a) = 0)

/-- A linearly ordered commutative group is a
commutative group with a linear order in which
multiplication is monotone. -/
@[protect_proj, ancestor ordered_comm_group linear_order, to_additive]
class linear_ordered_comm_group (α : Type u) extends ordered_comm_group α, linear_order α

section linear_ordered_comm_group
variables [linear_ordered_comm_group α] {a b c : α}

@[priority 100, to_additive] -- see Note [lower instance priority]
instance linear_ordered_comm_group.to_linear_ordered_cancel_comm_monoid :
  linear_ordered_cancel_comm_monoid α :=
{ le_of_mul_le_mul_left := λ x y z, le_of_mul_le_mul_left',
  mul_left_cancel := λ x y z, mul_left_cancel,
  ..‹linear_ordered_comm_group α› }

/-- Pullback a `linear_ordered_comm_group` under an injective map.
See note [reducible non-instances]. -/
@[reducible, to_additive function.injective.linear_ordered_add_comm_group
"Pullback a `linear_ordered_add_comm_group` under an injective map."]
def function.injective.linear_ordered_comm_group {β : Type*}
  [has_one β] [has_mul β] [has_inv β] [has_div β]
  (f : β → α) (hf : function.injective f) (one : f 1 = 1)
  (mul : ∀ x y, f (x * y) = f x * f y)
  (inv : ∀ x, f (x⁻¹) = (f x)⁻¹)
  (div : ∀ x y, f (x / y) = f x / f y)  :
  linear_ordered_comm_group β :=
{ ..linear_order.lift f hf,
  ..hf.ordered_comm_group f one mul inv div }

@[to_additive linear_ordered_add_comm_group.add_lt_add_left]
lemma linear_ordered_comm_group.mul_lt_mul_left'
  (a b : α) (h : a < b) (c : α) : c * a < c * b :=
mul_lt_mul_left' h c

@[to_additive min_neg_neg]
lemma min_inv_inv' (a b : α) : min (a⁻¹) (b⁻¹) = (max a b)⁻¹ :=
eq.symm $ @monotone.map_max α (order_dual α) _ _ has_inv.inv a b $ λ a b, inv_le_inv'

@[to_additive max_neg_neg]
lemma max_inv_inv' (a b : α) : max (a⁻¹) (b⁻¹) = (min a b)⁻¹ :=
eq.symm $ @monotone.map_min α (order_dual α) _ _ has_inv.inv a b $ λ a b, inv_le_inv'

@[to_additive min_sub_sub_right]
lemma min_div_div_right' (a b c : α) : min (a / c) (b / c) = min a b / c :=
by simpa only [div_eq_mul_inv] using min_mul_mul_right a b (c⁻¹)

@[to_additive max_sub_sub_right]
lemma max_div_div_right' (a b c : α) : max (a / c) (b / c) = max a b / c :=
by simpa only [div_eq_mul_inv] using max_mul_mul_right a b (c⁻¹)

@[to_additive min_sub_sub_left]
lemma min_div_div_left' (a b c : α) : min (a / b) (a / c) = a / max b c :=
by simp only [div_eq_mul_inv, min_mul_mul_left, min_inv_inv']

@[to_additive max_sub_sub_left]
lemma max_div_div_left' (a b c : α) : max (a / b) (a / c) = a / min b c :=
by simp only [div_eq_mul_inv, max_mul_mul_left, max_inv_inv']

@[to_additive max_zero_sub_eq_self]
lemma max_one_div_eq_self' (a : α) : max a 1 / max (a⁻¹) 1 = a :=
begin
  rcases le_total a 1,
  { rw [max_eq_right h, max_eq_left, one_div, inv_inv], { rwa [le_inv', one_inv] } },
  { rw [max_eq_left, max_eq_right, div_eq_mul_inv, one_inv, mul_one],
    { rwa [inv_le', one_inv] }, exact h }
end

@[to_additive eq_zero_of_neg_eq]
lemma eq_one_of_inv_eq' (h : a⁻¹ = a) : a = 1 :=
match lt_trichotomy a 1 with
| or.inl h₁ :=
  have 1 < a, from h ▸ one_lt_inv_of_inv h₁,
  absurd h₁ this.asymm
| or.inr (or.inl h₁) := h₁
| or.inr (or.inr h₁) :=
  have a < 1, from h ▸ inv_inv_of_one_lt h₁,
  absurd h₁ this.asymm
end

@[to_additive exists_zero_lt]
lemma exists_one_lt' [nontrivial α] : ∃ (a:α), 1 < a :=
begin
  obtain ⟨y, hy⟩ := decidable.exists_ne (1 : α),
  cases hy.lt_or_lt,
  { exact ⟨y⁻¹, one_lt_inv'.mpr h⟩ },
  { exact ⟨y, h⟩ }
end

@[priority 100, to_additive] -- see Note [lower instance priority]
instance linear_ordered_comm_group.to_no_top_order [nontrivial α] :
  no_top_order α :=
⟨ begin
    obtain ⟨y, hy⟩ : ∃ (a:α), 1 < a := exists_one_lt',
    exact λ a, ⟨a * y, lt_mul_of_one_lt_right' a hy⟩
  end ⟩

@[priority 100, to_additive] -- see Note [lower instance priority]
instance linear_ordered_comm_group.to_no_bot_order [nontrivial α] : no_bot_order α :=
⟨ begin
    obtain ⟨y, hy⟩ : ∃ (a:α), 1 < a := exists_one_lt',
    exact λ a, ⟨a / y, (div_lt_self_iff a).mpr hy⟩
  end ⟩

end linear_ordered_comm_group

section linear_ordered_add_comm_group

variables [linear_ordered_add_comm_group α] {a b c : α}

@[simp]
lemma sub_le_sub_flip : a - b ≤ b - a ↔ a ≤ b :=
begin
  rw [sub_le_iff_le_add, sub_add_eq_add_sub, le_sub_iff_add_le],
  split,
  { intro h,
    by_contra H,
    rw not_le at H,
    apply not_lt.2 h,
    exact add_lt_add H H, },
  { intro h,
    exact add_le_add h h, }
end

@[simp] lemma max_zero_sub_max_neg_zero_eq_self (a : α) :
  max a 0 - max (-a) 0 = a :=
by { rcases le_total a 0 with h|h; simp [h] }

lemma le_of_forall_pos_le_add [densely_ordered α] (h : ∀ ε : α, 0 < ε → a ≤ b + ε) : a ≤ b :=
le_of_forall_le_of_dense $ λ c hc,
calc a ≤ b + (c - b) : h _ (sub_pos_of_lt hc)
   ... = c           : add_sub_cancel'_right _ _

lemma le_iff_forall_pos_le_add [densely_ordered α] : a ≤ b ↔ ∀ ε, 0 < ε → a ≤ b + ε :=
⟨λ h ε ε_pos, le_add_of_le_of_nonneg h ε_pos.le, le_of_forall_pos_le_add⟩

lemma le_of_forall_pos_lt_add (h : ∀ ε : α, 0 < ε → a < b + ε) : a ≤ b :=
le_of_not_lt $ λ h₁, by simpa using h _ (sub_pos_of_lt h₁)

lemma le_iff_forall_pos_lt_add : a ≤ b ↔ ∀ ε, 0 < ε → a < b + ε :=
⟨λ h ε, lt_add_of_le_of_pos h, le_of_forall_pos_lt_add⟩

/-- `abs a` is the absolute value of `a`. -/
def abs (a : α) : α := max a (-a)

lemma abs_choice (x : α) : abs x = x ∨ abs x = -x := max_choice _ _

lemma abs_of_nonneg (h : 0 ≤ a) : abs a = a :=
max_eq_left $ (neg_nonpos.2 h).trans h

lemma abs_of_pos (h : 0 < a) : abs a = a :=
abs_of_nonneg h.le

lemma abs_of_nonpos (h : a ≤ 0) : abs a = -a :=
max_eq_right $ h.trans (neg_nonneg.2 h)

lemma abs_of_neg (h : a < 0) : abs a = -a :=
abs_of_nonpos h.le

@[simp] lemma abs_zero : abs 0 = (0:α) :=
abs_of_nonneg le_rfl

@[simp] lemma abs_neg (a : α) : abs (-a) = abs a :=
begin unfold abs, rw [max_comm, neg_neg] end

@[simp] lemma abs_pos : 0 < abs a ↔ a ≠ 0 :=
begin
  rcases lt_trichotomy a 0 with (ha|rfl|ha),
  { simp [abs_of_neg ha, neg_pos, ha.ne, ha] },
  { simp },
  { simp [abs_of_pos ha, ha, ha.ne.symm] }
end

lemma abs_pos_of_pos (h : 0 < a) : 0 < abs a := abs_pos.2 h.ne.symm

lemma abs_pos_of_neg (h : a < 0) : 0 < abs a := abs_pos.2 h.ne

lemma abs_sub_comm (a b : α) : abs (a - b) = abs (b - a) :=
by rw [← neg_sub, abs_neg]

lemma abs_le' : abs a ≤ b ↔ a ≤ b ∧ -a ≤ b := max_le_iff

lemma abs_le : abs a ≤ b ↔ - b ≤ a ∧ a ≤ b :=
by rw [abs_le', and.comm, neg_le]

lemma neg_le_of_abs_le (h : abs a ≤ b) : -b ≤ a := (abs_le.mp h).1

lemma le_of_abs_le (h : abs a ≤ b) : a ≤ b := (abs_le.mp h).2

lemma le_abs : a ≤ abs b ↔ a ≤ b ∨ a ≤ -b := le_max_iff

lemma le_abs_self (a : α) : a ≤ abs a := le_max_left _ _

lemma neg_le_abs_self (a : α) : -a ≤ abs a := le_max_right _ _

lemma neg_abs_le_self (a : α) : -abs a ≤ a :=
neg_le.mpr $ neg_le_abs_self a

lemma abs_nonneg (a : α) : 0 ≤ abs a :=
(le_total 0 a).elim (λ h, h.trans (le_abs_self a)) (λ h, (neg_nonneg.2 h).trans $ neg_le_abs_self a)

@[simp] lemma abs_abs (a : α) : abs (abs a) = abs a :=
abs_of_nonneg $ abs_nonneg a

@[simp] lemma abs_eq_zero : abs a = 0 ↔ a = 0 :=
decidable.not_iff_not.1 $ ne_comm.trans $ (abs_nonneg a).lt_iff_ne.symm.trans abs_pos

@[simp] lemma abs_nonpos_iff {a : α} : abs a ≤ 0 ↔ a = 0 :=
(abs_nonneg a).le_iff_eq.trans abs_eq_zero

lemma abs_lt : abs a < b ↔ - b < a ∧ a < b :=
max_lt_iff.trans $ and.comm.trans $ by rw [neg_lt]

lemma neg_lt_of_abs_lt (h : abs a < b) : -b < a := (abs_lt.mp h).1

lemma lt_of_abs_lt (h : abs a < b) : a < b := (abs_lt.mp h).2

lemma lt_abs : a < abs b ↔ a < b ∨ a < -b := lt_max_iff

lemma max_sub_min_eq_abs' (a b : α) : max a b - min a b = abs (a - b) :=
begin
  cases le_total a b with ab ba,
  { rw [max_eq_right ab, min_eq_left ab, abs_of_nonpos, neg_sub], rwa sub_nonpos },
  { rw [max_eq_left ba, min_eq_right ba, abs_of_nonneg], rwa sub_nonneg }
end

lemma max_sub_min_eq_abs (a b : α) : max a b - min a b = abs (b - a) :=
by { rw abs_sub_comm, exact max_sub_min_eq_abs' _ _ }

lemma abs_add (a b : α) : abs (a + b) ≤ abs a + abs b :=
abs_le.2 ⟨(neg_add (abs a) (abs b)).symm ▸
  add_le_add (neg_le.2 $ neg_le_abs_self _) (neg_le.2 $ neg_le_abs_self _),
  add_le_add (le_abs_self _) (le_abs_self _)⟩

theorem abs_sub (a b : α) :
  abs (a - b) ≤ abs a + abs b :=
by { rw [sub_eq_add_neg, ←abs_neg b], exact abs_add a _ }

lemma abs_sub_le_iff : abs (a - b) ≤ c ↔ a - b ≤ c ∧ b - a ≤ c :=
by rw [abs_le, neg_le_sub_iff_le_add, @sub_le_iff_le_add' _ _ b, and_comm]

lemma abs_sub_lt_iff : abs (a - b) < c ↔ a - b < c ∧ b - a < c :=
by rw [abs_lt, neg_lt_sub_iff_lt_add, @sub_lt_iff_lt_add' _ _ b, and_comm]

lemma sub_le_of_abs_sub_le_left (h : abs (a - b) ≤ c) : b - c ≤ a :=
sub_le.1 $ (abs_sub_le_iff.1 h).2

lemma sub_le_of_abs_sub_le_right (h : abs (a - b) ≤ c) : a - c ≤ b :=
sub_le_of_abs_sub_le_left (abs_sub_comm a b ▸ h)

lemma sub_lt_of_abs_sub_lt_left (h : abs (a - b) < c) : b - c < a :=
sub_lt.1 $ (abs_sub_lt_iff.1 h).2

lemma sub_lt_of_abs_sub_lt_right (h : abs (a - b) < c) : a - c < b :=
sub_lt_of_abs_sub_lt_left (abs_sub_comm a b ▸ h)

lemma abs_sub_abs_le_abs_sub (a b : α) : abs a - abs b ≤ abs (a - b) :=
sub_le_iff_le_add.2 $
calc abs a = abs (a - b + b)     : by rw [sub_add_cancel]
       ... ≤ abs (a - b) + abs b : abs_add _ _

lemma abs_abs_sub_abs_le_abs_sub (a b : α) : abs (abs a - abs b) ≤ abs (a - b) :=
abs_sub_le_iff.2 ⟨abs_sub_abs_le_abs_sub _ _, by rw abs_sub_comm; apply abs_sub_abs_le_abs_sub⟩

lemma eq_or_eq_neg_of_abs_eq (h : abs a = b) : a = b ∨ a = -b :=
by simpa only [← h, eq_comm, eq_neg_iff_eq_neg] using abs_choice a

lemma abs_eq (hb : 0 ≤ b) : abs a = b ↔ a = b ∨ a = -b :=
begin
  refine ⟨eq_or_eq_neg_of_abs_eq, _⟩,
  rintro (rfl|rfl); simp only [abs_neg, abs_of_nonneg hb]
end

lemma abs_eq_abs : abs a = abs b ↔ a = b ∨ a = -b :=
begin
  refine ⟨λ h, _, λ h, _⟩,
  { obtain rfl | rfl := eq_or_eq_neg_of_abs_eq h;
    simpa only [neg_eq_iff_neg_eq, neg_inj, or.comm, @eq_comm _ (-b)] using abs_choice b },
  { cases h; simp only [h, abs_neg] },
end

lemma abs_le_max_abs_abs (hab : a ≤ b)  (hbc : b ≤ c) : abs b ≤ max (abs a) (abs c) :=
abs_le'.2
  ⟨by simp [hbc.trans (le_abs_self c)],
   by simp [(neg_le_neg hab).trans (neg_le_abs_self a)]⟩

theorem abs_le_abs (h₀ : a ≤ b) (h₁ : -a ≤ b) : abs a ≤ abs b :=
(abs_le'.2 ⟨h₀, h₁⟩).trans (le_abs_self b)

lemma abs_max_sub_max_le_abs (a b c : α) : abs (max a c - max b c) ≤ abs (a - b) :=
begin
  simp_rw [abs_le, le_sub_iff_add_le, sub_le_iff_le_add, ← max_add_add_left],
  split; apply max_le_max; simp only [← le_sub_iff_add_le, ← sub_le_iff_le_add, sub_self, neg_le,
    neg_le_abs_self, neg_zero, abs_nonneg, le_abs_self]
end

lemma eq_of_abs_sub_eq_zero {a b : α} (h : abs (a - b) = 0) : a = b :=
sub_eq_zero.1 $ abs_eq_zero.1 h

lemma abs_by_cases (P : α → Prop) {a : α} (h1 : P a) (h2 : P (-a)) : P (abs a) :=
sup_ind _ _ h1 h2

lemma abs_sub_le (a b c : α) : abs (a - c) ≤ abs (a - b) + abs (b - c) :=
calc
    abs (a - c) = abs (a - b + (b - c))     : by rw [sub_add_sub_cancel]
            ... ≤ abs (a - b) + abs (b - c) : abs_add _ _

lemma abs_add_three (a b c : α) : abs (a + b + c) ≤ abs a + abs b + abs c :=
(abs_add _ _).trans (add_le_add_right (abs_add _ _) _)

lemma dist_bdd_within_interval {a b lb ub : α} (hal : lb ≤ a) (hau : a ≤ ub)
      (hbl : lb ≤ b) (hbu : b ≤ ub) : abs (a - b) ≤ ub - lb :=
abs_sub_le_iff.2 ⟨sub_le_sub hau hbl, sub_le_sub hbu hal⟩

lemma eq_of_abs_sub_nonpos (h : abs (a - b) ≤ 0) : a = b :=
eq_of_abs_sub_eq_zero (le_antisymm h (abs_nonneg (a - b)))

instance with_top.linear_ordered_add_comm_group_with_top :
  linear_ordered_add_comm_group_with_top (with_top α) :=
{ neg := option.map (λ a : α, -a),
  neg_top := @option.map_none _ _ (λ a : α, -a),
  add_neg_cancel := begin
    rintro (a | a) ha,
    { exact (ha rfl).elim },
    exact with_top.coe_add.symm.trans (with_top.coe_eq_coe.2 (add_neg_self a)),
  end,
  .. with_top.linear_ordered_add_comm_monoid_with_top,
  .. option.nontrivial }

end linear_ordered_add_comm_group

/-- This is not so much a new structure as a construction mechanism
  for ordered groups, by specifying only the "positive cone" of the group. -/
class nonneg_add_comm_group (α : Type*) extends add_comm_group α :=
(nonneg : α → Prop)
(pos : α → Prop := λ a, nonneg a ∧ ¬ nonneg (neg a))
(pos_iff : ∀ a, pos a ↔ nonneg a ∧ ¬ nonneg (-a) . order_laws_tac)
(zero_nonneg : nonneg 0)
(add_nonneg : ∀ {a b}, nonneg a → nonneg b → nonneg (a + b))
(nonneg_antisymm : ∀ {a}, nonneg a → nonneg (-a) → a = 0)

namespace nonneg_add_comm_group
variable [s : nonneg_add_comm_group α]
include s

@[reducible, priority 100] -- see Note [lower instance priority]
instance to_ordered_add_comm_group : ordered_add_comm_group α :=
{ le := λ a b, nonneg (b - a),
  lt := λ a b, pos (b - a),
  lt_iff_le_not_le := λ a b, by simp; rw [pos_iff]; simp,
  le_refl := λ a, by simp [zero_nonneg],
  le_trans := λ a b c nab nbc, by simp [-sub_eq_add_neg];
    rw ← sub_add_sub_cancel; exact add_nonneg nbc nab,
  le_antisymm := λ a b nab nba, eq_of_sub_eq_zero $
    nonneg_antisymm nba (by rw neg_sub; exact nab),
  add_le_add_left := λ a b nab c, by simpa [(≤), preorder.le] using nab,
  ..s }

theorem nonneg_def {a : α} : nonneg a ↔ 0 ≤ a :=
show _ ↔ nonneg _, by simp

theorem pos_def {a : α} : pos a ↔ 0 < a :=
show _ ↔ pos _, by simp

theorem not_zero_pos : ¬ pos (0 : α) :=
mt pos_def.1 (lt_irrefl _)

theorem zero_lt_iff_nonneg_nonneg {a : α} :
  0 < a ↔ nonneg a ∧ ¬ nonneg (-a) :=
pos_def.symm.trans (pos_iff _)

theorem nonneg_total_iff :
  (∀ a : α, nonneg a ∨ nonneg (-a)) ↔
  (∀ a b : α, a ≤ b ∨ b ≤ a) :=
⟨λ h a b, by have := h (b - a); rwa [neg_sub] at this,
 λ h a, by rw [nonneg_def, nonneg_def, neg_nonneg]; apply h⟩

/--
A `nonneg_add_comm_group` is a `linear_ordered_add_comm_group`
if `nonneg` is total and decidable.
-/
def to_linear_ordered_add_comm_group
  [decidable_pred (@nonneg α _)]
  (nonneg_total : ∀ a : α, nonneg a ∨ nonneg (-a))
  : linear_ordered_add_comm_group α :=
{ le := (≤),
  lt := (<),
  le_total := nonneg_total_iff.1 nonneg_total,
  decidable_le := by apply_instance,
  decidable_lt := by apply_instance,
  ..@nonneg_add_comm_group.to_ordered_add_comm_group _ s }

end nonneg_add_comm_group

namespace order_dual

instance [ordered_add_comm_group α] : ordered_add_comm_group (order_dual α) :=
{ add_left_neg := λ a : α, add_left_neg a,
  sub := λ a b, (a - b : α),
  ..order_dual.ordered_add_comm_monoid,
  ..show add_comm_group α, by apply_instance }

instance [linear_ordered_add_comm_group α] :
  linear_ordered_add_comm_group (order_dual α) :=
{ add_le_add_left := λ a b h c, by exact add_le_add_left h _,
  ..order_dual.linear_order α,
  ..show add_comm_group α, by apply_instance }

end order_dual

namespace prod

variables {G H : Type*}

@[to_additive]
instance [ordered_comm_group G] [ordered_comm_group H] :
  ordered_comm_group (G × H) :=
{ .. prod.comm_group, .. prod.partial_order G H, .. prod.ordered_cancel_comm_monoid }

end prod

section type_tags

instance [ordered_add_comm_group α] : ordered_comm_group (multiplicative α) :=
{ ..multiplicative.comm_group,
  ..multiplicative.ordered_comm_monoid }

instance [ordered_comm_group α] : ordered_add_comm_group (additive α) :=
{ ..additive.add_comm_group,
  ..additive.ordered_add_comm_monoid }

instance [linear_ordered_add_comm_group α] : linear_ordered_comm_group (multiplicative α) :=
{ ..multiplicative.linear_order,
  ..multiplicative.ordered_comm_group }

instance [linear_ordered_comm_group α] : linear_ordered_add_comm_group (additive α) :=
{ ..additive.linear_order,
  ..additive.ordered_add_comm_group }

end type_tags<|MERGE_RESOLUTION|>--- conflicted
+++ resolved
@@ -68,14 +68,11 @@
 instance units.covariant_class [ordered_comm_monoid α] :
   covariant_class (units α) (units α) (*) (≤) :=
 { elim := λ a b c bc, show (a : α) * b ≤ a * c, from mul_le_mul_left' bc _ }
-<<<<<<< HEAD
 
 @[to_additive]
 instance ordered_comm_group.to_covariant_class_left_le (α : Type u) [ordered_comm_group α] :
   covariant_class α α (*) (≤) :=
 { elim := λ a b c bc, ordered_comm_group.mul_le_mul_left b c bc a }
-=======
->>>>>>> 23ee7ea7
 
 /--The units of an ordered commutative monoid form an ordered commutative group. -/
 @[to_additive]
