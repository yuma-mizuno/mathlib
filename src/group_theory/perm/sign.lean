/-
Copyright (c) 2018 Chris Hughes. All rights reserved.
Released under Apache 2.0 license as described in the file LICENSE.
Authors: Chris Hughes
-/
import data.fintype.basic
import data.finset.sort
import data.nat.parity
import group_theory.perm.support
import group_theory.order_of_element
import tactic.norm_swap
import group_theory.quotient_group

/-!
# Sign of a permutation

The main definition of this file is `equiv.perm.sign`, associating a `units ℤ` sign with a
permutation.

This file also contains miscellaneous lemmas about `equiv.perm` and `equiv.swap`, building on top
of those in `data/equiv/basic` and other files in `group_theory/perm/*`.

-/

universes u v
open equiv function fintype finset
open_locale big_operators
variables {α : Type u} {β : Type v}

namespace equiv.perm

/--
`mod_swap i j` contains permutations up to swapping `i` and `j`.

We use this to partition permutations in `matrix.det_zero_of_row_eq`, such that each partition
sums up to `0`.
-/
def mod_swap [decidable_eq α] (i j : α) : setoid (perm α) :=
⟨λ σ τ, σ = τ ∨ σ = swap i j * τ,
 λ σ, or.inl (refl σ),
 λ σ τ h, or.cases_on h (λ h, or.inl h.symm) (λ h, or.inr (by rw [h, swap_mul_self_mul])),
 λ σ τ υ hστ hτυ, by cases hστ; cases hτυ; try {rw [hστ, hτυ, swap_mul_self_mul]}; finish⟩

instance {α : Type*} [fintype α] [decidable_eq α] (i j : α) : decidable_rel (mod_swap i j).r :=
λ σ τ, or.decidable

lemma perm_inv_on_of_perm_on_finset {s : finset α} {f : perm α}
  (h : ∀ x ∈ s, f x ∈ s) {y : α} (hy : y ∈ s) : f⁻¹ y ∈ s :=
begin
  have h0 : ∀ y ∈ s, ∃ x (hx : x ∈ s), y = (λ i (hi : i ∈ s), f i) x hx :=
    finset.surj_on_of_inj_on_of_card_le (λ x hx, (λ i hi, f i) x hx)
    (λ a ha, h a ha) (λ a₁ a₂ ha₁ ha₂ heq, (equiv.apply_eq_iff_eq f).mp heq) rfl.ge,
  obtain ⟨y2, hy2, heq⟩ := h0 y hy,
  convert hy2,
  rw heq,
  simp only [inv_apply_self]
end

lemma perm_inv_maps_to_of_maps_to (f : perm α) {s : set α} [fintype s]
  (h : set.maps_to f s s) : set.maps_to (f⁻¹ : _) s s :=
λ x hx, set.mem_to_finset.mp $
  perm_inv_on_of_perm_on_finset
   (λ a ha, set.mem_to_finset.mpr (h (set.mem_to_finset.mp ha)))
   (set.mem_to_finset.mpr hx)

@[simp] lemma perm_inv_maps_to_iff_maps_to {f : perm α} {s : set α} [fintype s] :
  set.maps_to (f⁻¹ : _) s s ↔ set.maps_to f s s :=
⟨perm_inv_maps_to_of_maps_to f⁻¹, perm_inv_maps_to_of_maps_to f⟩

lemma perm_inv_on_of_perm_on_fintype {f : perm α} {p : α → Prop} [fintype {x // p x}]
  (h : ∀ x, p x → p (f x)) {x : α} (hx : p x) : p (f⁻¹ x) :=
begin
  letI : fintype ↥(show set α, from p) := ‹fintype {x // p x}›,
  exact perm_inv_maps_to_of_maps_to f h hx
end

/-- If the permutation `f` maps `{x // p x}` into itself, then this returns the permutation
  on `{x // p x}` induced by `f`. Note that the `h` hypothesis is weaker than for
  `equiv.perm.subtype_perm`. -/
abbreviation subtype_perm_of_fintype (f : perm α) {p : α → Prop} [fintype {x // p x}]
  (h : ∀ x, p x → p (f x)) : perm {x // p x} :=
f.subtype_perm (λ x, ⟨h x, λ h₂, f.inv_apply_self x ▸ perm_inv_on_of_perm_on_fintype h h₂⟩)

@[simp] lemma subtype_perm_of_fintype_apply (f : perm α) {p : α → Prop} [fintype {x // p x}]
  (h : ∀ x, p x → p (f x)) (x : {x // p x}) : subtype_perm_of_fintype f h x = ⟨f x, h x x.2⟩ := rfl

@[simp] lemma subtype_perm_of_fintype_one (p : α → Prop) [fintype {x // p x}]
  (h : ∀ x, p x → p ((1 : perm α) x)) : @subtype_perm_of_fintype α 1 p _ h = 1 :=
equiv.ext $ λ ⟨_, _⟩, rfl

lemma perm_maps_to_inl_iff_maps_to_inr {m n : Type*} [fintype m] [fintype n]
  (σ : equiv.perm (m ⊕ n)) :
  set.maps_to σ (set.range sum.inl) (set.range sum.inl) ↔
  set.maps_to σ (set.range sum.inr) (set.range sum.inr) :=
begin
  split; id {
    intros h,
    classical,
    rw ←perm_inv_maps_to_iff_maps_to at h,
    intro x,
    cases hx : σ x with l r, },
  { rintros ⟨a, rfl⟩,
    obtain ⟨y, hy⟩ := h ⟨l, rfl⟩,
    rw [←hx, σ.inv_apply_self] at hy,
    exact absurd hy sum.inl_ne_inr},
  { rintros ⟨a, ha⟩, exact ⟨r, rfl⟩, },
  { rintros ⟨a, ha⟩, exact ⟨l, rfl⟩, },
  { rintros ⟨a, rfl⟩,
    obtain ⟨y, hy⟩ := h ⟨r, rfl⟩,
    rw [←hx, σ.inv_apply_self] at hy,
    exact absurd hy sum.inr_ne_inl},
end

lemma mem_sum_congr_hom_range_of_perm_maps_to_inl {m n : Type*} [fintype m] [fintype n]
  {σ : perm (m ⊕ n)} (h : set.maps_to σ (set.range sum.inl) (set.range sum.inl)) :
  σ ∈ (sum_congr_hom m n).range :=
begin
  classical,
  have h1 : ∀ (x : m ⊕ n), (∃ (a : m), sum.inl a = x) → (∃ (a : m), sum.inl a = σ x),
  { rintros x ⟨a, ha⟩, apply h, rw ← ha, exact ⟨a, rfl⟩ },
  have h3 : ∀ (x : m ⊕ n), (∃ (b : n), sum.inr b = x) → (∃ (b : n), sum.inr b = σ x),
  { rintros x ⟨b, hb⟩,
    apply (perm_maps_to_inl_iff_maps_to_inr σ).mp h,
    rw ← hb, exact ⟨b, rfl⟩ },
  let σ₁' := subtype_perm_of_fintype σ h1,
  let σ₂' := subtype_perm_of_fintype σ h3,
  let σ₁ := perm_congr (equiv.of_injective (@sum.inl m n) sum.inl_injective).symm σ₁',
  let σ₂ := perm_congr (equiv.of_injective (@sum.inr m n) sum.inr_injective).symm σ₂',
  rw [monoid_hom.mem_range, prod.exists],
  use [σ₁, σ₂],
  rw [perm.sum_congr_hom_apply],
  ext,
  cases x with a b,
  { rw [equiv.sum_congr_apply, sum.map_inl, perm_congr_apply, equiv.symm_symm,
        apply_of_injective_symm (@sum.inl m n)],
    erw subtype_perm_apply,
    rw [of_injective_apply, subtype.coe_mk, subtype.coe_mk] },
  { rw [equiv.sum_congr_apply, sum.map_inr, perm_congr_apply, equiv.symm_symm,
        apply_of_injective_symm (@sum.inr m n)],
    erw subtype_perm_apply,
    rw [of_injective_apply, subtype.coe_mk, subtype.coe_mk] }
end

<<<<<<< HEAD
/-- Two permutations `f` and `g` are `disjoint` if their supports are disjoint, i.e.,
every element is fixed either by `f`, or by `g`. -/
def disjoint (f g : perm α) := ∀ x, f x = x ∨ g x = x

@[symm] lemma disjoint.symm {f g : perm α} : disjoint f g → disjoint g f :=
by simp only [disjoint, or.comm, imp_self]

lemma disjoint.symmetric : symmetric (@disjoint α) :=
λ _ _, disjoint.symm

lemma disjoint_comm {f g : perm α} : disjoint f g ↔ disjoint g f :=
⟨disjoint.symm, disjoint.symm⟩

lemma disjoint.mul_comm {f g : perm α} (h : disjoint f g) : f * g = g * f :=
equiv.ext $ λ x, (h x).elim
  (λ hf, (h (g x)).elim (λ hg, by simp [mul_apply, hf, hg])
    (λ hg, by simp [mul_apply, hf, g.injective hg]))
  (λ hg, (h (f x)).elim (λ hf, by simp [mul_apply, f.injective hf, hg])
    (λ hf, by simp [mul_apply, hf, hg]))

lemma disjoint.commute {f g : perm α} (h : disjoint f g) : _root_.commute f g := h.mul_comm

@[simp] lemma disjoint_one_left (f : perm α) : disjoint 1 f := λ _, or.inl rfl

@[simp] lemma disjoint_one_right (f : perm α) : disjoint f 1 := λ _, or.inr rfl

lemma disjoint.mul_left {f g h : perm α} (H1 : disjoint f h) (H2 : disjoint g h) :
  disjoint (f * g) h :=
λ x, by cases H1 x; cases H2 x; simp *

lemma disjoint.mul_right {f g h : perm α} (H1 : disjoint f g) (H2 : disjoint f h) :
  disjoint f (g * h) :=
by { rw disjoint_comm, exact H1.symm.mul_left H2.symm }

lemma disjoint_prod_right {f : perm α} (l : list (perm α))
  (h : ∀ g ∈ l, disjoint f g) : disjoint f l.prod :=
begin
  induction l with g l ih,
  { exact disjoint_one_right _ },
  { rw list.prod_cons,
    exact (h _ (list.mem_cons_self _ _)).mul_right (ih (λ g hg, h g (list.mem_cons_of_mem _ hg))) }
end

lemma disjoint_prod_perm {l₁ l₂ : list (perm α)} (hl : l₁.pairwise disjoint)
  (hp : l₁ ~ l₂) : l₁.prod = l₂.prod :=
hp.prod_eq' $ hl.imp $ λ f g, disjoint.mul_comm

lemma nodup_of_pairwise_disjoint {l : list (perm α)} (h1 : (1 : perm α) ∉ l)
  (h2 : l.pairwise disjoint) : l.nodup :=
begin
  refine list.pairwise.imp_of_mem _ h2,
  rintros σ - h_mem - h_disjoint rfl,
  suffices : σ = 1,
  { rw this at h_mem,
    exact h1 h_mem },
  exact ext (λ a, (or_self _).mp (h_disjoint a)),
end

lemma pow_apply_eq_self_of_apply_eq_self {f : perm α} {x : α} (hfx : f x = x) :
  ∀ n : ℕ, (f ^ n) x = x
| 0     := rfl
| (n+1) := by rw [pow_succ', mul_apply, hfx, pow_apply_eq_self_of_apply_eq_self]

lemma gpow_apply_eq_self_of_apply_eq_self {f : perm α} {x : α} (hfx : f x = x) :
  ∀ n : ℤ, (f ^ n) x = x
| (n : ℕ) := pow_apply_eq_self_of_apply_eq_self hfx n
| -[1+ n] := by rw [gpow_neg_succ_of_nat, inv_eq_iff_eq, pow_apply_eq_self_of_apply_eq_self hfx]

lemma pow_apply_eq_of_apply_apply_eq_self {f : perm α} {x : α} (hffx : f (f x) = x) :
  ∀ n : ℕ, (f ^ n) x = x ∨ (f ^ n) x = f x
| 0     := or.inl rfl
| (n+1) := (pow_apply_eq_of_apply_apply_eq_self n).elim
  (λ h, or.inr (by rw [pow_succ, mul_apply, h]))
  (λ h, or.inl (by rw [pow_succ, mul_apply, h, hffx]))

lemma gpow_apply_eq_of_apply_apply_eq_self {f : perm α} {x : α} (hffx : f (f x) = x) :
  ∀ i : ℤ, (f ^ i) x = x ∨ (f ^ i) x = f x
| (n : ℕ) := pow_apply_eq_of_apply_apply_eq_self hffx n
| -[1+ n] := by { rw [gpow_neg_succ_of_nat, inv_eq_iff_eq, ← f.injective.eq_iff, ← mul_apply,
    ← pow_succ, eq_comm, inv_eq_iff_eq, ← mul_apply, ← pow_succ', @eq_comm _ x, or.comm],
  exact pow_apply_eq_of_apply_apply_eq_self hffx _ }

lemma disjoint.mul_apply_eq_iff {σ τ : perm α} (hστ : disjoint σ τ) {a : α} :
  (σ * τ) a = a ↔ σ a = a ∧ τ a = a :=
begin
  refine ⟨λ h, _, λ h, by rw [mul_apply, h.2, h.1]⟩,
  cases hστ a with hσ hτ,
  { exact ⟨hσ, σ.injective (h.trans hσ.symm)⟩ },
  { exact ⟨(congr_arg σ hτ).symm.trans h, hτ⟩ },
end

lemma disjoint.mul_eq_one_iff {σ τ : perm α} (hστ : disjoint σ τ) :
  σ * τ = 1 ↔ σ = 1 ∧ τ = 1 :=
by simp_rw [ext_iff, one_apply, hστ.mul_apply_eq_iff, forall_and_distrib]

lemma disjoint.gpow_disjoint_gpow {σ τ : perm α} (hστ : disjoint σ τ) (m n : ℤ) :
  disjoint (σ ^ m) (τ ^ n) :=
λ x, or.imp (λ h, gpow_apply_eq_self_of_apply_eq_self h m)
  (λ h, gpow_apply_eq_self_of_apply_eq_self h n) (hστ x)

lemma disjoint.pow_disjoint_pow {σ τ : perm α} (hστ : disjoint σ τ) (m n : ℕ) :
  disjoint (σ ^ m) (τ ^ n) :=
hστ.gpow_disjoint_gpow m n

=======
>>>>>>> 48104c3a
lemma disjoint.order_of {σ τ : perm α} (hστ : disjoint σ τ) :
  order_of (σ * τ) = nat.lcm (order_of σ) (order_of τ) :=
begin
  have h : ∀ n : ℕ, (σ * τ) ^ n = 1 ↔ σ ^ n = 1 ∧ τ ^ n = 1 :=
  λ n, by rw [hστ.commute.mul_pow, disjoint.mul_eq_one_iff (hστ.pow_disjoint_pow n n)],
  exact nat.dvd_antisymm hστ.commute.order_of_mul_dvd_lcm (nat.lcm_dvd
    (order_of_dvd_of_pow_eq_one ((h (order_of (σ * τ))).mp (pow_order_of_eq_one (σ * τ))).1)
    (order_of_dvd_of_pow_eq_one ((h (order_of (σ * τ))).mp (pow_order_of_eq_one (σ * τ))).2)),
end

lemma disjoint.extend_domain {α : Type*} {p : β → Prop} [decidable_pred p]
  (f : α ≃ subtype p) {σ τ : perm α} (h : disjoint σ τ) :
  disjoint (σ.extend_domain f) (τ.extend_domain f) :=
begin
  intro b,
  by_cases pb : p b,
  { refine (h (f.symm ⟨b, pb⟩)).imp _ _;
    { intro h,
      rw [extend_domain_apply_subtype _ _ pb, h, apply_symm_apply, subtype.coe_mk] } },
  { left,
    rw [extend_domain_apply_not_subtype _ _ pb] }
end

variable [decidable_eq α]

section fintype
variable [fintype α]

<<<<<<< HEAD
/-- The `finset` of nonfixed points of a permutation. -/
def support (f : perm α) : finset α := univ.filter (λ x, f x ≠ x)

@[simp] lemma mem_support {f : perm α} {x : α} : x ∈ f.support ↔ f x ≠ x :=
by rw [support, mem_filter, and_iff_right (mem_univ x)]

lemma not_mem_support {f : perm α} {x : α} : x ∉ f.support ↔ f x = x :=
by simp

@[simp] lemma support_eq_empty_iff {σ : perm α} : σ.support = ∅ ↔ σ = 1 :=
by simp_rw [finset.ext_iff, mem_support, finset.not_mem_empty, iff_false, not_not,
  equiv.perm.ext_iff, one_apply]

@[simp] lemma support_one : (1 : perm α).support = ∅ :=
by rw support_eq_empty_iff

lemma support_mul_le (f g : perm α) :
  (f * g).support ≤ f.support ⊔ g.support :=
λ x, begin
  rw [sup_eq_union, mem_union, mem_support, mem_support,
    mem_support, mul_apply, ←not_and_distrib, not_imp_not],
  rintro ⟨hf, hg⟩,
  rw [hg, hf]
end

lemma exists_mem_support_of_mem_support_prod {l : list (perm α)} {x : α}
  (hx : x ∈ l.prod.support) :
  ∃ f : perm α, f ∈ l ∧ x ∈ f.support :=
begin
  contrapose! hx,
  simp_rw [mem_support, not_not] at hx ⊢,
  induction l with f l ih generalizing hx,
  { refl },
  { rw [list.prod_cons, mul_apply, ih (λ g hg, hx g (or.inr hg)), hx f (or.inl rfl)] },
end

lemma support_pow_le (σ : perm α) (n : ℤ) :
  (σ ^ n).support ≤ σ.support :=
λ x h1, mem_support.mpr (λ h2, mem_support.mp h1 (gpow_apply_eq_self_of_apply_eq_self h2 n))

=======
>>>>>>> 48104c3a
lemma support_pow_coprime {σ : perm α} {n : ℕ} (h : nat.coprime n (order_of σ)) :
  (σ ^ n).support = σ.support :=
begin
  obtain ⟨m, hm⟩ := exists_pow_eq_self_of_coprime h,
  exact le_antisymm (support_pow_le σ n) (le_trans (ge_of_eq (congr_arg support hm))
    (support_pow_le (σ ^ n) m)),
end

<<<<<<< HEAD
@[simp] lemma support_inv (σ : perm α) : support (σ⁻¹) = σ.support :=
by simp_rw [finset.ext_iff, mem_support, not_iff_not,
  (inv_eq_iff_eq).trans eq_comm, iff_self, imp_true_iff]

@[simp]
lemma apply_mem_support {f : perm α} {x : α} :
  f x ∈ f.support ↔ x ∈ f.support :=
by rw [mem_support, mem_support, ne.def, ne.def, not_iff_not, apply_eq_iff_eq]

@[simp]
lemma pow_apply_mem_support {f : perm α} {n : ℕ} {x : α} :
  (f ^ n) x ∈ f.support ↔ x ∈ f.support :=
begin
  induction n with n ih,
  { refl },
  rw [pow_succ, perm.mul_apply, apply_mem_support, ih]
end

@[simp]
lemma gpow_apply_mem_support {f : perm α} {n : ℤ} {x : α} :
  (f ^ n) x ∈ f.support ↔ x ∈ f.support :=
begin
  cases n,
  { rw [int.of_nat_eq_coe, gpow_coe_nat, pow_apply_mem_support] },
  { rw [gpow_neg_succ_of_nat, ← support_inv, ← inv_pow, pow_apply_mem_support] }
end

lemma support_congr {f g : perm α} (h : f.support ⊆ g.support) (h' : ∀ (x ∈ g.support), f x = g x) :
  f = g :=
begin
  ext x,
  by_cases hx : x ∈ g.support,
  { exact h' x hx },
  { have hx' : x ∉ f.support := λ H, hx (h H),
    rw [not_mem_support.mp hx, not_mem_support.mp hx'] }
end

lemma pow_eq_on_of_mem_support {f g : perm α} (h : ∀ (x ∈ f.support ∩ g.support), f x = g x)
  (k : ℕ) : ∀ (x ∈ f.support ∩ g.support), (f ^ k) x = (g ^ k) x :=
begin
  induction k with k hk,
  { simp },
  { intros x hx,
    rw [pow_succ', mul_apply, pow_succ', mul_apply, h _ hx, hk],
    rwa [mem_inter, apply_mem_support, ←h _ hx, apply_mem_support, ←mem_inter] }
end

end fintype

/-- `f.is_swap` indicates that the permutation `f` is a transposition of two elements. -/
def is_swap (f : perm α) : Prop := ∃ x y, x ≠ y ∧ f = swap x y

lemma is_swap.of_subtype_is_swap {p : α → Prop} [decidable_pred p]
  {f : perm (subtype p)} (h : f.is_swap) : (of_subtype f).is_swap :=
let ⟨⟨x, hx⟩, ⟨y, hy⟩, hxy⟩ := h in
⟨x, y, by { simp only [ne.def] at hxy, exact hxy.1 },
  equiv.ext $ λ z, begin
    rw [hxy.2, of_subtype],
    simp only [swap_apply_def, coe_fn_mk, swap_inv, subtype.mk_eq_mk, monoid_hom.coe_mk],
    split_ifs;
    rw subtype.coe_mk <|> cc,
  end⟩

lemma ne_and_ne_of_swap_mul_apply_ne_self {f : perm α} {x y : α}
  (hy : (swap x (f x) * f) y ≠ y) : f y ≠ y ∧ y ≠ x :=
begin
  simp only [swap_apply_def, mul_apply, f.injective.eq_iff] at *,
  by_cases h : f y = x,
  { split; intro; simp only [*, if_true, eq_self_iff_true, not_true, ne.def] at * },
  { split_ifs at hy; cc }
end

section fintype
variables [fintype α]

lemma support_swap_mul_eq {f : perm α} {x : α}
  (hffx : f (f x) ≠ x) : (swap x (f x) * f).support = f.support.erase x :=
have hfx : f x ≠ x, from λ hfx, by simpa [hfx] using hffx,
finset.ext $ λ y,
⟨λ hy, have hy' : (swap x (f x) * f) y ≠ y, from mem_support.1 hy,
    mem_erase.2 ⟨λ hyx, by simp [hyx, mul_apply, *] at *,
    mem_support.2 $ λ hfy,
      by simp only [mul_apply, swap_apply_def, hfy] at hy';
      split_ifs at hy'; simp only [*, eq_self_iff_true, not_true, ne.def, apply_eq_iff_eq] at *⟩,
  λ hy, by simp only [mem_erase, mem_support, swap_apply_def, mul_apply] at *;
    intro; split_ifs at *; simp only [*, eq_self_iff_true, not_true, ne.def] at *⟩

@[simp]
lemma card_support_eq_zero {f : perm α} :
  f.support.card = 0 ↔ f = 1 :=
by rw [finset.card_eq_zero, support_eq_empty_iff]

lemma one_lt_card_support_of_ne_one {f : perm α} (h : f ≠ 1) :
  1 < f.support.card :=
begin
  simp_rw [one_lt_card_iff, mem_support, ←not_or_distrib],
  contrapose! h,
  ext a,
  specialize h (f a) a,
  rwa [apply_eq_iff_eq, or_self, or_self] at h,
end

lemma card_support_ne_one (f : perm α) : f.support.card ≠ 1 :=
begin
  by_cases h : f = 1,
  { exact ne_of_eq_of_ne (card_support_eq_zero.mpr h) zero_ne_one },
  { exact ne_of_gt (one_lt_card_support_of_ne_one h) },
end

@[simp] lemma card_support_le_one {f : perm α} : f.support.card ≤ 1 ↔ f = 1 :=
by rw [le_iff_lt_or_eq, nat.lt_succ_iff, nat.le_zero_iff, card_support_eq_zero,
  or_iff_not_imp_right, imp_iff_right f.card_support_ne_one]

lemma two_le_card_support_of_ne_one {f : perm α} (h : f ≠ 1) :
  2 ≤ f.support.card :=
one_lt_card_support_of_ne_one h

lemma card_support_swap_mul {f : perm α} {x : α}
  (hx : f x ≠ x) : (swap x (f x) * f).support.card < f.support.card :=
finset.card_lt_card
  ⟨λ z hz, mem_support.2 (ne_and_ne_of_swap_mul_apply_ne_self (mem_support.1 hz)).1,
    λ h, absurd (h (mem_support.2 hx)) (mt mem_support.1 (by simp))⟩

=======
>>>>>>> 48104c3a
end fintype

/-- Given a list `l : list α` and a permutation `f : perm α` such that the nonfixed points of `f`
  are in `l`, recursively factors `f` as a product of transpositions. -/
def swap_factors_aux : Π (l : list α) (f : perm α), (∀ {x}, f x ≠ x → x ∈ l) →
  {l : list (perm α) // l.prod = f ∧ ∀ g ∈ l, is_swap g}
| []       := λ f h, ⟨[], equiv.ext $ λ x, by { rw [list.prod_nil],
    exact (not_not.1 (mt h (list.not_mem_nil _))).symm }, by simp⟩
| (x :: l) := λ f h,
if hfx : x = f x
then swap_factors_aux l f
  (λ y hy, list.mem_of_ne_of_mem (λ h : y = x, by simpa [h, hfx.symm] using hy) (h hy))
else let m := swap_factors_aux l (swap x (f x) * f)
      (λ y hy, have f y ≠ y ∧ y ≠ x, from ne_and_ne_of_swap_mul_apply_ne_self hy,
        list.mem_of_ne_of_mem this.2 (h this.1)) in
  ⟨swap x (f x) :: m.1,
  by rw [list.prod_cons, m.2.1, ← mul_assoc,
    mul_def (swap x (f x)), swap_swap, ← one_def, one_mul],
  λ g hg, ((list.mem_cons_iff _ _ _).1 hg).elim (λ h, ⟨x, f x, hfx, h⟩) (m.2.2 _)⟩

/-- `swap_factors` represents a permutation as a product of a list of transpositions.
The representation is non unique and depends on the linear order structure.
For types without linear order `trunc_swap_factors` can be used. -/
def swap_factors [fintype α] [linear_order α] (f : perm α) :
  {l : list (perm α) // l.prod = f ∧ ∀ g ∈ l, is_swap g} :=
swap_factors_aux ((@univ α _).sort (≤)) f (λ _ _, (mem_sort _).2 (mem_univ _))

/-- This computably represents the fact that any permutation can be represented as the product of
  a list of transpositions. -/
def trunc_swap_factors [fintype α] (f : perm α) :
  trunc {l : list (perm α) // l.prod = f ∧ ∀ g ∈ l, is_swap g} :=
quotient.rec_on_subsingleton (@univ α _).1
  (λ l h, trunc.mk (swap_factors_aux l f h))
  (show ∀ x, f x ≠ x → x ∈ (@univ α _).1, from λ _ _, mem_univ _)

/-- An induction principle for permutations. If `P` holds for the identity permutation, and
is preserved under composition with a non-trivial swap, then `P` holds for all permutations. -/
@[elab_as_eliminator] lemma swap_induction_on [fintype α] {P : perm α → Prop} (f : perm α) :
  P 1 → (∀ f x y, x ≠ y → P f → P (swap x y * f)) → P f :=
begin
  cases (trunc_swap_factors f).out with l hl,
  induction l with g l ih generalizing f,
  { simp only [hl.left.symm, list.prod_nil, forall_true_iff] {contextual := tt} },
  { assume h1 hmul_swap,
    rcases hl.2 g (by simp) with ⟨x, y, hxy⟩,
    rw [← hl.1, list.prod_cons, hxy.2],
    exact hmul_swap _ _ _ hxy.1
      (ih _ ⟨rfl, λ v hv, hl.2 _ (list.mem_cons_of_mem _ hv)⟩ h1 hmul_swap) }
end

lemma closure_is_swap [fintype α] : subgroup.closure {σ : perm α | is_swap σ} = ⊤ :=
begin
  refine eq_top_iff.mpr (λ x hx, _),
  obtain ⟨h1, h2⟩ := subtype.mem (trunc_swap_factors x).out,
  rw ← h1,
  exact subgroup.list_prod_mem _ (λ y hy, subgroup.subset_closure (h2 y hy)),
end

/-- Like `swap_induction_on`, but with the composition on the right of `f`.

An induction principle for permutations. If `P` holds for the identity permutation, and
is preserved under composition with a non-trivial swap, then `P` holds for all permutations. -/
@[elab_as_eliminator] lemma swap_induction_on' [fintype α] {P : perm α → Prop} (f : perm α) :
  P 1 → (∀ f x y, x ≠ y → P f → P (f * swap x y)) → P f :=
λ h1 IH, inv_inv f ▸ swap_induction_on f⁻¹ h1 (λ f, IH f⁻¹)

lemma is_conj_swap {w x y z : α} (hwx : w ≠ x) (hyz : y ≠ z) : is_conj (swap w x) (swap y z) :=
is_conj_iff.2 (have h : ∀ {y z : α}, y ≠ z → w ≠ z →
      (swap w y * swap x z) * swap w x * (swap w y * swap x z)⁻¹ = swap y z :=
    λ y z hyz hwz, by rw [mul_inv_rev, swap_inv, swap_inv, mul_assoc (swap w y),
      mul_assoc (swap w y), ← mul_assoc _ (swap x z), swap_mul_swap_mul_swap hwx hwz,
      ← mul_assoc, swap_mul_swap_mul_swap hwz.symm hyz.symm],
  if hwz : w = z
  then have hwy : w ≠ y, by cc,
    ⟨swap w z * swap x y, by rw [swap_comm y z, h hyz.symm hwy]⟩
  else ⟨swap w y * swap x z, h hyz hwz⟩)

/-- set of all pairs (⟨a, b⟩ : Σ a : fin n, fin n) such that b < a -/
def fin_pairs_lt (n : ℕ) : finset (Σ a : fin n, fin n) :=
(univ : finset (fin n)).sigma (λ a, (range a).attach_fin
  (λ m hm, (mem_range.1 hm).trans a.2))

lemma mem_fin_pairs_lt {n : ℕ} {a : Σ a : fin n, fin n} :
  a ∈ fin_pairs_lt n ↔ a.2 < a.1 :=
by simp only [fin_pairs_lt, fin.lt_iff_coe_lt_coe, true_and, mem_attach_fin, mem_range, mem_univ,
  mem_sigma]

/-- `sign_aux σ` is the sign of a permutation on `fin n`, defined as the parity of the number of
  pairs `(x₁, x₂)` such that `x₂ < x₁` but `σ x₁ ≤ σ x₂` -/
def sign_aux {n : ℕ} (a : perm (fin n)) : units ℤ :=
∏ x in fin_pairs_lt n, if a x.1 ≤ a x.2 then -1 else 1

@[simp] lemma sign_aux_one (n : ℕ) : sign_aux (1 : perm (fin n)) = 1 :=
begin
  unfold sign_aux,
  conv { to_rhs, rw ← @finset.prod_const_one _ (units ℤ)
    (fin_pairs_lt n) },
  exact finset.prod_congr rfl (λ a ha, if_neg (mem_fin_pairs_lt.1 ha).not_le)
end

/-- `sign_bij_aux f ⟨a, b⟩` returns the pair consisting of `f a` and `f b` in decreasing order. -/
def sign_bij_aux {n : ℕ} (f : perm (fin n)) (a : Σ a : fin n, fin n) :
  Σ a : fin n, fin n :=
if hxa : f a.2 < f a.1 then ⟨f a.1, f a.2⟩ else ⟨f a.2, f a.1⟩

lemma sign_bij_aux_inj {n : ℕ} {f : perm (fin n)} : ∀ a b : Σ a : fin n, fin n,
   a ∈ fin_pairs_lt n → b ∈ fin_pairs_lt n →
   sign_bij_aux f a = sign_bij_aux f b → a = b :=
λ ⟨a₁, a₂⟩ ⟨b₁, b₂⟩ ha hb h, begin
  unfold sign_bij_aux at h,
  rw mem_fin_pairs_lt at *,
  have : ¬b₁ < b₂ := hb.le.not_lt,
  split_ifs at h;
  simp only [*, (equiv.injective f).eq_iff, eq_self_iff_true, and_self, heq_iff_eq] at *,
end

lemma sign_bij_aux_surj {n : ℕ} {f : perm (fin n)} : ∀ a ∈ fin_pairs_lt n,
  ∃ b ∈ fin_pairs_lt n, a = sign_bij_aux f b :=
λ ⟨a₁, a₂⟩ ha,
if hxa : f⁻¹ a₂ < f⁻¹ a₁
then ⟨⟨f⁻¹ a₁, f⁻¹ a₂⟩, mem_fin_pairs_lt.2 hxa,
  by { dsimp [sign_bij_aux],
    rw [apply_inv_self, apply_inv_self, if_pos (mem_fin_pairs_lt.1 ha)] }⟩
else ⟨⟨f⁻¹ a₂, f⁻¹ a₁⟩, mem_fin_pairs_lt.2 $ (le_of_not_gt hxa).lt_of_ne $ λ h,
    by simpa [mem_fin_pairs_lt, (f⁻¹).injective h, lt_irrefl] using ha,
  by { dsimp [sign_bij_aux],
    rw [apply_inv_self, apply_inv_self, if_neg (mem_fin_pairs_lt.1 ha).le.not_lt] }⟩

lemma sign_bij_aux_mem {n : ℕ} {f : perm (fin n)} : ∀ a : Σ a : fin n, fin n,
  a ∈ fin_pairs_lt n → sign_bij_aux f a ∈ fin_pairs_lt n :=
λ ⟨a₁, a₂⟩ ha, begin
  unfold sign_bij_aux,
  split_ifs with h,
  { exact mem_fin_pairs_lt.2 h },
  { exact mem_fin_pairs_lt.2
    ((le_of_not_gt h).lt_of_ne (λ h, (mem_fin_pairs_lt.1 ha).ne (f.injective h.symm))) }
end

@[simp] lemma sign_aux_inv {n : ℕ} (f : perm (fin n)) : sign_aux f⁻¹ = sign_aux f :=
prod_bij (λ a ha, sign_bij_aux f⁻¹ a)
  sign_bij_aux_mem
  (λ ⟨a, b⟩ hab, if h : f⁻¹ b < f⁻¹ a
    then by rw [sign_bij_aux, dif_pos h, if_neg h.not_le, apply_inv_self,
      apply_inv_self, if_neg (mem_fin_pairs_lt.1 hab).not_le]
    else by rw [sign_bij_aux, if_pos (le_of_not_gt h), dif_neg h, apply_inv_self,
      apply_inv_self, if_pos (mem_fin_pairs_lt.1 hab).le])
  sign_bij_aux_inj
  sign_bij_aux_surj

lemma sign_aux_mul {n : ℕ} (f g : perm (fin n)) :
  sign_aux (f * g) = sign_aux f * sign_aux g :=
begin
  rw ← sign_aux_inv g,
  unfold sign_aux,
  rw ← prod_mul_distrib,
  refine prod_bij (λ a ha, sign_bij_aux g a) sign_bij_aux_mem _ sign_bij_aux_inj sign_bij_aux_surj,
  rintros ⟨a, b⟩ hab,
  rw [sign_bij_aux, mul_apply, mul_apply],
  rw mem_fin_pairs_lt at hab,
  by_cases h : g b < g a,
  { rw dif_pos h,
    simp only [not_le_of_gt hab, mul_one, perm.inv_apply_self, if_false] },
  { rw [dif_neg h, inv_apply_self, inv_apply_self, if_pos hab.le],
    by_cases h₁ : f (g b) ≤ f (g a),
    { have : f (g b) ≠ f (g a),
      { rw [ne.def, f.injective.eq_iff, g.injective.eq_iff],
        exact ne_of_lt hab },
      rw [if_pos h₁, if_neg (h₁.lt_of_ne this).not_le],
      refl },
    { rw [if_neg h₁, if_pos (lt_of_not_ge h₁).le],
      refl } }
end

private lemma sign_aux_swap_zero_one' (n : ℕ) :
  sign_aux (swap (0 : fin (n + 2)) 1) = -1 :=
show _ = ∏ x : Σ a : fin (n + 2), fin (n + 2) in {(⟨1, 0⟩ : Σ a : fin (n + 2), fin (n + 2))},
  if (equiv.swap 0 1) x.1 ≤ swap 0 1 x.2 then (-1 : units ℤ) else 1,
begin
  refine eq.symm (prod_subset (λ ⟨x₁, x₂⟩,
    by simp [mem_fin_pairs_lt, fin.one_pos] {contextual := tt}) (λ a ha₁ ha₂, _)),
  rcases a with ⟨a₁, a₂⟩,
  replace ha₁ : a₂ < a₁ := mem_fin_pairs_lt.1 ha₁,
  dsimp only,
  rcases a₁.zero_le.eq_or_lt with rfl|H,
  { exact absurd a₂.zero_le ha₁.not_le },
  rcases a₂.zero_le.eq_or_lt with rfl|H',
  { simp only [and_true, eq_self_iff_true, heq_iff_eq, mem_singleton] at ha₂,
    have : 1 < a₁ := lt_of_le_of_ne (nat.succ_le_of_lt ha₁) (ne.symm ha₂),
    norm_num [swap_apply_of_ne_of_ne (ne_of_gt H) ha₂, this.not_le] },
  { have le : 1 ≤ a₂ := nat.succ_le_of_lt H',
    have lt : 1 < a₁ := le.trans_lt ha₁,
    rcases le.eq_or_lt with rfl|lt',
    { norm_num [swap_apply_of_ne_of_ne (ne_of_gt H) (ne_of_gt lt), H.not_le] },
    { norm_num [swap_apply_of_ne_of_ne (ne_of_gt H) (ne_of_gt lt),
        swap_apply_of_ne_of_ne (ne_of_gt H') (ne_of_gt lt'), ha₁.not_le] } }
end

private lemma sign_aux_swap_zero_one {n : ℕ} (hn : 2 ≤ n) :
  sign_aux (swap (⟨0, lt_of_lt_of_le dec_trivial hn⟩ : fin n)
  ⟨1, lt_of_lt_of_le dec_trivial hn⟩) = -1 :=
begin
  rcases n with _|_|n,
  { norm_num at hn },
  { norm_num at hn },
  { exact sign_aux_swap_zero_one' n }
end

lemma sign_aux_swap : ∀ {n : ℕ} {x y : fin n} (hxy : x ≠ y),
  sign_aux (swap x y) = -1
| 0 := dec_trivial
| 1 := dec_trivial
| (n+2) := λ x y hxy,
have h2n : 2 ≤ n + 2 := dec_trivial,
by { rw [← is_conj_iff_eq, ← sign_aux_swap_zero_one h2n],
  exact (monoid_hom.mk' sign_aux sign_aux_mul).map_is_conj (is_conj_swap hxy dec_trivial) }

/-- When the list `l : list α` contains all nonfixed points of the permutation `f : perm α`,
  `sign_aux2 l f` recursively calculates the sign of `f`. -/
def sign_aux2 : list α → perm α → units ℤ
| []     f := 1
| (x::l) f := if x = f x then sign_aux2 l f else -sign_aux2 l (swap x (f x) * f)

lemma sign_aux_eq_sign_aux2 {n : ℕ} : ∀ (l : list α) (f : perm α) (e : α ≃ fin n)
  (h : ∀ x, f x ≠ x → x ∈ l), sign_aux ((e.symm.trans f).trans e) = sign_aux2 l f
| []     f e h := have f = 1, from equiv.ext $
  λ y, not_not.1 (mt (h y) (list.not_mem_nil _)),
by rw [this, one_def, equiv.trans_refl, equiv.symm_trans, ← one_def,
  sign_aux_one, sign_aux2]
| (x::l) f e h := begin
  rw sign_aux2,
  by_cases hfx : x = f x,
  { rw if_pos hfx,
    exact sign_aux_eq_sign_aux2 l f _ (λ y (hy : f y ≠ y), list.mem_of_ne_of_mem
      (λ h : y = x, by simpa [h, hfx.symm] using hy) (h y hy) ) },
  { have hy : ∀ y : α, (swap x (f x) * f) y ≠ y → y ∈ l, from λ y hy,
      have f y ≠ y ∧ y ≠ x, from ne_and_ne_of_swap_mul_apply_ne_self hy,
      list.mem_of_ne_of_mem this.2 (h _ this.1),
    have : (e.symm.trans (swap x (f x) * f)).trans e =
      (swap (e x) (e (f x))) * (e.symm.trans f).trans e,
      by ext; simp [← equiv.symm_trans_swap_trans, mul_def],
    have hefx : e x ≠ e (f x), from mt e.injective.eq_iff.1 hfx,
    rw [if_neg hfx, ← sign_aux_eq_sign_aux2 _ _ e hy, this, sign_aux_mul, sign_aux_swap hefx],
    simp only [units.neg_neg, one_mul, units.neg_mul]}
end

/-- When the multiset `s : multiset α` contains all nonfixed points of the permutation `f : perm α`,
  `sign_aux2 f _` recursively calculates the sign of `f`. -/
def sign_aux3 [fintype α] (f : perm α) {s : multiset α} : (∀ x, x ∈ s) → units ℤ :=
quotient.hrec_on s (λ l h, sign_aux2 l f)
  (trunc.induction_on (fintype.trunc_equiv_fin α)
    (λ e l₁ l₂ h, function.hfunext
      (show (∀ x, x ∈ l₁) = ∀ x, x ∈ l₂, by simp only [h.mem_iff])
      (λ h₁ h₂ _, by rw [← sign_aux_eq_sign_aux2 _ _ e (λ _ _, h₁ _),
        ← sign_aux_eq_sign_aux2 _ _ e (λ _ _, h₂ _)])))

lemma sign_aux3_mul_and_swap [fintype α] (f g : perm α) (s : multiset α) (hs : ∀ x, x ∈ s) :
  sign_aux3 (f * g) hs = sign_aux3 f hs * sign_aux3 g hs ∧ ∀ x y, x ≠ y →
  sign_aux3 (swap x y) hs = -1 :=
let ⟨l, hl⟩ := quotient.exists_rep s in
let e := equiv_fin α in
begin
  clear _let_match,
  subst hl,
  show sign_aux2 l (f * g) = sign_aux2 l f * sign_aux2 l g ∧
    ∀ x y, x ≠ y → sign_aux2 l (swap x y) = -1,
  have hfg : (e.symm.trans (f * g)).trans e = (e.symm.trans f).trans e * (e.symm.trans g).trans e,
    from equiv.ext (λ h, by simp [mul_apply]),
  split,
  { rw [← sign_aux_eq_sign_aux2 _ _ e (λ _ _, hs _), ← sign_aux_eq_sign_aux2 _ _ e (λ _ _, hs _),
      ← sign_aux_eq_sign_aux2 _ _ e (λ _ _, hs _), hfg, sign_aux_mul] },
  { assume x y hxy,
    have hexy : e x ≠ e y, from mt e.injective.eq_iff.1 hxy,
    rw [← sign_aux_eq_sign_aux2 _ _ e (λ _ _, hs _), symm_trans_swap_trans, sign_aux_swap hexy] }
end

/-- `sign` of a permutation returns the signature or parity of a permutation, `1` for even
permutations, `-1` for odd permutations. It is the unique surjective group homomorphism from
`perm α` to the group with two elements.-/
def sign [fintype α] : perm α →* units ℤ := monoid_hom.mk'
(λ f, sign_aux3 f mem_univ) (λ f g, (sign_aux3_mul_and_swap f g _ mem_univ).1)

section sign

variable [fintype α]

@[simp] lemma sign_mul (f g : perm α) : sign (f * g) = sign f * sign g :=
monoid_hom.map_mul sign f g

@[simp] lemma sign_trans (f g : perm α) : sign (f.trans g) = sign g * sign f :=
by rw [←mul_def, sign_mul]

@[simp] lemma sign_one : (sign (1 : perm α)) = 1 :=
monoid_hom.map_one sign

@[simp] lemma sign_refl : sign (equiv.refl α) = 1 :=
monoid_hom.map_one sign

@[simp] lemma sign_inv (f : perm α) : sign f⁻¹ = sign f :=
by rw [monoid_hom.map_inv sign f, int.units_inv_eq_self]

@[simp] lemma sign_symm (e : perm α) : sign e.symm = sign e :=
sign_inv e

lemma sign_swap {x y : α} (h : x ≠ y) : sign (swap x y) = -1 :=
(sign_aux3_mul_and_swap 1 1 _ mem_univ).2 x y h

@[simp] lemma sign_swap' {x y : α} :
  (swap x y).sign = if x = y then 1 else -1 :=
if H : x = y then by simp [H, swap_self] else
by simp [sign_swap H, H]

lemma is_swap.sign_eq {f : perm α} (h : f.is_swap) : sign f = -1 :=
let ⟨x, y, hxy⟩ := h in hxy.2.symm ▸ sign_swap hxy.1

lemma sign_aux3_symm_trans_trans [decidable_eq β] [fintype β] (f : perm α)
  (e : α ≃ β) {s : multiset α} {t : multiset β} (hs : ∀ x, x ∈ s) (ht : ∀ x, x ∈ t) :
  sign_aux3 ((e.symm.trans f).trans e) ht = sign_aux3 f hs :=
quotient.induction_on₂ t s
  (λ l₁ l₂ h₁ h₂, show sign_aux2 _ _ = sign_aux2 _ _,
    from let n := equiv_fin β in
    by { rw [← sign_aux_eq_sign_aux2 _ _ n (λ _ _, h₁ _),
        ← sign_aux_eq_sign_aux2 _ _ (e.trans n) (λ _ _, h₂ _)],
      exact congr_arg sign_aux
        (equiv.ext (λ x, by simp only [equiv.coe_trans, apply_eq_iff_eq, symm_trans_apply])) })
  ht hs

@[simp] lemma sign_symm_trans_trans [decidable_eq β] [fintype β] (f : perm α) (e : α ≃ β) :
  sign ((e.symm.trans f).trans e) = sign f :=
sign_aux3_symm_trans_trans f e mem_univ mem_univ

@[simp] lemma sign_trans_trans_symm [decidable_eq β] [fintype β] (f : perm β) (e : α ≃ β) :
  sign ((e.trans f).trans e.symm) = sign f :=
sign_symm_trans_trans f e.symm

lemma sign_prod_list_swap {l : list (perm α)}
  (hl : ∀ g ∈ l, is_swap g) : sign l.prod = (-1) ^ l.length :=
have h₁ : l.map sign = list.repeat (-1) l.length :=
  list.eq_repeat.2 ⟨by simp, λ u hu,
  let ⟨g, hg⟩ := list.mem_map.1 hu in
  hg.2 ▸ (hl _ hg.1).sign_eq⟩,
by rw [← list.prod_repeat, ← h₁, list.prod_hom _ (@sign α _ _)]

variable (α)

lemma sign_surjective [nontrivial α] : function.surjective (sign : perm α → units ℤ) :=
λ a, (int.units_eq_one_or a).elim
  (λ h, ⟨1, by simp [h]⟩)
  (λ h, let ⟨x, y, hxy⟩ := exists_pair_ne α in
    ⟨swap x y, by rw [sign_swap hxy, h]⟩ )

variable {α}

lemma eq_sign_of_surjective_hom {s : perm α →* units ℤ} (hs : surjective s) : s = sign :=
have ∀ {f}, is_swap f → s f = -1 :=
  λ f ⟨x, y, hxy, hxy'⟩, hxy'.symm ▸ by_contradiction (λ h,
    have ∀ f, is_swap f → s f = 1 := λ f ⟨a, b, hab, hab'⟩,
      by { rw [← is_conj_iff_eq, ← or.resolve_right (int.units_eq_one_or _) h, hab'],
        exact (monoid_hom.of s).map_is_conj (is_conj_swap hab hxy) },
  let ⟨g, hg⟩ := hs (-1) in
  let ⟨l, hl⟩ := (trunc_swap_factors g).out in
  have ∀ a ∈ l.map s, a = (1 : units ℤ) := λ a ha,
    let ⟨g, hg⟩ := list.mem_map.1 ha in hg.2 ▸ this _ (hl.2 _ hg.1),
  have s l.prod = 1,
    by rw [← l.prod_hom s, list.eq_repeat'.2 this, list.prod_repeat, one_pow],
  by { rw [hl.1, hg] at this,
    exact absurd this dec_trivial }),
monoid_hom.ext $ λ f,
let ⟨l, hl₁, hl₂⟩ := (trunc_swap_factors f).out in
have hsl : ∀ a ∈ l.map s, a = (-1 : units ℤ) := λ a ha,
  let ⟨g, hg⟩ := list.mem_map.1 ha in hg.2 ▸  this (hl₂ _ hg.1),
by rw [← hl₁, ← l.prod_hom s, list.eq_repeat'.2 hsl, list.length_map,
     list.prod_repeat, sign_prod_list_swap hl₂]

lemma sign_subtype_perm (f : perm α) {p : α → Prop} [decidable_pred p]
  (h₁ : ∀ x, p x ↔ p (f x)) (h₂ : ∀ x, f x ≠ x → p x) : sign (subtype_perm f h₁) = sign f :=
let l := (trunc_swap_factors (subtype_perm f h₁)).out in
have hl' : ∀ g' ∈ l.1.map of_subtype, is_swap g' :=
  λ g' hg',
  let ⟨g, hg⟩ := list.mem_map.1 hg' in
  hg.2 ▸ (l.2.2 _ hg.1).of_subtype_is_swap,
have hl'₂ : (l.1.map of_subtype).prod = f,
  by rw [l.1.prod_hom of_subtype, l.2.1, of_subtype_subtype_perm _ h₂],
by { conv { congr, rw ← l.2.1, skip, rw ← hl'₂ },
  rw [sign_prod_list_swap l.2.2, sign_prod_list_swap hl', list.length_map] }

@[simp] lemma sign_of_subtype {p : α → Prop} [decidable_pred p]
  (f : perm (subtype p)) : sign (of_subtype f) = sign f :=
have ∀ x, of_subtype f x ≠ x → p x, from λ x, not_imp_comm.1 (of_subtype_apply_of_not_mem f),
by conv {to_rhs, rw [← subtype_perm_of_subtype f, sign_subtype_perm _ _ this]}

lemma sign_eq_sign_of_equiv [decidable_eq β] [fintype β] (f : perm α) (g : perm β)
  (e : α ≃ β) (h : ∀ x, e (f x) = g (e x)) : sign f = sign g :=
have hg : g = (e.symm.trans f).trans e, from equiv.ext $ by simp [h],
by rw [hg, sign_symm_trans_trans]

lemma sign_bij [decidable_eq β] [fintype β]
  {f : perm α} {g : perm β} (i : Π x : α, f x ≠ x → β)
  (h : ∀ x hx hx', i (f x) hx' = g (i x hx))
  (hi : ∀ x₁ x₂ hx₁ hx₂, i x₁ hx₁ = i x₂ hx₂ → x₁ = x₂)
  (hg : ∀ y, g y ≠ y → ∃ x hx, i x hx = y) :
  sign f = sign g :=
calc sign f = sign (@subtype_perm _ f (λ x, f x ≠ x) (by simp)) :
  (sign_subtype_perm _ _ (λ _, id)).symm
... = sign (@subtype_perm _ g (λ x, g x ≠ x) (by simp)) :
  sign_eq_sign_of_equiv _ _
    (equiv.of_bijective (λ x : {x // f x ≠ x},
        (⟨i x.1 x.2, have f (f x) ≠ f x, from mt (λ h, f.injective h) x.2,
          by { rw [← h _ x.2 this], exact mt (hi _ _ this x.2) x.2 }⟩ : {y // g y ≠ y}))
        ⟨λ ⟨x, hx⟩ ⟨y, hy⟩ h, subtype.eq (hi _ _ _ _ (subtype.mk.inj h)),
          λ ⟨y, hy⟩, let ⟨x, hfx, hx⟩ := hg y hy in ⟨⟨x, hfx⟩, subtype.eq hx⟩⟩)
      (λ ⟨x, _⟩, subtype.eq (h x _ _))
... = sign g : sign_subtype_perm _ _ (λ _, id)

/-- If we apply `prod_extend_right a (σ a)` for all `a : α` in turn,
we get `prod_congr_right σ`. -/
lemma prod_prod_extend_right {α : Type*} [decidable_eq α] (σ : α → perm β)
  {l : list α} (hl : l.nodup) (mem_l : ∀ a, a ∈ l) :
  (l.map (λ a, prod_extend_right a (σ a))).prod = prod_congr_right σ :=
begin
  ext ⟨a, b⟩ : 1,
  -- We'll use induction on the list of elements,
  -- but we have to keep track of whether we already passed `a` in the list.
  suffices : (a ∈ l ∧ (l.map (λ a, prod_extend_right a (σ a))).prod (a, b) = (a, σ a b)) ∨
             (a ∉ l ∧ (l.map (λ a, prod_extend_right a (σ a))).prod (a, b) = (a, b)),
  { obtain ⟨_, prod_eq⟩ := or.resolve_right this (not_and.mpr (λ h _, h (mem_l a))),
    rw [prod_eq, prod_congr_right_apply] },
  clear mem_l,

  induction l with a' l ih,
  { refine or.inr ⟨list.not_mem_nil _, _⟩,
    rw [list.map_nil, list.prod_nil, one_apply] },

  rw [list.map_cons, list.prod_cons, mul_apply],
  rcases ih (list.nodup_cons.mp hl).2 with ⟨mem_l, prod_eq⟩ | ⟨not_mem_l, prod_eq⟩; rw prod_eq,
  { refine or.inl ⟨list.mem_cons_of_mem _ mem_l, _⟩,
    rw prod_extend_right_apply_ne _ (λ (h : a = a'), (list.nodup_cons.mp hl).1 (h ▸ mem_l)) },
  by_cases ha' : a = a',
  { rw ← ha' at *,
    refine or.inl ⟨l.mem_cons_self a, _⟩,
    rw prod_extend_right_apply_eq },
  { refine or.inr ⟨λ h, not_or ha' not_mem_l ((list.mem_cons_iff _ _ _).mp h), _⟩,
    rw prod_extend_right_apply_ne _ ha' },
end

section congr

variables [decidable_eq β] [fintype β]

@[simp] lemma sign_prod_extend_right (a : α) (σ : perm β) :
  (prod_extend_right a σ).sign = σ.sign :=
sign_bij (λ (ab : α × β) _, ab.snd)
  (λ ⟨a', b⟩ hab hab', by simp [eq_of_prod_extend_right_ne hab])
  (λ ⟨a₁, b₁⟩ ⟨a₂, b₂⟩ hab₁ hab₂ h,
    by simpa [eq_of_prod_extend_right_ne hab₁, eq_of_prod_extend_right_ne hab₂] using h)
  (λ y hy, ⟨(a, y), by simpa, by simp⟩)

lemma sign_prod_congr_right (σ : α → perm β) :
  sign (prod_congr_right σ) = ∏ k, (σ k).sign :=
begin
  obtain ⟨l, hl, mem_l⟩ := fintype.exists_univ_list α,
  have l_to_finset : l.to_finset = finset.univ,
  { apply eq_top_iff.mpr,
    intros b _,
    exact list.mem_to_finset.mpr (mem_l b) },
  rw [← prod_prod_extend_right σ hl mem_l, sign.map_list_prod,
      list.map_map, ← l_to_finset, list.prod_to_finset _ hl],
  simp_rw ← λ a, sign_prod_extend_right a (σ a)
end

lemma sign_prod_congr_left (σ : α → perm β) :
  sign (prod_congr_left σ) = ∏ k, (σ k).sign :=
begin
  refine (sign_eq_sign_of_equiv _ _ (prod_comm β α) _).trans (sign_prod_congr_right σ),
  rintro ⟨b, α⟩,
  refl
end

@[simp] lemma sign_perm_congr (e : α ≃ β) (p : perm α) :
  (e.perm_congr p).sign = p.sign :=
sign_eq_sign_of_equiv _ _ e.symm (by simp)

@[simp] lemma sign_sum_congr (σa : perm α) (σb : perm β) :
  (sum_congr σa σb).sign = σa.sign * σb.sign :=
begin
  suffices : (sum_congr σa (1 : perm β)).sign = σa.sign ∧
             (sum_congr (1 : perm α) σb).sign = σb.sign,
  { rw [←this.1, ←this.2, ←sign_mul, sum_congr_mul, one_mul, mul_one], },
  split,
  { apply σa.swap_induction_on _ (λ σa' a₁ a₂ ha ih, _),
    { simp },
    { rw [←one_mul (1 : perm β), ←sum_congr_mul, sign_mul, sign_mul, ih, sum_congr_swap_one,
          sign_swap ha, sign_swap (sum.inl_injective.ne_iff.mpr ha)], }, },
  { apply σb.swap_induction_on _ (λ σb' b₁ b₂ hb ih, _),
    { simp },
    { rw [←one_mul (1 : perm α), ←sum_congr_mul, sign_mul, sign_mul, ih, sum_congr_one_swap,
          sign_swap hb, sign_swap (sum.inr_injective.ne_iff.mpr hb)], }, }
end

@[simp] lemma sign_subtype_congr {p : α → Prop} [decidable_pred p]
  (ep : perm {a // p a}) (en : perm {a // ¬ p a}) :
  (ep.subtype_congr en).sign = ep.sign * en.sign :=
by simp [subtype_congr]

@[simp] lemma sign_extend_domain (e : perm α)
  {p : β → Prop} [decidable_pred p] (f : α ≃ subtype p) :
  equiv.perm.sign (e.extend_domain f) = equiv.perm.sign e :=
by simp [equiv.perm.extend_domain]

end congr

end sign

end equiv.perm<|MERGE_RESOLUTION|>--- conflicted
+++ resolved
@@ -141,113 +141,6 @@
     rw [of_injective_apply, subtype.coe_mk, subtype.coe_mk] }
 end
 
-<<<<<<< HEAD
-/-- Two permutations `f` and `g` are `disjoint` if their supports are disjoint, i.e.,
-every element is fixed either by `f`, or by `g`. -/
-def disjoint (f g : perm α) := ∀ x, f x = x ∨ g x = x
-
-@[symm] lemma disjoint.symm {f g : perm α} : disjoint f g → disjoint g f :=
-by simp only [disjoint, or.comm, imp_self]
-
-lemma disjoint.symmetric : symmetric (@disjoint α) :=
-λ _ _, disjoint.symm
-
-lemma disjoint_comm {f g : perm α} : disjoint f g ↔ disjoint g f :=
-⟨disjoint.symm, disjoint.symm⟩
-
-lemma disjoint.mul_comm {f g : perm α} (h : disjoint f g) : f * g = g * f :=
-equiv.ext $ λ x, (h x).elim
-  (λ hf, (h (g x)).elim (λ hg, by simp [mul_apply, hf, hg])
-    (λ hg, by simp [mul_apply, hf, g.injective hg]))
-  (λ hg, (h (f x)).elim (λ hf, by simp [mul_apply, f.injective hf, hg])
-    (λ hf, by simp [mul_apply, hf, hg]))
-
-lemma disjoint.commute {f g : perm α} (h : disjoint f g) : _root_.commute f g := h.mul_comm
-
-@[simp] lemma disjoint_one_left (f : perm α) : disjoint 1 f := λ _, or.inl rfl
-
-@[simp] lemma disjoint_one_right (f : perm α) : disjoint f 1 := λ _, or.inr rfl
-
-lemma disjoint.mul_left {f g h : perm α} (H1 : disjoint f h) (H2 : disjoint g h) :
-  disjoint (f * g) h :=
-λ x, by cases H1 x; cases H2 x; simp *
-
-lemma disjoint.mul_right {f g h : perm α} (H1 : disjoint f g) (H2 : disjoint f h) :
-  disjoint f (g * h) :=
-by { rw disjoint_comm, exact H1.symm.mul_left H2.symm }
-
-lemma disjoint_prod_right {f : perm α} (l : list (perm α))
-  (h : ∀ g ∈ l, disjoint f g) : disjoint f l.prod :=
-begin
-  induction l with g l ih,
-  { exact disjoint_one_right _ },
-  { rw list.prod_cons,
-    exact (h _ (list.mem_cons_self _ _)).mul_right (ih (λ g hg, h g (list.mem_cons_of_mem _ hg))) }
-end
-
-lemma disjoint_prod_perm {l₁ l₂ : list (perm α)} (hl : l₁.pairwise disjoint)
-  (hp : l₁ ~ l₂) : l₁.prod = l₂.prod :=
-hp.prod_eq' $ hl.imp $ λ f g, disjoint.mul_comm
-
-lemma nodup_of_pairwise_disjoint {l : list (perm α)} (h1 : (1 : perm α) ∉ l)
-  (h2 : l.pairwise disjoint) : l.nodup :=
-begin
-  refine list.pairwise.imp_of_mem _ h2,
-  rintros σ - h_mem - h_disjoint rfl,
-  suffices : σ = 1,
-  { rw this at h_mem,
-    exact h1 h_mem },
-  exact ext (λ a, (or_self _).mp (h_disjoint a)),
-end
-
-lemma pow_apply_eq_self_of_apply_eq_self {f : perm α} {x : α} (hfx : f x = x) :
-  ∀ n : ℕ, (f ^ n) x = x
-| 0     := rfl
-| (n+1) := by rw [pow_succ', mul_apply, hfx, pow_apply_eq_self_of_apply_eq_self]
-
-lemma gpow_apply_eq_self_of_apply_eq_self {f : perm α} {x : α} (hfx : f x = x) :
-  ∀ n : ℤ, (f ^ n) x = x
-| (n : ℕ) := pow_apply_eq_self_of_apply_eq_self hfx n
-| -[1+ n] := by rw [gpow_neg_succ_of_nat, inv_eq_iff_eq, pow_apply_eq_self_of_apply_eq_self hfx]
-
-lemma pow_apply_eq_of_apply_apply_eq_self {f : perm α} {x : α} (hffx : f (f x) = x) :
-  ∀ n : ℕ, (f ^ n) x = x ∨ (f ^ n) x = f x
-| 0     := or.inl rfl
-| (n+1) := (pow_apply_eq_of_apply_apply_eq_self n).elim
-  (λ h, or.inr (by rw [pow_succ, mul_apply, h]))
-  (λ h, or.inl (by rw [pow_succ, mul_apply, h, hffx]))
-
-lemma gpow_apply_eq_of_apply_apply_eq_self {f : perm α} {x : α} (hffx : f (f x) = x) :
-  ∀ i : ℤ, (f ^ i) x = x ∨ (f ^ i) x = f x
-| (n : ℕ) := pow_apply_eq_of_apply_apply_eq_self hffx n
-| -[1+ n] := by { rw [gpow_neg_succ_of_nat, inv_eq_iff_eq, ← f.injective.eq_iff, ← mul_apply,
-    ← pow_succ, eq_comm, inv_eq_iff_eq, ← mul_apply, ← pow_succ', @eq_comm _ x, or.comm],
-  exact pow_apply_eq_of_apply_apply_eq_self hffx _ }
-
-lemma disjoint.mul_apply_eq_iff {σ τ : perm α} (hστ : disjoint σ τ) {a : α} :
-  (σ * τ) a = a ↔ σ a = a ∧ τ a = a :=
-begin
-  refine ⟨λ h, _, λ h, by rw [mul_apply, h.2, h.1]⟩,
-  cases hστ a with hσ hτ,
-  { exact ⟨hσ, σ.injective (h.trans hσ.symm)⟩ },
-  { exact ⟨(congr_arg σ hτ).symm.trans h, hτ⟩ },
-end
-
-lemma disjoint.mul_eq_one_iff {σ τ : perm α} (hστ : disjoint σ τ) :
-  σ * τ = 1 ↔ σ = 1 ∧ τ = 1 :=
-by simp_rw [ext_iff, one_apply, hστ.mul_apply_eq_iff, forall_and_distrib]
-
-lemma disjoint.gpow_disjoint_gpow {σ τ : perm α} (hστ : disjoint σ τ) (m n : ℤ) :
-  disjoint (σ ^ m) (τ ^ n) :=
-λ x, or.imp (λ h, gpow_apply_eq_self_of_apply_eq_self h m)
-  (λ h, gpow_apply_eq_self_of_apply_eq_self h n) (hστ x)
-
-lemma disjoint.pow_disjoint_pow {σ τ : perm α} (hστ : disjoint σ τ) (m n : ℕ) :
-  disjoint (σ ^ m) (τ ^ n) :=
-hστ.gpow_disjoint_gpow m n
-
-=======
->>>>>>> 48104c3a
 lemma disjoint.order_of {σ τ : perm α} (hστ : disjoint σ τ) :
   order_of (σ * τ) = nat.lcm (order_of σ) (order_of τ) :=
 begin
@@ -276,49 +169,6 @@
 section fintype
 variable [fintype α]
 
-<<<<<<< HEAD
-/-- The `finset` of nonfixed points of a permutation. -/
-def support (f : perm α) : finset α := univ.filter (λ x, f x ≠ x)
-
-@[simp] lemma mem_support {f : perm α} {x : α} : x ∈ f.support ↔ f x ≠ x :=
-by rw [support, mem_filter, and_iff_right (mem_univ x)]
-
-lemma not_mem_support {f : perm α} {x : α} : x ∉ f.support ↔ f x = x :=
-by simp
-
-@[simp] lemma support_eq_empty_iff {σ : perm α} : σ.support = ∅ ↔ σ = 1 :=
-by simp_rw [finset.ext_iff, mem_support, finset.not_mem_empty, iff_false, not_not,
-  equiv.perm.ext_iff, one_apply]
-
-@[simp] lemma support_one : (1 : perm α).support = ∅ :=
-by rw support_eq_empty_iff
-
-lemma support_mul_le (f g : perm α) :
-  (f * g).support ≤ f.support ⊔ g.support :=
-λ x, begin
-  rw [sup_eq_union, mem_union, mem_support, mem_support,
-    mem_support, mul_apply, ←not_and_distrib, not_imp_not],
-  rintro ⟨hf, hg⟩,
-  rw [hg, hf]
-end
-
-lemma exists_mem_support_of_mem_support_prod {l : list (perm α)} {x : α}
-  (hx : x ∈ l.prod.support) :
-  ∃ f : perm α, f ∈ l ∧ x ∈ f.support :=
-begin
-  contrapose! hx,
-  simp_rw [mem_support, not_not] at hx ⊢,
-  induction l with f l ih generalizing hx,
-  { refl },
-  { rw [list.prod_cons, mul_apply, ih (λ g hg, hx g (or.inr hg)), hx f (or.inl rfl)] },
-end
-
-lemma support_pow_le (σ : perm α) (n : ℤ) :
-  (σ ^ n).support ≤ σ.support :=
-λ x h1, mem_support.mpr (λ h2, mem_support.mp h1 (gpow_apply_eq_self_of_apply_eq_self h2 n))
-
-=======
->>>>>>> 48104c3a
 lemma support_pow_coprime {σ : perm α} {n : ℕ} (h : nat.coprime n (order_of σ)) :
   (σ ^ n).support = σ.support :=
 begin
@@ -327,132 +177,6 @@
     (support_pow_le (σ ^ n) m)),
 end
 
-<<<<<<< HEAD
-@[simp] lemma support_inv (σ : perm α) : support (σ⁻¹) = σ.support :=
-by simp_rw [finset.ext_iff, mem_support, not_iff_not,
-  (inv_eq_iff_eq).trans eq_comm, iff_self, imp_true_iff]
-
-@[simp]
-lemma apply_mem_support {f : perm α} {x : α} :
-  f x ∈ f.support ↔ x ∈ f.support :=
-by rw [mem_support, mem_support, ne.def, ne.def, not_iff_not, apply_eq_iff_eq]
-
-@[simp]
-lemma pow_apply_mem_support {f : perm α} {n : ℕ} {x : α} :
-  (f ^ n) x ∈ f.support ↔ x ∈ f.support :=
-begin
-  induction n with n ih,
-  { refl },
-  rw [pow_succ, perm.mul_apply, apply_mem_support, ih]
-end
-
-@[simp]
-lemma gpow_apply_mem_support {f : perm α} {n : ℤ} {x : α} :
-  (f ^ n) x ∈ f.support ↔ x ∈ f.support :=
-begin
-  cases n,
-  { rw [int.of_nat_eq_coe, gpow_coe_nat, pow_apply_mem_support] },
-  { rw [gpow_neg_succ_of_nat, ← support_inv, ← inv_pow, pow_apply_mem_support] }
-end
-
-lemma support_congr {f g : perm α} (h : f.support ⊆ g.support) (h' : ∀ (x ∈ g.support), f x = g x) :
-  f = g :=
-begin
-  ext x,
-  by_cases hx : x ∈ g.support,
-  { exact h' x hx },
-  { have hx' : x ∉ f.support := λ H, hx (h H),
-    rw [not_mem_support.mp hx, not_mem_support.mp hx'] }
-end
-
-lemma pow_eq_on_of_mem_support {f g : perm α} (h : ∀ (x ∈ f.support ∩ g.support), f x = g x)
-  (k : ℕ) : ∀ (x ∈ f.support ∩ g.support), (f ^ k) x = (g ^ k) x :=
-begin
-  induction k with k hk,
-  { simp },
-  { intros x hx,
-    rw [pow_succ', mul_apply, pow_succ', mul_apply, h _ hx, hk],
-    rwa [mem_inter, apply_mem_support, ←h _ hx, apply_mem_support, ←mem_inter] }
-end
-
-end fintype
-
-/-- `f.is_swap` indicates that the permutation `f` is a transposition of two elements. -/
-def is_swap (f : perm α) : Prop := ∃ x y, x ≠ y ∧ f = swap x y
-
-lemma is_swap.of_subtype_is_swap {p : α → Prop} [decidable_pred p]
-  {f : perm (subtype p)} (h : f.is_swap) : (of_subtype f).is_swap :=
-let ⟨⟨x, hx⟩, ⟨y, hy⟩, hxy⟩ := h in
-⟨x, y, by { simp only [ne.def] at hxy, exact hxy.1 },
-  equiv.ext $ λ z, begin
-    rw [hxy.2, of_subtype],
-    simp only [swap_apply_def, coe_fn_mk, swap_inv, subtype.mk_eq_mk, monoid_hom.coe_mk],
-    split_ifs;
-    rw subtype.coe_mk <|> cc,
-  end⟩
-
-lemma ne_and_ne_of_swap_mul_apply_ne_self {f : perm α} {x y : α}
-  (hy : (swap x (f x) * f) y ≠ y) : f y ≠ y ∧ y ≠ x :=
-begin
-  simp only [swap_apply_def, mul_apply, f.injective.eq_iff] at *,
-  by_cases h : f y = x,
-  { split; intro; simp only [*, if_true, eq_self_iff_true, not_true, ne.def] at * },
-  { split_ifs at hy; cc }
-end
-
-section fintype
-variables [fintype α]
-
-lemma support_swap_mul_eq {f : perm α} {x : α}
-  (hffx : f (f x) ≠ x) : (swap x (f x) * f).support = f.support.erase x :=
-have hfx : f x ≠ x, from λ hfx, by simpa [hfx] using hffx,
-finset.ext $ λ y,
-⟨λ hy, have hy' : (swap x (f x) * f) y ≠ y, from mem_support.1 hy,
-    mem_erase.2 ⟨λ hyx, by simp [hyx, mul_apply, *] at *,
-    mem_support.2 $ λ hfy,
-      by simp only [mul_apply, swap_apply_def, hfy] at hy';
-      split_ifs at hy'; simp only [*, eq_self_iff_true, not_true, ne.def, apply_eq_iff_eq] at *⟩,
-  λ hy, by simp only [mem_erase, mem_support, swap_apply_def, mul_apply] at *;
-    intro; split_ifs at *; simp only [*, eq_self_iff_true, not_true, ne.def] at *⟩
-
-@[simp]
-lemma card_support_eq_zero {f : perm α} :
-  f.support.card = 0 ↔ f = 1 :=
-by rw [finset.card_eq_zero, support_eq_empty_iff]
-
-lemma one_lt_card_support_of_ne_one {f : perm α} (h : f ≠ 1) :
-  1 < f.support.card :=
-begin
-  simp_rw [one_lt_card_iff, mem_support, ←not_or_distrib],
-  contrapose! h,
-  ext a,
-  specialize h (f a) a,
-  rwa [apply_eq_iff_eq, or_self, or_self] at h,
-end
-
-lemma card_support_ne_one (f : perm α) : f.support.card ≠ 1 :=
-begin
-  by_cases h : f = 1,
-  { exact ne_of_eq_of_ne (card_support_eq_zero.mpr h) zero_ne_one },
-  { exact ne_of_gt (one_lt_card_support_of_ne_one h) },
-end
-
-@[simp] lemma card_support_le_one {f : perm α} : f.support.card ≤ 1 ↔ f = 1 :=
-by rw [le_iff_lt_or_eq, nat.lt_succ_iff, nat.le_zero_iff, card_support_eq_zero,
-  or_iff_not_imp_right, imp_iff_right f.card_support_ne_one]
-
-lemma two_le_card_support_of_ne_one {f : perm α} (h : f ≠ 1) :
-  2 ≤ f.support.card :=
-one_lt_card_support_of_ne_one h
-
-lemma card_support_swap_mul {f : perm α} {x : α}
-  (hx : f x ≠ x) : (swap x (f x) * f).support.card < f.support.card :=
-finset.card_lt_card
-  ⟨λ z hz, mem_support.2 (ne_and_ne_of_swap_mul_apply_ne_self (mem_support.1 hz)).1,
-    λ h, absurd (h (mem_support.2 hx)) (mt mem_support.1 (by simp))⟩
-
-=======
->>>>>>> 48104c3a
 end fintype
 
 /-- Given a list `l : list α` and a permutation `f : perm α` such that the nonfixed points of `f`
