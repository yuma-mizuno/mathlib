--- conflicted
+++ resolved
@@ -40,11 +40,7 @@
 lemma is_cycle.ne_one {f : perm β} (h : is_cycle f) : f ≠ 1 :=
 λ hf, by simpa [hf, is_cycle] using h
 
-<<<<<<< HEAD
-lemma is_cycle.two_le_card_support {f : perm α} (h : is_cycle f) (hf : f.support.finite) :
-=======
 lemma is_cycle.two_le_card_support {f : perm β} (h : is_cycle f) (hf : f.support.finite) :
->>>>>>> 25edf61b
   2 ≤ hf.to_finset.card :=
 two_le_card_support_of_ne_one hf h.ne_one
 
@@ -100,22 +96,7 @@
     exact ⟨⟨σ ^ n, n, rfl⟩, rfl⟩ },
 end
 
-<<<<<<< HEAD
-@[simp] lemma is_cycle.gpowers_equiv_support_apply {σ : perm α} (hσ : is_cycle σ) {n : ℕ} :
-  hσ.gpowers_equiv_support ⟨σ ^ n, n, rfl⟩ = ⟨(σ ^ n) (classical.some hσ),
-    pow_apply_mem_support.2 (mem_support.2 (classical.some_spec hσ).1)⟩ :=
-rfl
-
-@[simp] lemma is_cycle.gpowers_equiv_support_symm_apply {σ : perm α} (hσ : is_cycle σ) (n : ℕ) :
-  hσ.gpowers_equiv_support.symm ⟨(σ ^ n) (classical.some hσ),
-    pow_apply_mem_support.2 (mem_support.2 (classical.some_spec hσ).1)⟩ =
-    ⟨σ ^ n, n, rfl⟩ :=
-(equiv.symm_apply_eq _).2 hσ.gpowers_equiv_support_apply
-
-lemma order_of_is_cycle [fintype α] {σ : perm α} (hσ : is_cycle σ) (hf : σ.support.finite) :
-=======
 lemma order_of_is_cycle [fintype β] {σ : perm β} (hσ : is_cycle σ) (hf : σ.support.finite) :
->>>>>>> 25edf61b
   order_of σ = hf.to_finset.card :=
 begin
   classical,
@@ -236,19 +217,10 @@
           { by_cases hxz : z = x;
             simp [hxz] } },
         { simp } },
-<<<<<<< HEAD
-    have wf : card hm.to_finset < card hs.to_finset := h ▸ nat.lt_succ_self _,
-    by { rw [sign_mul, sign_swap hx.1.symm, (hf.swap_mul hx.1 h1).sign, ← h],
-      simp only [pow_add, mul_one, units.neg_neg, one_mul, units.mul_neg, eq_self_iff_true,
-        pow_one, units.neg_mul_neg],
-        exact hm
-        }
-=======
     have wf : card hm.to_finset < card hs.to_finset := card_support_swap_mul _ _ hx.left,
     by { rw [sign_mul, sign_swap hx.1.symm, (hf.swap_mul hx.1 h1).sign hm, ← h],
       simp only [pow_add, mul_one, units.neg_neg, one_mul, units.mul_neg, eq_self_iff_true,
         pow_one, units.neg_mul_neg] }
->>>>>>> 25edf61b
 using_well_founded {rel_tac := λ _ _, `[exact ⟨_, measure_wf (λ f, (show f.support.finite,
   from set.finite.of_fintype (perm.support f)).to_finset.card)⟩]}
 
