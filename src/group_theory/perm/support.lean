--- conflicted
+++ resolved
@@ -171,10 +171,6 @@
           h.right.symm] }
 end
 
-<<<<<<< HEAD
-
-=======
->>>>>>> 0121f751
 lemma support_swap_mul_ge_support_diff [decidable_eq α] (f : perm α) (x y : α) :
   f.support \ {x, y} ≤ (swap x y * f).support :=
 begin
