/-
Copyright (c) 2020 Thomas Browning. All rights reserved.
Released under Apache 2.0 license as described in the file LICENSE.
Authors: Thomas Browning
-/

import algebra.gcd_monoid.multiset
import combinatorics.partition
import group_theory.perm.cycles
import ring_theory.int.basic
import tactic.linarith

/-!
# Cycle Types

In this file we define the cycle type of a partition.

## Main definitions

- `σ.cycle_type` where `σ` is a permutation of a `fintype`
- `σ.partition` where `σ` is a permutation of a `fintype`

## Main results

- `sum_cycle_type` : The sum of `σ.cycle_type` equals `σ.support.card`
- `lcm_cycle_type` : The lcm of `σ.cycle_type` equals `order_of σ`
- `is_conj_iff_cycle_type_eq` : Two permutations are conjugate if and only if they have the same
  cycle type.
* `exists_prime_order_of_dvd_card`: For every prime `p` dividing the order of a finite group `G`
  there exists an element of order `p` in `G`. This is known as Cauchy`s theorem.
-/

namespace equiv.perm
open equiv list multiset

variables {α : Type*} [fintype α]

section cycle_type

variables [decidable_eq α]

/-- The cycle type of a permutation -/
def cycle_type (σ : perm α) : multiset ℕ :=
σ.cycle_factors_finset.1.map (finset.card ∘ support)

lemma cycle_type_def (σ : perm α) :
  σ.cycle_type = σ.cycle_factors_finset.1.map (finset.card ∘ support) := rfl

lemma cycle_type_eq' {σ : perm α} (s : finset (perm α))
  (h1 : ∀ f : perm α, f ∈ s → f.is_cycle) (h2 : ∀ (a ∈ s) (b ∈ s), a ≠ b → disjoint a b)
  (h0 : s.noncomm_prod id
    (λ a ha b hb, (em (a = b)).by_cases (λ h, h ▸ commute.refl a)
      (set.pairwise_on.mono' (λ _ _, disjoint.commute) h2 a ha b hb)) = σ) :
  σ.cycle_type = s.1.map (finset.card ∘ support) :=
begin
  rw cycle_type_def,
  congr,
  rw cycle_factors_finset_eq_finset,
  exact ⟨h1, h2, h0⟩
end

lemma cycle_type_eq {σ : perm α} (l : list (perm α)) (h0 : l.prod = σ)
  (h1 : ∀ σ : perm α, σ ∈ l → σ.is_cycle) (h2 : l.pairwise disjoint) :
  σ.cycle_type = l.map (finset.card ∘ support) :=
begin
  have hl : l.nodup := nodup_of_pairwise_disjoint_cycles h1 h2,
  rw cycle_type_eq' l.to_finset,
  { simp [list.erase_dup_eq_self.mpr hl] },
  { simpa using h1 },
  { simpa [hl] using h0 },
  { simpa [list.erase_dup_eq_self.mpr hl] using list.forall_of_pairwise disjoint.symmetric h2 }
end

lemma cycle_type_one : (1 : perm α).cycle_type = 0 :=
cycle_type_eq [] rfl (λ _, false.elim) pairwise.nil

lemma cycle_type_eq_zero {σ : perm α} : σ.cycle_type = 0 ↔ σ = 1 :=
by simp [cycle_type_def, cycle_factors_finset_eq_empty_iff]

lemma card_cycle_type_eq_zero {σ : perm α} : σ.cycle_type.card = 0 ↔ σ = 1 :=
by rw [card_eq_zero, cycle_type_eq_zero]

lemma two_le_of_mem_cycle_type {σ : perm α} {n : ℕ} (h : n ∈ σ.cycle_type) : 2 ≤ n :=
begin
  simp only [cycle_type_def, ←finset.mem_def, function.comp_app, multiset.mem_map,
    mem_cycle_factors_finset_iff] at h,
  obtain ⟨_, ⟨hc, -⟩, rfl⟩ := h,
  exact hc.two_le_card_support
end

lemma one_lt_of_mem_cycle_type {σ : perm α} {n : ℕ} (h : n ∈ σ.cycle_type) : 1 < n :=
two_le_of_mem_cycle_type h

lemma is_cycle.cycle_type {σ : perm α} (hσ : is_cycle σ) : σ.cycle_type = [σ.support.card] :=
cycle_type_eq [σ] (mul_one σ) (λ τ hτ, (congr_arg is_cycle (list.mem_singleton.mp hτ)).mpr hσ)
  (pairwise_singleton disjoint σ)

lemma card_cycle_type_eq_one {σ : perm α} : σ.cycle_type.card = 1 ↔ σ.is_cycle :=
begin
  rw card_eq_one,
  simp_rw [cycle_type_def, multiset.map_eq_singleton, ←finset.singleton_val,
           finset.val_inj, cycle_factors_finset_eq_singleton_iff],
  split,
  { rintro ⟨_, _, ⟨h, -⟩, -⟩,
    exact h },
  { intro h,
    use [σ.support.card, σ],
    simp [h] }
end

lemma disjoint.cycle_type {σ τ : perm α} (h : disjoint σ τ) :
  (σ * τ).cycle_type = σ.cycle_type + τ.cycle_type :=
begin
  rw [cycle_type_def, cycle_type_def, cycle_type_def, h.cycle_factors_finset_mul_eq_union,
      ←map_add, finset.union_val, multiset.add_eq_union_iff_disjoint.mpr _],
  rw [←finset.disjoint_val],
  exact h.disjoint_cycle_factors_finset
end

lemma cycle_type_inv (σ : perm α) : σ⁻¹.cycle_type = σ.cycle_type :=
cycle_induction_on (λ τ : perm α, τ⁻¹.cycle_type = τ.cycle_type) σ rfl
  (λ σ hσ, by rw [hσ.cycle_type, hσ.inv.cycle_type, support_inv])
  (λ σ τ hστ hc hσ hτ, by rw [mul_inv_rev, hστ.cycle_type, ←hσ, ←hτ, add_comm,
    disjoint.cycle_type (λ x, or.imp (λ h : τ x = x, inv_eq_iff_eq.mpr h.symm)
    (λ h : σ x = x, inv_eq_iff_eq.mpr h.symm) (hστ x).symm)])

lemma cycle_type_conj {σ τ : perm α} : (τ * σ * τ⁻¹).cycle_type = σ.cycle_type :=
begin
  revert τ,
  apply cycle_induction_on _ σ,
  { intro,
    simp },
  { intros σ hσ τ,
    rw [hσ.cycle_type, hσ.is_cycle_conj.cycle_type, card_support_conj] },
  { intros σ τ hd hc hσ hτ π,
    rw [← conj_mul, hd.cycle_type, disjoint.cycle_type, hσ, hτ],
    intro a,
    apply (hd (π⁻¹ a)).imp _ _;
    { intro h, rw [perm.mul_apply, perm.mul_apply, h, apply_inv_self] } }
end

lemma sum_cycle_type (σ : perm α) : σ.cycle_type.sum = σ.support.card :=
cycle_induction_on (λ τ : perm α, τ.cycle_type.sum = τ.support.card) σ
  (by rw [cycle_type_one, sum_zero, support_one, finset.card_empty])
  (λ σ hσ, by rw [hσ.cycle_type, coe_sum, list.sum_singleton])
  (λ σ τ hστ hc hσ hτ, by rw [hστ.cycle_type, sum_add, hσ, hτ, hστ.card_support_mul])

lemma sign_of_cycle_type (σ : perm α) :
  sign σ = (σ.cycle_type.map (λ n, -(-1 : units ℤ) ^ n)).prod :=
cycle_induction_on (λ τ : perm α, sign τ = (τ.cycle_type.map (λ n, -(-1 : units ℤ) ^ n)).prod) σ
  (by rw [sign_one, cycle_type_one, map_zero, prod_zero])
  (λ σ hσ, by rw [hσ.sign, hσ.cycle_type, coe_map, coe_prod,
    list.map_singleton, list.prod_singleton])
  (λ σ τ hστ hc hσ hτ, by rw [sign_mul, hσ, hτ, hστ.cycle_type, map_add, prod_add])

lemma lcm_cycle_type (σ : perm α) : σ.cycle_type.lcm = order_of σ :=
cycle_induction_on (λ τ : perm α, τ.cycle_type.lcm = order_of τ) σ
  (by rw [cycle_type_one, lcm_zero, order_of_one])
  (λ σ hσ, by rw [hσ.cycle_type, ←singleton_coe, ←singleton_eq_cons, lcm_singleton,
    order_of_is_cycle hσ, normalize_eq])
  (λ σ τ hστ hc hσ hτ, by rw [hστ.cycle_type, lcm_add, lcm_eq_nat_lcm, hστ.order_of, hσ, hτ])

lemma dvd_of_mem_cycle_type {σ : perm α} {n : ℕ} (h : n ∈ σ.cycle_type) : n ∣ order_of σ :=
begin
  rw ← lcm_cycle_type,
  exact dvd_lcm h,
end

lemma order_of_cycle_of_dvd_order_of (f : perm α) (x : α) :
  order_of (cycle_of f x) ∣ order_of f :=
begin
  by_cases hx : f x = x,
  { rw ←cycle_of_eq_one_iff at hx,
    simp [hx] },
  { refine dvd_of_mem_cycle_type _,
    rw [cycle_type, multiset.mem_map],
    refine ⟨f.cycle_of x, _, _⟩,
    { rwa [←finset.mem_def, cycle_of_mem_cycle_factors_finset_iff, mem_support] },
    { simp [order_of_is_cycle (is_cycle_cycle_of _ hx)] } }
end

lemma two_dvd_card_support {σ : perm α} (hσ : σ ^ 2 = 1) : 2 ∣ σ.support.card :=
(congr_arg (has_dvd.dvd 2) σ.sum_cycle_type).mp
  (multiset.dvd_sum (λ n hn, by rw le_antisymm (nat.le_of_dvd zero_lt_two $
  (dvd_of_mem_cycle_type hn).trans $ order_of_dvd_of_pow_eq_one hσ) (two_le_of_mem_cycle_type hn)))

lemma cycle_type_prime_order {σ : perm α} (hσ : (order_of σ).prime) :
  ∃ n : ℕ, σ.cycle_type = repeat (order_of σ) (n + 1) :=
begin
  rw eq_repeat_of_mem (λ n hn, or_iff_not_imp_left.mp
    (hσ.2 n (dvd_of_mem_cycle_type hn)) (ne_of_gt (one_lt_of_mem_cycle_type hn))),
  use σ.cycle_type.card - 1,
  rw nat.sub_add_cancel,
  rw [nat.succ_le_iff, pos_iff_ne_zero, ne, card_cycle_type_eq_zero],
  rintro rfl,
  rw order_of_one at hσ,
  exact hσ.ne_one rfl,
end

lemma is_cycle_of_prime_order {σ : perm α} (h1 : (order_of σ).prime)
  (h2 : σ.support.card < 2 * (order_of σ)) : σ.is_cycle :=
begin
  obtain ⟨n, hn⟩ := cycle_type_prime_order h1,
  rw [←σ.sum_cycle_type, hn, multiset.sum_repeat, nsmul_eq_mul, nat.cast_id, mul_lt_mul_right
      (order_of_pos σ), nat.succ_lt_succ_iff, nat.lt_succ_iff, nat.le_zero_iff] at h2,
  rw [←card_cycle_type_eq_one, hn, card_repeat, h2],
end

lemma cycle_type_le_of_mem_cycle_factors_finset {f g : perm α}
  (hf : f ∈ g.cycle_factors_finset) :
  f.cycle_type ≤ g.cycle_type :=
begin
  rw mem_cycle_factors_finset_iff at hf,
  rw [cycle_type_def, cycle_type_def, hf.left.cycle_factors_finset_eq_singleton],
  refine map_le_map _,
  simpa [←finset.mem_def, mem_cycle_factors_finset_iff] using hf
end

lemma cycle_type_mul_mem_cycle_factors_finset_eq_sub {f g : perm α}
  (hf : f ∈ g.cycle_factors_finset) :
  (g * f⁻¹).cycle_type = g.cycle_type - f.cycle_type :=
begin
  suffices : (g * f⁻¹).cycle_type + f.cycle_type = g.cycle_type - f.cycle_type + f.cycle_type,
  { rw multiset.sub_add_cancel (cycle_type_le_of_mem_cycle_factors_finset hf) at this,
    simp [←this] },
  simp [←(disjoint_mul_inv_of_mem_cycle_factors_finset hf).cycle_type,
    multiset.sub_add_cancel (cycle_type_le_of_mem_cycle_factors_finset hf)]
end

theorem is_conj_of_cycle_type_eq {σ τ : perm α} (h : cycle_type σ = cycle_type τ) : is_conj σ τ :=
begin
  revert τ,
  apply cycle_induction_on _ σ,
  { intros τ h,
    rw [cycle_type_one, eq_comm, cycle_type_eq_zero] at h,
    rw h },
  { intros σ hσ τ hστ,
    have hτ := card_cycle_type_eq_one.2 hσ,
    rw [hστ, card_cycle_type_eq_one] at hτ,
    apply hσ.is_conj hτ,
    rw [hσ.cycle_type, hτ.cycle_type, coe_eq_coe, singleton_perm] at hστ,
    simp only [and_true, eq_self_iff_true] at hστ,
    exact hστ },
  { intros σ τ hστ hσ h1 h2 π hπ,
    rw [hστ.cycle_type] at hπ,
    { have h : σ.support.card ∈ map (finset.card ∘ perm.support) π.cycle_factors_finset.val,
      { simp [←cycle_type_def, ←hπ, hσ.cycle_type] },
      obtain ⟨σ', hσ'l, hσ'⟩ := multiset.mem_map.mp h,
      have key : is_conj (σ' * (π * σ'⁻¹)) π,
      { rw is_conj_iff,
        use σ'⁻¹,
        simp [mul_assoc] },
      refine is_conj_trans _ key,
      have hs : σ.cycle_type = σ'.cycle_type,
      { rw [←finset.mem_def, mem_cycle_factors_finset_iff] at hσ'l,
        rw [hσ.cycle_type, ←hσ', hσ'l.left.cycle_type] },
      refine hστ.is_conj_mul (h1 hs) (h2 _) _,
      { rw [cycle_type_mul_mem_cycle_factors_finset_eq_sub, ←hπ, add_comm, hs,
            multiset.add_sub_cancel],
        rwa finset.mem_def },
      { exact (disjoint_mul_inv_of_mem_cycle_factors_finset hσ'l).symm } } }
end

theorem is_conj_iff_cycle_type_eq {σ τ : perm α} :
  is_conj σ τ ↔ σ.cycle_type = τ.cycle_type :=
⟨λ h, begin
  obtain ⟨π, rfl⟩ := is_conj_iff.1 h,
  rw cycle_type_conj,
end, is_conj_of_cycle_type_eq⟩

@[simp] lemma cycle_type_extend_domain {β : Type*} [fintype β] [decidable_eq β]
  {p : β → Prop} [decidable_pred p] (f : α ≃ subtype p) {g : perm α} :
  cycle_type (g.extend_domain f) = cycle_type g :=
begin
  apply cycle_induction_on _ g,
  { rw [extend_domain_one, cycle_type_one, cycle_type_one] },
  { intros σ hσ,
    rw [(hσ.extend_domain f).cycle_type, hσ.cycle_type, card_support_extend_domain] },
  { intros σ τ hd hc hσ hτ,
    rw [hd.cycle_type, ← extend_domain_mul, (hd.extend_domain f).cycle_type, hσ, hτ] }
end

lemma mem_cycle_type_iff {n : ℕ} {σ : perm α} :
  n ∈ cycle_type σ ↔ ∃ c τ : perm α, σ = c * τ ∧ disjoint c τ ∧ is_cycle c ∧ c.support.card = n :=
begin
  split,
  { intro h,
    obtain ⟨l, rfl, hlc, hld⟩ := trunc_cycle_factors σ,
    rw cycle_type_eq _ rfl hlc hld at h,
    obtain ⟨c, cl, rfl⟩ := list.exists_of_mem_map h,
    rw (list.perm_cons_erase cl).pairwise_iff (λ _ _ hd, _) at hld,
    swap, { exact hd.symm },
    refine ⟨c, (l.erase c).prod, _, _, hlc _ cl, rfl⟩,
    { rw [← list.prod_cons,
        (list.perm_cons_erase cl).symm.prod_eq' (hld.imp (λ _ _, disjoint.commute))] },
    { exact disjoint_prod_right _ (λ g, list.rel_of_pairwise_cons hld) } },
  { rintros ⟨c, t, rfl, hd, hc, rfl⟩,
    simp [hd.cycle_type, hc.cycle_type] }
end

lemma le_card_support_of_mem_cycle_type {n : ℕ} {σ : perm α} (h : n ∈ cycle_type σ) :
  n ≤ σ.support.card :=
(le_sum_of_mem h).trans (le_of_eq σ.sum_cycle_type)

lemma cycle_type_of_card_le_mem_cycle_type_add_two {n : ℕ} {g : perm α}
  (hn2 : fintype.card α < n + 2) (hng : n ∈ g.cycle_type) :
  g.cycle_type = {n} :=
begin
  obtain ⟨c, g', rfl, hd, hc, rfl⟩ := mem_cycle_type_iff.1 hng,
  by_cases g'1 : g' = 1,
  { rw [hd.cycle_type, hc.cycle_type, multiset.singleton_eq_cons, multiset.singleton_coe,
      g'1, cycle_type_one, add_zero] },
  contrapose! hn2,
  apply le_trans _ (c * g').support.card_le_univ,
  rw [hd.card_support_mul],
  exact add_le_add_left (two_le_card_support_of_ne_one g'1) _,
end

end cycle_type

lemma card_compl_support_modeq [decidable_eq α] {p n : ℕ} [hp : fact p.prime] {σ : perm α}
  (hσ : σ ^ p ^ n = 1) : σ.supportᶜ.card ≡ fintype.card α [MOD p] :=
begin
  rw [nat.modeq_iff_dvd' σ.supportᶜ.card_le_univ, ←finset.card_compl, compl_compl],
  refine (congr_arg _ σ.sum_cycle_type).mp (multiset.dvd_sum (λ k hk, _)),
  obtain ⟨m, -, hm⟩ := (nat.dvd_prime_pow hp.out).mp (order_of_dvd_of_pow_eq_one hσ),
  obtain ⟨l, -, rfl⟩ := (nat.dvd_prime_pow hp.out).mp
    ((congr_arg _ hm).mp (dvd_of_mem_cycle_type hk)),
  exact dvd_pow_self _ (λ h, (one_lt_of_mem_cycle_type hk).ne $ by rw [h, pow_zero]),
end

lemma exists_fixed_point_of_prime {p n : ℕ} [hp : fact p.prime] (hα : ¬ p ∣ fintype.card α)
  {σ : perm α} (hσ : σ ^ p ^ n = 1) : ∃ a : α, σ a = a :=
begin
  classical,
  contrapose! hα,
  simp_rw ← mem_support at hα,
  exact nat.modeq_zero_iff_dvd.mp ((congr_arg _ (finset.card_eq_zero.mpr (compl_eq_bot.mpr
    (finset.eq_univ_iff_forall.mpr hα)))).mp (card_compl_support_modeq hσ).symm),
end

lemma exists_fixed_point_of_prime' {p n : ℕ} [hp : fact p.prime] (hα : p ∣ fintype.card α)
  {σ : perm α} (hσ : σ ^ p ^ n = 1) {a : α} (ha : σ a = a) : ∃ b : α, σ b = b ∧ b ≠ a :=
begin
  classical,
  have h : ∀ b : α, b ∈ σ.supportᶜ ↔ σ b = b :=
  λ b, by rw [finset.mem_compl, mem_support, not_not],
  obtain ⟨b, hb1, hb2⟩ := finset.exists_ne_of_one_lt_card (lt_of_lt_of_le hp.out.one_lt
    (nat.le_of_dvd (finset.card_pos.mpr ⟨a, (h a).mpr ha⟩) (nat.modeq_zero_iff_dvd.mp
    ((card_compl_support_modeq hσ).trans (nat.modeq_zero_iff_dvd.mpr hα))))) a,
  exact ⟨b, (h b).mp hb1, hb2⟩,
end

lemma is_cycle_of_prime_order' {σ : perm α} (h1 : (order_of σ).prime)
  (h2 : fintype.card α < 2 * (order_of σ)) : σ.is_cycle :=
begin
  classical,
  exact is_cycle_of_prime_order h1 (lt_of_le_of_lt σ.support.card_le_univ h2),
end

lemma is_cycle_of_prime_order'' {σ : perm α} (h1 : (fintype.card α).prime)
  (h2 : order_of σ = fintype.card α) : σ.is_cycle :=
is_cycle_of_prime_order' ((congr_arg nat.prime h2).mpr h1)
begin
  classical,
  rw [←one_mul (fintype.card α), ←h2, mul_lt_mul_right (order_of_pos σ)],
  exact one_lt_two,
end

section cauchy

<<<<<<< HEAD
=======
variables (G : Type*) [group G] (n : ℕ)

/-- The type of vectors with terms from `G`, length `n`, and product equal to `1:G`. -/
def vectors_prod_eq_one : set (vector G n) :=
{v | v.to_list.prod = 1}

namespace vectors_prod_eq_one

lemma mem_iff {n : ℕ} (v : vector G n) :
v ∈ vectors_prod_eq_one G n ↔ v.to_list.prod = 1 := iff.rfl

lemma zero_eq : vectors_prod_eq_one G 0 = {vector.nil} :=
set.eq_singleton_iff_unique_mem.mpr ⟨eq.refl (1 : G), λ v hv, v.eq_nil⟩

lemma one_eq : vectors_prod_eq_one G 1 = {vector.nil.cons 1} :=
begin
  simp_rw [set.eq_singleton_iff_unique_mem, mem_iff,
    vector.to_list_singleton, list.prod_singleton, vector.head_cons],
  exact ⟨rfl, λ v hv, v.cons_head_tail.symm.trans (congr_arg2 vector.cons hv v.tail.eq_nil)⟩,
end

instance zero_unique : unique (vectors_prod_eq_one G 0) :=
by { rw zero_eq, exact set.unique_singleton vector.nil }

instance one_unique : unique (vectors_prod_eq_one G 1) :=
by { rw one_eq, exact set.unique_singleton (vector.nil.cons 1) }

/-- Given a vector `v` of length `n`, make a vector of length `n + 1` whose product is `1`,
by appending the inverse of the product of `v`. -/
@[simps] def vector_equiv : vector G n ≃ vectors_prod_eq_one G (n + 1) :=
{ to_fun := λ v, ⟨v.to_list.prod⁻¹ ::ᵥ v,
    by rw [mem_iff, vector.to_list_cons, list.prod_cons, inv_mul_self]⟩,
  inv_fun := λ v, v.1.tail,
  left_inv := λ v, v.tail_cons v.to_list.prod⁻¹,
  right_inv := λ v, subtype.ext ((congr_arg2 vector.cons (eq_inv_of_mul_eq_one (by
  { rw [←list.prod_cons, ←vector.to_list_cons, v.1.cons_head_tail],
    exact v.2 })).symm rfl).trans v.1.cons_head_tail) }

/-- Given a vector `v` of length `n` whose product is 1, make a vector of length `n - 1`,
by deleting the last entry of `v`. -/
def equiv_vector : vectors_prod_eq_one G n ≃ vector G (n - 1) :=
((vector_equiv G (n - 1)).trans (if hn : n = 0 then (show vectors_prod_eq_one G (n - 1 + 1) ≃
  vectors_prod_eq_one G n, by { rw hn, exact equiv_of_unique_of_unique })
  else by rw nat.sub_add_cancel (nat.pos_of_ne_zero hn))).symm

instance [fintype G] : fintype (vectors_prod_eq_one G n) :=
fintype.of_equiv (vector G (n - 1)) (equiv_vector G n).symm

lemma card [fintype G] :
  fintype.card (vectors_prod_eq_one G n) = fintype.card G ^ (n - 1) :=
(fintype.card_congr (equiv_vector G n)).trans (card_vector (n - 1))

variables {G n} {g : G} (v : vectors_prod_eq_one G n) (j k : ℕ)

/-- Rotate a vector whose product is 1. -/
def rotate : vectors_prod_eq_one G n :=
⟨⟨_, (v.1.1.length_rotate k).trans v.1.2⟩, list.prod_rotate_eq_one_of_prod_eq_one v.2 k⟩

lemma rotate_zero : rotate v 0 = v :=
subtype.ext (subtype.ext v.1.1.rotate_zero)

lemma rotate_rotate : rotate (rotate v j) k = rotate v (j + k) :=
subtype.ext (subtype.ext (v.1.1.rotate_rotate j k))

lemma rotate_length : rotate v n = v :=
subtype.ext (subtype.ext ((congr_arg _ v.1.2.symm).trans v.1.1.rotate_length))

end vectors_prod_eq_one

>>>>>>> c2e6e62a
lemma exists_prime_order_of_dvd_card {G : Type*} [group G] [fintype G] (p : ℕ) [hp : fact p.prime]
  (hdvd : p ∣ fintype.card G) : ∃ x : G, order_of x = p :=
begin
  have hp' : p - 1 ≠ 0 := mt nat.sub_eq_zero_iff_le.mp (not_le_of_lt hp.out.one_lt),
<<<<<<< HEAD
  let S : Π n, set (vector G n) := λ n, {v | v.to_list.prod = 1},
  let ϕ : vector G (p - 1) ≃ S ((p - 1) + 1) :=
  { to_fun := λ v, ⟨v.to_list.prod⁻¹ ::ᵥ v, show (v.to_list.prod⁻¹ ::ᵥ v).to_list.prod = 1,
      by rw [vector.to_list_cons, list.prod_cons, inv_mul_self]⟩,
    inv_fun := λ v, v.1.tail,
    left_inv := λ v, v.tail_cons v.to_list.prod⁻¹,
    right_inv := λ v, subtype.ext ((congr_arg2 vector.cons (eq_inv_of_mul_eq_one (by
    { rw [←list.prod_cons, ←vector.to_list_cons, v.1.cons_head_tail],
      exact v.2 })).symm rfl).trans v.1.cons_head_tail) },
  rw nat.sub_add_cancel hp.out.pos at ϕ,
  haveI Sfin : fintype (S p) := fintype.of_equiv (vector G (p - 1)) ϕ,
  have Scard := calc p ∣ fintype.card G ^ (p - 1) : hdvd.trans (dvd_pow (dvd_refl _) hp')
  ... = fintype.card (S p) : (card_vector (p - 1)).symm.trans (fintype.card_congr ϕ),
  let f : ℕ → S p → S p := λ k s, ⟨⟨s.1.1.rotate k, (s.1.1.length_rotate k).trans s.1.2⟩,
    list.prod_rotate_eq_one_of_prod_eq_one s.2 k⟩,
  have hf1 : ∀ s : S p, f 0 s = s := λ s, subtype.ext (subtype.ext s.1.1.rotate_zero),
  have hf2 : ∀ (j k : ℕ) (s : S p), f k (f j s) = f (j + k) s :=
  λ j k s, subtype.ext (subtype.ext (s.1.1.rotate_rotate j k)),
  have hf3 : ∀ s : S p, f p s = s :=
  λ s, subtype.ext (subtype.ext ((congr_arg _ s.1.2.symm).trans s.1.1.rotate_length)),
  let σ := equiv.mk (f 1) (f (p - 1)) (λ s, by rw [hf2, nat.add_sub_cancel' hp.out.pos, hf3])
    (λ s, by rw [hf2, nat.sub_add_cancel hp.out.pos, hf3]),
  have hσ : ∀ (k : ℕ) (s : S p), (σ ^ k) s = f k s :=
  λ k s, nat.rec (hf1 s).symm (λ k hk, eq.trans (by exact congr_arg σ hk) (hf2 k 1 s)) k,
  replace hσ : σ ^ (p ^ 1) = 1 := perm.ext (λ s, by rw [pow_one, hσ, hf3, one_apply]),
  let s₀ : S p := ⟨vector.repeat 1 p, (list.prod_repeat 1 p).trans (one_pow p)⟩,
  have hs₀ : σ s₀ = s₀ := subtype.ext (subtype.ext (list.rotate_repeat (1 : G) p 1)),
  obtain ⟨s, hs1, hs2⟩ := exists_fixed_point_of_prime' Scard hσ hs₀,
  refine exists_imp_exists (λ g hg, order_of_eq_prime _ (λ hg', hs2 _))
    (list.rotate_one_eq_self_iff_eq_repeat.mp (subtype.ext_iff.mp (subtype.ext_iff.mp hs1))),
  { rw [←list.prod_repeat, ←s.1.2, ←hg, (show s.val.val.prod = 1, from s.2)] },
  { rw [subtype.ext_iff_val, subtype.ext_iff_val, hg, hg', s.1.2],
=======
  have Scard := calc p ∣ fintype.card G ^ (p - 1) : hdvd.trans (dvd_pow (dvd_refl _) hp')
  ... = fintype.card (vectors_prod_eq_one G p) : (vectors_prod_eq_one.card G p).symm,
  let f : ℕ → vectors_prod_eq_one G p → vectors_prod_eq_one G p :=
  λ k v, vectors_prod_eq_one.rotate v k,
  have hf1 : ∀ v, f 0 v = v := vectors_prod_eq_one.rotate_zero,
  have hf2 : ∀ j k v, f k (f j v) = f (j + k) v :=
  λ j k v, vectors_prod_eq_one.rotate_rotate v j k,
  have hf3 : ∀ v, f p v = v := vectors_prod_eq_one.rotate_length,
  let σ := equiv.mk (f 1) (f (p - 1)) (λ s, by rw [hf2, nat.add_sub_cancel' hp.out.pos, hf3])
    (λ s, by rw [hf2, nat.sub_add_cancel hp.out.pos, hf3]),
  have hσ : ∀ k v, (σ ^ k) v = f k v :=
  λ k v, nat.rec (hf1 v).symm (λ k hk, eq.trans (by exact congr_arg σ hk) (hf2 k 1 v)) k,
  replace hσ : σ ^ (p ^ 1) = 1 := perm.ext (λ v, by rw [pow_one, hσ, hf3, one_apply]),
  let v₀ : vectors_prod_eq_one G p := ⟨vector.repeat 1 p, (list.prod_repeat 1 p).trans (one_pow p)⟩,
  have hv₀ : σ v₀ = v₀ := subtype.ext (subtype.ext (list.rotate_repeat (1 : G) p 1)),
  obtain ⟨v, hv1, hv2⟩ := exists_fixed_point_of_prime' Scard hσ hv₀,
  refine exists_imp_exists (λ g hg, order_of_eq_prime _ (λ hg', hv2 _))
    (list.rotate_one_eq_self_iff_eq_repeat.mp (subtype.ext_iff.mp (subtype.ext_iff.mp hv1))),
  { rw [←list.prod_repeat, ←v.1.2, ←hg, (show v.val.val.prod = 1, from v.2)] },
  { rw [subtype.ext_iff_val, subtype.ext_iff_val, hg, hg', v.1.2],
>>>>>>> c2e6e62a
    refl },
end

end cauchy

lemma subgroup_eq_top_of_swap_mem [decidable_eq α] {H : subgroup (perm α)}
  [d : decidable_pred (∈ H)] {τ : perm α} (h0 : (fintype.card α).prime)
  (h1 : fintype.card α ∣ fintype.card H) (h2 : τ ∈ H) (h3 : is_swap τ) :
  H = ⊤ :=
begin
  haveI : fact (fintype.card α).prime := ⟨h0⟩,
  obtain ⟨σ, hσ⟩ := exists_prime_order_of_dvd_card (fintype.card α) h1,
  have hσ1 : order_of (σ : perm α) = fintype.card α := (order_of_subgroup σ).trans hσ,
  have hσ2 : is_cycle ↑σ := is_cycle_of_prime_order'' h0 hσ1,
  have hσ3 : (σ : perm α).support = ⊤ :=
    finset.eq_univ_of_card (σ : perm α).support ((order_of_is_cycle hσ2).symm.trans hσ1),
  have hσ4 : subgroup.closure {↑σ, τ} = ⊤ := closure_prime_cycle_swap h0 hσ2 hσ3 h3,
  rw [eq_top_iff, ←hσ4, subgroup.closure_le, set.insert_subset, set.singleton_subset_iff],
  exact ⟨subtype.mem σ, h2⟩,
end

section partition

variables [decidable_eq α]

/-- The partition corresponding to a permutation -/
def partition (σ : perm α) : partition (fintype.card α) :=
{ parts := σ.cycle_type + repeat 1 (fintype.card α - σ.support.card),
  parts_pos := λ n hn,
  begin
    cases mem_add.mp hn with hn hn,
    { exact zero_lt_one.trans (one_lt_of_mem_cycle_type hn) },
    { exact lt_of_lt_of_le zero_lt_one (ge_of_eq (multiset.eq_of_mem_repeat hn)) },
  end,
  parts_sum := by rw [sum_add, sum_cycle_type, multiset.sum_repeat, nsmul_eq_mul,
    nat.cast_id, mul_one, nat.add_sub_cancel' σ.support.card_le_univ] }

lemma parts_partition {σ : perm α} :
  σ.partition.parts = σ.cycle_type + repeat 1 (fintype.card α - σ.support.card) := rfl

lemma filter_parts_partition_eq_cycle_type {σ : perm α} :
  (partition σ).parts.filter (λ n, 2 ≤ n) = σ.cycle_type :=
begin
  rw [parts_partition, filter_add, multiset.filter_eq_self.2 (λ _, two_le_of_mem_cycle_type),
    multiset.filter_eq_nil.2 (λ a h, _), add_zero],
  rw multiset.eq_of_mem_repeat h,
  dec_trivial
end

lemma partition_eq_of_is_conj {σ τ : perm α} :
  is_conj σ τ ↔ σ.partition = τ.partition :=
begin
  rw [is_conj_iff_cycle_type_eq],
  refine ⟨λ h, _, λ h, _⟩,
  { rw [partition.ext_iff, parts_partition, parts_partition,
      ← sum_cycle_type, ← sum_cycle_type, h] },
  { rw [← filter_parts_partition_eq_cycle_type, ← filter_parts_partition_eq_cycle_type, h] }
end

end partition

/-!
### 3-cycles
-/

/-- A three-cycle is a cycle of length 3. -/
def is_three_cycle [decidable_eq α] (σ : perm α) : Prop := σ.cycle_type = {3}

namespace is_three_cycle

variables [decidable_eq α] {σ : perm α}

lemma cycle_type (h : is_three_cycle σ) : σ.cycle_type = {3} := h

lemma card_support (h : is_three_cycle σ) : σ.support.card = 3 :=
by rw [←sum_cycle_type, h.cycle_type, multiset.sum_singleton]

lemma _root_.card_support_eq_three_iff : σ.support.card = 3 ↔ σ.is_three_cycle :=
begin
  refine ⟨λ h, _, is_three_cycle.card_support⟩,
  by_cases h0 : σ.cycle_type = 0,
  { rw [←sum_cycle_type, h0, sum_zero] at h,
    exact (ne_of_lt zero_lt_three h).elim },
  obtain ⟨n, hn⟩ := exists_mem_of_ne_zero h0,
  by_cases h1 : σ.cycle_type.erase n = 0,
  { rw [←sum_cycle_type, ←cons_erase hn, h1, ←singleton_eq_cons, multiset.sum_singleton] at h,
    rw [is_three_cycle, ←cons_erase hn, h1, h, singleton_eq_cons] },
  obtain ⟨m, hm⟩ := exists_mem_of_ne_zero h1,
  rw [←sum_cycle_type, ←cons_erase hn, ←cons_erase hm, multiset.sum_cons, multiset.sum_cons] at h,
  linarith [two_le_of_mem_cycle_type hn, two_le_of_mem_cycle_type (mem_of_mem_erase hm)],
end

lemma is_cycle (h : is_three_cycle σ) : is_cycle σ :=
by rw [←card_cycle_type_eq_one, h.cycle_type, card_singleton]

lemma sign (h : is_three_cycle σ) : sign σ = 1 :=
begin
  rw [sign_of_cycle_type, h.cycle_type],
  refl,
end

lemma inv {f : perm α} (h : is_three_cycle f) : is_three_cycle (f⁻¹) :=
by rwa [is_three_cycle, cycle_type_inv]

@[simp] lemma inv_iff {f : perm α} : is_three_cycle (f⁻¹) ↔ is_three_cycle f :=
⟨by { rw ← inv_inv f, apply inv }, inv⟩

lemma order_of {g : perm α} (ht : is_three_cycle g) :
  order_of g = 3 :=
by rw [←lcm_cycle_type, ht.cycle_type, multiset.lcm_singleton, normalize_eq]

lemma is_three_cycle_sq {g : perm α} (ht : is_three_cycle g) :
  is_three_cycle (g * g) :=
begin
  rw [←pow_two, ←card_support_eq_three_iff, support_pow_coprime, ht.card_support],
  rw [ht.order_of, nat.coprime_iff_gcd_eq_one],
  norm_num,
end

end is_three_cycle

section
variable [decidable_eq α]

lemma is_three_cycle_swap_mul_swap_same
  {a b c : α} (ab : a ≠ b) (ac : a ≠ c) (bc : b ≠ c) :
  is_three_cycle (swap a b * swap a c) :=
begin
  suffices h : support (swap a b * swap a c) = {a, b, c},
  { rw [←card_support_eq_three_iff, h],
    simp [ab, ac, bc] },
  apply le_antisymm ((support_mul_le _ _).trans (λ x, _)) (λ x hx, _),
  { simp [ab, ac, bc] },
  { simp only [finset.mem_insert, finset.mem_singleton] at hx,
    rw mem_support,
    simp only [perm.coe_mul, function.comp_app, ne.def],
    obtain rfl | rfl | rfl := hx,
    { rw [swap_apply_left, swap_apply_of_ne_of_ne ac.symm bc.symm],
      exact ac.symm },
    { rw [swap_apply_of_ne_of_ne ab.symm bc, swap_apply_right],
      exact ab },
    { rw [swap_apply_right, swap_apply_left],
      exact bc } }
end

open subgroup

lemma swap_mul_swap_same_mem_closure_three_cycles
  {a b c : α} (ab : a ≠ b) (ac : a ≠ c) :
  (swap a b * swap a c) ∈ closure {σ : perm α | is_three_cycle σ } :=
begin
  by_cases bc : b = c,
  { subst bc,
    simp [one_mem] },
  exact subset_closure (is_three_cycle_swap_mul_swap_same ab ac bc)
end

lemma is_swap.mul_mem_closure_three_cycles {σ τ : perm α}
  (hσ : is_swap σ) (hτ : is_swap τ) :
  σ * τ ∈ closure {σ : perm α | is_three_cycle σ } :=
begin
  obtain ⟨a, b, ab, rfl⟩ := hσ,
  obtain ⟨c, d, cd, rfl⟩ := hτ,
  by_cases ac : a = c,
  { subst ac,
    exact swap_mul_swap_same_mem_closure_three_cycles ab cd },
  have h' : swap a b * swap c d = swap a b * swap a c * (swap c a * swap c d),
  { simp [swap_comm c a, mul_assoc] },
  rw h',
  exact mul_mem _ (swap_mul_swap_same_mem_closure_three_cycles ab ac)
    (swap_mul_swap_same_mem_closure_three_cycles (ne.symm ac) cd),
end

end

end equiv.perm<|MERGE_RESOLUTION|>--- conflicted
+++ resolved
@@ -369,8 +369,6 @@
 
 section cauchy
 
-<<<<<<< HEAD
-=======
 variables (G : Type*) [group G] (n : ℕ)
 
 /-- The type of vectors with terms from `G`, length `n`, and product equal to `1:G`. -/
@@ -440,45 +438,10 @@
 
 end vectors_prod_eq_one
 
->>>>>>> c2e6e62a
 lemma exists_prime_order_of_dvd_card {G : Type*} [group G] [fintype G] (p : ℕ) [hp : fact p.prime]
   (hdvd : p ∣ fintype.card G) : ∃ x : G, order_of x = p :=
 begin
   have hp' : p - 1 ≠ 0 := mt nat.sub_eq_zero_iff_le.mp (not_le_of_lt hp.out.one_lt),
-<<<<<<< HEAD
-  let S : Π n, set (vector G n) := λ n, {v | v.to_list.prod = 1},
-  let ϕ : vector G (p - 1) ≃ S ((p - 1) + 1) :=
-  { to_fun := λ v, ⟨v.to_list.prod⁻¹ ::ᵥ v, show (v.to_list.prod⁻¹ ::ᵥ v).to_list.prod = 1,
-      by rw [vector.to_list_cons, list.prod_cons, inv_mul_self]⟩,
-    inv_fun := λ v, v.1.tail,
-    left_inv := λ v, v.tail_cons v.to_list.prod⁻¹,
-    right_inv := λ v, subtype.ext ((congr_arg2 vector.cons (eq_inv_of_mul_eq_one (by
-    { rw [←list.prod_cons, ←vector.to_list_cons, v.1.cons_head_tail],
-      exact v.2 })).symm rfl).trans v.1.cons_head_tail) },
-  rw nat.sub_add_cancel hp.out.pos at ϕ,
-  haveI Sfin : fintype (S p) := fintype.of_equiv (vector G (p - 1)) ϕ,
-  have Scard := calc p ∣ fintype.card G ^ (p - 1) : hdvd.trans (dvd_pow (dvd_refl _) hp')
-  ... = fintype.card (S p) : (card_vector (p - 1)).symm.trans (fintype.card_congr ϕ),
-  let f : ℕ → S p → S p := λ k s, ⟨⟨s.1.1.rotate k, (s.1.1.length_rotate k).trans s.1.2⟩,
-    list.prod_rotate_eq_one_of_prod_eq_one s.2 k⟩,
-  have hf1 : ∀ s : S p, f 0 s = s := λ s, subtype.ext (subtype.ext s.1.1.rotate_zero),
-  have hf2 : ∀ (j k : ℕ) (s : S p), f k (f j s) = f (j + k) s :=
-  λ j k s, subtype.ext (subtype.ext (s.1.1.rotate_rotate j k)),
-  have hf3 : ∀ s : S p, f p s = s :=
-  λ s, subtype.ext (subtype.ext ((congr_arg _ s.1.2.symm).trans s.1.1.rotate_length)),
-  let σ := equiv.mk (f 1) (f (p - 1)) (λ s, by rw [hf2, nat.add_sub_cancel' hp.out.pos, hf3])
-    (λ s, by rw [hf2, nat.sub_add_cancel hp.out.pos, hf3]),
-  have hσ : ∀ (k : ℕ) (s : S p), (σ ^ k) s = f k s :=
-  λ k s, nat.rec (hf1 s).symm (λ k hk, eq.trans (by exact congr_arg σ hk) (hf2 k 1 s)) k,
-  replace hσ : σ ^ (p ^ 1) = 1 := perm.ext (λ s, by rw [pow_one, hσ, hf3, one_apply]),
-  let s₀ : S p := ⟨vector.repeat 1 p, (list.prod_repeat 1 p).trans (one_pow p)⟩,
-  have hs₀ : σ s₀ = s₀ := subtype.ext (subtype.ext (list.rotate_repeat (1 : G) p 1)),
-  obtain ⟨s, hs1, hs2⟩ := exists_fixed_point_of_prime' Scard hσ hs₀,
-  refine exists_imp_exists (λ g hg, order_of_eq_prime _ (λ hg', hs2 _))
-    (list.rotate_one_eq_self_iff_eq_repeat.mp (subtype.ext_iff.mp (subtype.ext_iff.mp hs1))),
-  { rw [←list.prod_repeat, ←s.1.2, ←hg, (show s.val.val.prod = 1, from s.2)] },
-  { rw [subtype.ext_iff_val, subtype.ext_iff_val, hg, hg', s.1.2],
-=======
   have Scard := calc p ∣ fintype.card G ^ (p - 1) : hdvd.trans (dvd_pow (dvd_refl _) hp')
   ... = fintype.card (vectors_prod_eq_one G p) : (vectors_prod_eq_one.card G p).symm,
   let f : ℕ → vectors_prod_eq_one G p → vectors_prod_eq_one G p :=
@@ -499,7 +462,6 @@
     (list.rotate_one_eq_self_iff_eq_repeat.mp (subtype.ext_iff.mp (subtype.ext_iff.mp hv1))),
   { rw [←list.prod_repeat, ←v.1.2, ←hg, (show v.val.val.prod = 1, from v.2)] },
   { rw [subtype.ext_iff_val, subtype.ext_iff_val, hg, hg', v.1.2],
->>>>>>> c2e6e62a
     refl },
 end
 
