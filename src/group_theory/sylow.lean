/-
Copyright (c) 2018 Chris Hughes. All rights reserved.
Released under Apache 2.0 license as described in the file LICENSE.
Authors: Chris Hughes, Thomas Browning
-/

import group_theory.p_group

/-!
# Sylow theorems

The Sylow theorems are the following results for every finite group `G` and every prime number `p`.

* There exists a Sylow `p`-subgroup of `G`.
* All Sylow `p`-subgroups of `G` are conjugate to each other.
* Let `nₚ` be the number of Sylow `p`-subgroups of `G`, then `nₚ` divides the index of the Sylow
  `p`-subgroup, `nₚ ≡ 1 [MOD p]`, and `nₚ` is equal to the index of the normalizer of the Sylow
  `p`-subgroup in `G`.

## Main definitions

* `sylow p G` : The type of Sylow `p`-subgroups of `G`.

## Main statements

<<<<<<< HEAD
* `exists_subgroup_card_pow_prime`: A generalisation of Sylow's first theorem:
  For every prime power `pⁿ` dividing `G`, there exists a subgroup of `G` of order `pⁿ`.
* `is_p_group.exists_le_sylow`: A generalisation of Sylow's first theorem:
=======
* `exists_subgroup_card_pow_prime`: A generalization of Sylow's first theorem:
  For every prime power `pⁿ` dividing the cardinality of `G`,
  there exists a subgroup of `G` of order `pⁿ`.
* `is_p_group.exists_le_sylow`: A generalization of Sylow's first theorem:
>>>>>>> 88e613e7
  Every `p`-subgroup is contained in a Sylow `p`-subgroup.
* `sylow_conjugate`: A generalization of Sylow's second theorem:
  If the number of Sylow `p`-subgroups is finite, then all Sylow `p`-subgroups are conjugate.
* `card_sylow_modeq_one`: A generalization of Sylow's third theorem:
  If the number of Sylow `p`-subgroups is finite, then it is congruent to `1` modulo `p`.
-/
<<<<<<< HEAD

--todo: move
instance subgroup.normal_in_normalizer' {G : Type*} [group G] {H : subgroup G} :
  (H.subgroup_of H.normalizer).normal :=
subgroup.normal_in_normalizer

open fintype mul_action subgroup

section infinite_sylow

variables (p : ℕ) (G : Type*) [group G]

/-- A Sylow `p`-subgroup is a maximal `p`-subgroup. -/
def sylow :=
{P : subgroup G // is_p_group p P ∧ ∀ {Q : subgroup G}, is_p_group p Q → P ≤ Q → Q = P}

instance : has_coe (sylow p G) (subgroup G) := ⟨subtype.val⟩

variables {p} {G}

=======

open fintype mul_action subgroup

section infinite_sylow

variables (p : ℕ) (G : Type*) [group G]

/-- A Sylow `p`-subgroup is a maximal `p`-subgroup. -/
structure sylow extends subgroup G :=
(is_p_group' : is_p_group p to_subgroup)
(is_maximal' : ∀ {Q : subgroup G}, is_p_group p Q → to_subgroup ≤ Q → Q = to_subgroup)

variables {p} {G}

instance : has_coe (sylow p G) (subgroup G) := ⟨sylow.to_subgroup⟩

@[simp] lemma sylow.to_subgroup_eq_coe {P : sylow p G} : P.to_subgroup = ↑P := rfl

@[ext] lemma sylow.ext {P Q : sylow p G} (h : (P : subgroup G) = Q) : P = Q :=
by cases P; cases Q; congr'

lemma sylow.ext_iff {P Q : sylow p G} : P = Q ↔ (P : subgroup G) = Q :=
⟨congr_arg coe, sylow.ext⟩

>>>>>>> 88e613e7
/-- A generalization of **Sylow's first theorem**.
  Every `p`-subgroup is contained in a Sylow `p`-subgroup. -/
lemma is_p_group.exists_le_sylow {P : subgroup G} (hP : is_p_group p P) :
  ∃ Q : sylow p G, P ≤ Q :=
exists.elim (zorn.zorn_nonempty_partial_order₀ {Q : subgroup G | is_p_group p Q} (λ c hc1 hc2 Q hQ,
⟨ { carrier := ⋃ (R : c), R,
    one_mem' := ⟨Q, ⟨⟨Q, hQ⟩, rfl⟩, Q.one_mem⟩,
    inv_mem' := λ g ⟨_, ⟨R, rfl⟩, hg⟩, ⟨R, ⟨R, rfl⟩, R.1.inv_mem hg⟩,
    mul_mem' := λ g h ⟨_, ⟨R, rfl⟩, hg⟩ ⟨_, ⟨S, rfl⟩, hh⟩, (hc2.total_of_refl R.2 S.2).elim
      (λ T, ⟨S, ⟨S, rfl⟩, S.1.mul_mem (T hg) hh⟩) (λ T, ⟨R, ⟨R, rfl⟩, R.1.mul_mem hg (T hh)⟩) },
  λ ⟨g, _, ⟨S, rfl⟩, hg⟩, by
  { refine exists_imp_exists (λ k hk, _) (hc1 S.2 ⟨g, hg⟩),
    rwa [subtype.ext_iff, coe_pow] at hk ⊢ },
  λ M hM g hg, ⟨M, ⟨⟨M, hM⟩, rfl⟩, hg⟩⟩) P hP) (λ Q ⟨hQ1, hQ2, hQ3⟩, ⟨⟨Q, hQ1, hQ3⟩, hQ2⟩)

<<<<<<< HEAD
instance sylow_nonempty : nonempty (sylow p G) :=
nonempty_of_exists is_p_group.of_bot.exists_le_sylow

noncomputable instance sylow_inhabited : inhabited (sylow p G) :=
classical.inhabited_of_nonempty sylow_nonempty

instance sylow.mul_aut_mul_action : mul_action (mul_aut G) (sylow p G) :=
{ smul := λ ϕ P, ⟨P.1.comap ϕ⁻¹.to_monoid_hom, P.2.1.comap_injective _ ϕ⁻¹.injective, λ Q hQ hP,
    le_antisymm (λ g hg, by { rw ← P.2.2 (hQ.comap_injective ϕ.to_monoid_hom ϕ.injective)
      (ge_trans (comap_mono hP) (λ g h, (congr_arg _ (ϕ.inv_apply_self G g)).mpr h)),
      simpa only [mem_comap, mul_equiv.coe_to_monoid_hom, mul_aut.apply_inv_self] }) hP⟩,
  one_smul := λ P, subtype.ext (ext (λ g, iff.rfl)),
  mul_smul := λ ϕ ψ P, subtype.ext (P.1.comap_comap ψ⁻¹.to_monoid_hom ϕ⁻¹.to_monoid_hom).symm }

lemma mul_aut_coe_smul_sylow {ϕ : mul_aut G} {P : sylow p G} :
  ↑(ϕ • P) = P.1.comap ϕ⁻¹.to_monoid_hom := rfl

instance sylow.mul_action : mul_action G (sylow p G) :=
of_End_hom (to_End_hom.comp mul_aut.conj)

lemma coe_smul_sylow {g : G} {P : sylow p G} :
  ↑(g • P) = P.1.comap (mul_aut.conj g)⁻¹.to_monoid_hom := rfl

lemma smul_eq_iff_mem_normalizer {g : G} {P : sylow p G} :
  g • P = P ↔ g ∈ P.1.normalizer :=
by rw [eq_comm, subtype.ext_iff, set_like.ext_iff, ←inv_mem_iff, mem_normalizer_iff, inv_inv]; refl

lemma subgroup.sylow_mem_fixed_points_iff (H : subgroup G) {P : sylow p G} :
  P ∈ fixed_points H (sylow p G) ↔ H ≤ P.1.normalizer :=
by simp_rw [set_like.le_def, ←smul_eq_iff_mem_normalizer]; exact subtype.forall

lemma is_p_group.inf_normalizer_sylow {P : subgroup G} (hP : is_p_group p P) (Q : sylow p G) :
  P ⊓ Q.1.normalizer = P ⊓ Q :=
le_antisymm (le_inf inf_le_left (sup_eq_right.mp (Q.2.2 (hP.to_inf_left.to_sup_of_normal_right'
  Q.2.1 inf_le_right) le_sup_right))) (inf_le_inf_left P le_normalizer)
=======
instance sylow.nonempty : nonempty (sylow p G) :=
nonempty_of_exists is_p_group.of_bot.exists_le_sylow

noncomputable instance sylow.inhabited : inhabited (sylow p G) :=
classical.inhabited_of_nonempty sylow.nonempty

open_locale pointwise

/-- `subgroup.pointwise_mul_action` preserves Sylow subgroups. -/
instance sylow.pointwise_mul_action {α : Type*} [group α] [mul_distrib_mul_action α G] :
  mul_action α (sylow p G) :=
{ smul := λ g P, ⟨g • P, P.2.map _, λ Q hQ hS, inv_smul_eq_iff.mp (P.3 (hQ.map _)
    (λ s hs, (congr_arg (∈ g⁻¹ • Q) (inv_smul_smul g s)).mp
      (smul_mem_pointwise_smul (g • s) g⁻¹ Q (hS (smul_mem_pointwise_smul s g P hs)))))⟩,
  one_smul := λ P, sylow.ext (one_smul α P),
  mul_smul := λ g h P, sylow.ext (mul_smul g h P) }

instance sylow.mul_action : mul_action G (sylow p G) :=
mul_action.comp_hom _ mul_aut.conj

lemma sylow.coe_subgroup_smul {g : G} {P : sylow p G} :
  ↑(g • P) = mul_aut.conj g • (P : subgroup G) := rfl

lemma sylow.coe_smul {g : G} {P : sylow p G} :
  ↑(g • P) = mul_aut.conj g • (P : set G) := rfl

lemma sylow.smul_eq_iff_mem_normalizer {g : G} {P : sylow p G} :
  g • P = P ↔ g ∈ P.1.normalizer :=
begin
  rw [eq_comm, sylow.ext_iff, set_like.ext_iff, ←inv_mem_iff, mem_normalizer_iff, inv_inv],
  exact forall_congr (λ h, iff_congr iff.rfl ⟨λ ⟨a, b, c⟩, (congr_arg _ c).mp
    ((congr_arg (∈ P.1) (mul_aut.inv_apply_self G (mul_aut.conj g) a)).mpr b),
    λ hh, ⟨(mul_aut.conj g)⁻¹ h, hh, mul_aut.apply_inv_self G (mul_aut.conj g) h⟩⟩),
end

lemma subgroup.sylow_mem_fixed_points_iff (H : subgroup G) {P : sylow p G} :
  P ∈ fixed_points H (sylow p G) ↔ H ≤ P.1.normalizer :=
by simp_rw [set_like.le_def, ←sylow.smul_eq_iff_mem_normalizer]; exact subtype.forall

lemma is_p_group.inf_normalizer_sylow {P : subgroup G} (hP : is_p_group p P) (Q : sylow p G) :
  P ⊓ Q.1.normalizer = P ⊓ Q :=
le_antisymm (le_inf inf_le_left (sup_eq_right.mp (Q.3 (hP.to_inf_left.to_sup_of_normal_right'
  Q.2 inf_le_right) le_sup_right))) (inf_le_inf_left P le_normalizer)
>>>>>>> 88e613e7

lemma is_p_group.sylow_mem_fixed_points_iff
  {P : subgroup G} (hP : is_p_group p P) {Q : sylow p G} :
  Q ∈ fixed_points P (sylow p G) ↔ P ≤ Q :=
by rw [P.sylow_mem_fixed_points_iff, ←inf_eq_left, hP.inf_normalizer_sylow, inf_eq_left]

/-- A generalization of **Sylow's second theorem**.
  If the number of Sylow `p`-subgroups is finite, then all Sylow `p`-subgroups are conjugate. -/
<<<<<<< HEAD
lemma sylow_conjugate [hp : fact p.prime] [fintype (sylow p G)] (P Q : sylow p G) :
  ∃ g : G, g • P = Q :=
begin
  classical,
  have H := λ {R : sylow p G} {S : orbit G P},
  calc S ∈ fixed_points R (orbit G P)
      ↔ S.1 ∈ fixed_points R (sylow p G) : forall_congr (λ a, subtype.ext_iff)
  ... ↔ R.1 ≤ S : R.2.1.sylow_mem_fixed_points_iff
  ... ↔ S.1.1 = R : ⟨λ h, R.2.2 S.1.2.1 h, ge_of_eq⟩,
  suffices : set.nonempty (fixed_points Q (orbit G P)),
  { exact exists.elim this (λ R hR, (congr_arg _ (subtype.ext (H.mp hR))).mp R.2) },
  apply Q.2.1.nonempty_fixed_point_of_prime_not_dvd_card,
  refine λ h, hp.out.not_dvd_one (nat.modeq_zero_iff_dvd.mp _),
  calc 1 = card (fixed_points P (orbit G P)) : _
     ... ≡ card (orbit G P) [MOD p] : (P.2.1.card_modeq_card_fixed_points (orbit G P)).symm
     ... ≡ 0 [MOD p] : nat.modeq_zero_iff_dvd.mpr h,
  convert (set.card_singleton (⟨P, mem_orbit_self P⟩ : orbit G P)).symm,
  exact set.eq_singleton_iff_unique_mem.mpr ⟨H.mpr rfl, λ R h, subtype.ext (subtype.ext (H.mp h))⟩,
end
=======
instance [hp : fact p.prime] [fintype (sylow p G)] : is_pretransitive G (sylow p G) :=
⟨λ P Q, by
{ classical,
  have H := λ {R : sylow p G} {S : orbit G P},
  calc S ∈ fixed_points R (orbit G P)
      ↔ S.1 ∈ fixed_points R (sylow p G) : forall_congr (λ a, subtype.ext_iff)
  ... ↔ R.1 ≤ S : R.2.sylow_mem_fixed_points_iff
  ... ↔ S.1.1 = R : ⟨λ h, R.3 S.1.2 h, ge_of_eq⟩,
  suffices : set.nonempty (fixed_points Q (orbit G P)),
  { exact exists.elim this (λ R hR, (congr_arg _ (sylow.ext (H.mp hR))).mp R.2) },
  apply Q.2.nonempty_fixed_point_of_prime_not_dvd_card,
  refine λ h, hp.out.not_dvd_one (nat.modeq_zero_iff_dvd.mp _),
  calc 1 = card (fixed_points P (orbit G P)) : _
     ... ≡ card (orbit G P) [MOD p] : (P.2.card_modeq_card_fixed_points (orbit G P)).symm
     ... ≡ 0 [MOD p] : nat.modeq_zero_iff_dvd.mpr h,
  convert (set.card_singleton (⟨P, mem_orbit_self P⟩ : orbit G P)).symm,
  exact set.eq_singleton_iff_unique_mem.mpr ⟨H.mpr rfl, λ R h, subtype.ext (sylow.ext (H.mp h))⟩ }⟩
>>>>>>> 88e613e7

variables (p) (G)

/-- A generalization of **Sylow's third theorem**.
  If the number of Sylow `p`-subgroups is finite, then it is congruent to `1` modulo `p`. -/
lemma card_sylow_modeq_one [fact p.prime] [fintype (sylow p G)] : card (sylow p G) ≡ 1 [MOD p] :=
begin
<<<<<<< HEAD
  refine sylow_nonempty.elim (λ P : sylow p G, _),
  have := set.ext (λ Q : sylow p G, calc Q ∈ fixed_points P (sylow p G)
      ↔ P.1 ≤ Q : P.2.1.sylow_mem_fixed_points_iff
  ... ↔ Q.1 = P.1 : ⟨P.2.2 Q.2.1, ge_of_eq⟩
  ... ↔ Q ∈ {P} : subtype.ext_iff.symm.trans set.mem_singleton_iff.symm),
  haveI : fintype (fixed_points P.1 (sylow p G)) := by convert set.fintype_singleton P,
  have : card (fixed_points P.1 (sylow p G)) = 1 := by convert set.card_singleton P,
  exact (P.2.1.card_modeq_card_fixed_points (sylow p G)).trans (by rw this),
end

variables {p} {G}

lemma orbit_sylow_eq_top [fact p.prime] [fintype (sylow p G)] (P : sylow p G) :
  mul_action.orbit G P = ⊤ :=
top_le_iff.mp (λ Q hQ, sylow_conjugate P Q)

-- maybe move earlier
lemma stabilizer_sylow_eq_normalizer [fintype (sylow p G)] (P : sylow p G) :
  mul_action.stabilizer G P = P.1.normalizer :=
begin

  sorry
end

noncomputable def sylow_equiv_quotient_normalizer [fintype (sylow p G)] (P : sylow p G) :
  sylow p G ≃ quotient_group.quotient P.1.normalizer :=
calc sylow p G ≃ mul_action.orbit G P : sorry
... ≃ quotient_group.quotient (mul_action.stabilizer G P) :
  mul_action.orbit_equiv_quotient_stabilizer G P
... ≃ quotient_group.quotient P.1.normalizer : sorry

noncomputable instance [fintype (sylow p G)] (P : sylow p G) :
  fintype (quotient_group.quotient P.1.normalizer) :=
fintype.of_equiv (sylow p G) (sylow_equiv_quotient_normalizer P)

lemma card_sylow_eq_card_quotient_normalizer [fintype (sylow p G)] (P : sylow p G) :
  fintype.card (sylow p G) = fintype.card (quotient_group.quotient P.1.normalizer) :=
fintype.card_congr (sylow_equiv_quotient_normalizer P)

lemma card_sylow_eq_index_normalizer [fintype (sylow p G)] (P : sylow p G) :
  fintype.card (sylow p G) = P.1.normalizer.index :=
(card_sylow_eq_card_quotient_normalizer P).trans P.1.normalizer.index_eq_card.symm

lemma tada (P : sylow p G) {g : quotient_group.quotient (P.1.subgroup_of P.1.normalizer)}
  (hg : g ^ p = 1) : g = 1 :=
begin
  sorry
end

-- quotient of normalizer by sylow has no elements of order p (or a power of p)

-- quotient of normalizer by sylow has cardinality indivisibile by p

-- index of sylow in normalizer indivisible by p

-- index of sylow indivisible by p!!!

end infinite_sylow

section finite_sylow

variables {p : ℕ} {G : Type*} [group G]

-- `fintype.of_injective` makes this noncomputable
noncomputable instance [fintype G] : fintype (sylow p G) :=
@subtype.fintype _ _ (λ _, classical.prop_decidable _)
  (fintype.of_injective subgroup.carrier (λ _ _ h, subgroup.ext (set.ext_iff.mp h)))

end finite_sylow

open equiv finset function
open equiv.perm list quotient_group
=======
  refine sylow.nonempty.elim (λ P : sylow p G, _),
  have := set.ext (λ Q : sylow p G, calc Q ∈ fixed_points P (sylow p G)
      ↔ P.1 ≤ Q : P.2.sylow_mem_fixed_points_iff
  ... ↔ Q.1 = P.1 : ⟨P.3 Q.2, ge_of_eq⟩
  ... ↔ Q ∈ {P} : sylow.ext_iff.symm.trans set.mem_singleton_iff.symm),
  haveI : fintype (fixed_points P.1 (sylow p G)) := by convert set.fintype_singleton P,
  have : card (fixed_points P.1 (sylow p G)) = 1 := by convert set.card_singleton P,
  exact (P.2.card_modeq_card_fixed_points (sylow p G)).trans (by rw this),
end

end infinite_sylow

open equiv equiv.perm finset function list quotient_group
>>>>>>> 88e613e7
open_locale big_operators
universes u v w
variables {G : Type u} {α : Type v} {β : Type w} [group G]

local attribute [instance, priority 10] subtype.fintype set_fintype classical.prop_decidable

lemma quotient_group.card_preimage_mk [fintype G] (s : subgroup G)
  (t : set (quotient s)) : fintype.card (quotient_group.mk ⁻¹' t) =
  fintype.card s * fintype.card t :=
by rw [← fintype.card_prod, fintype.card_congr
  (preimage_mk_equiv_subgroup_times_set _ _)]

namespace sylow

open subgroup submonoid mul_action

lemma mem_fixed_points_mul_left_cosets_iff_mem_normalizer {H : subgroup G}
  [fintype ((H : set G) : Type u)] {x : G} :
  (x : quotient H) ∈ fixed_points H (quotient H) ↔ x ∈ normalizer H :=
⟨λ hx, have ha : ∀ {y : quotient H}, y ∈ orbit H (x : quotient H) → y = x,
  from λ _, ((mem_fixed_points' _).1 hx _),
  (inv_mem_iff _).1 (@mem_normalizer_fintype _ _ _ _inst_2 _ (λ n (hn : n ∈ H),
    have (n⁻¹ * x)⁻¹ * x ∈ H := quotient_group.eq.1 (ha (mem_orbit _ ⟨n⁻¹, H.inv_mem hn⟩)),
    show _ ∈ H, by {rw [mul_inv_rev, inv_inv] at this, convert this, rw inv_inv}
    )),
λ (hx : ∀ (n : G), n ∈ H ↔ x * n * x⁻¹ ∈ H),
(mem_fixed_points' _).2 $ λ y, quotient.induction_on' y $ λ y hy, quotient_group.eq.2
  (let ⟨⟨b, hb₁⟩, hb₂⟩ := hy in
  have hb₂ : (b * x)⁻¹ * y ∈ H := quotient_group.eq.1 hb₂,
  (inv_mem_iff H).1 $ (hx _).2 $ (mul_mem_cancel_left H (H.inv_mem hb₁)).1
  $ by rw hx at hb₂;
    simpa [mul_inv_rev, mul_assoc] using hb₂)⟩

def fixed_points_mul_left_cosets_equiv_quotient (H : subgroup G) [fintype (H : set G)] :
  mul_action.fixed_points H (quotient H) ≃
  quotient (subgroup.comap ((normalizer H).subtype : normalizer H →* G) H) :=
@subtype_quotient_equiv_quotient_subtype G (normalizer H : set G) (id _) (id _) (fixed_points _ _)
  (λ a, (@mem_fixed_points_mul_left_cosets_iff_mem_normalizer _ _ _ _inst_2 _).symm)
  (by intros; refl)

/-- If `H` is a `p`-subgroup of `G`, then the index of `H` inside its normalizer is congruent
  mod `p` to the index of `H`.  -/
lemma card_quotient_normalizer_modeq_card_quotient [fintype G] {p : ℕ} {n : ℕ} [hp : fact p.prime]
  {H : subgroup G} (hH : fintype.card H = p ^ n) :
  card (quotient (subgroup.comap ((normalizer H).subtype : normalizer H →* G) H))
  ≡ card (quotient H) [MOD p] :=
begin
  rw [← fintype.card_congr (fixed_points_mul_left_cosets_equiv_quotient H)],
  exact ((is_p_group.of_card hH).card_modeq_card_fixed_points _).symm
end

/-- If `H` is a subgroup of `G` of cardinality `p ^ n`, then the cardinality of the
  normalizer of `H` is congruent mod `p ^ (n + 1)` to the cardinality of `G`.  -/
lemma card_normalizer_modeq_card [fintype G] {p : ℕ} {n : ℕ} [hp : fact p.prime]
  {H : subgroup G} (hH : fintype.card H = p ^ n) :
  card (normalizer H) ≡ card G [MOD p ^ (n + 1)] :=
have subgroup.comap ((normalizer H).subtype : normalizer H →* G) H ≃ H,
  from set.bij_on.equiv (normalizer H).subtype
    ⟨λ _, id, λ _ _ _ _ h, subtype.val_injective h,
      λ x hx, ⟨⟨x, le_normalizer hx⟩, hx, rfl⟩⟩,
begin
  rw [card_eq_card_quotient_mul_card_subgroup H,
      card_eq_card_quotient_mul_card_subgroup
        (subgroup.comap ((normalizer H).subtype : normalizer H →* G) H),
      fintype.card_congr this, hH, pow_succ],
  exact (card_quotient_normalizer_modeq_card_quotient hH).mul_right' _
end

/-- If `H` is a `p`-subgroup but not a Sylow `p`-subgroup, then `p` divides the
  index of `H` inside its normalizer. -/
lemma prime_dvd_card_quotient_normalizer [fintype G] {p : ℕ} {n : ℕ} [hp : fact p.prime]
  (hdvd : p ^ (n + 1) ∣ card G) {H : subgroup G} (hH : fintype.card H = p ^ n) :
  p ∣ card (quotient (subgroup.comap ((normalizer H).subtype : normalizer H →* G) H)) :=
let ⟨s, hs⟩ := exists_eq_mul_left_of_dvd hdvd in
have hcard : card (quotient H) = s * p :=
  (nat.mul_left_inj (show card H > 0, from fintype.card_pos_iff.2
      ⟨⟨1, H.one_mem⟩⟩)).1
    (by rwa [← card_eq_card_quotient_mul_card_subgroup H, hH, hs,
      pow_succ', mul_assoc, mul_comm p]),
have hm : s * p % p =
  card (quotient (subgroup.comap ((normalizer H).subtype : normalizer H →* G) H)) % p :=
  hcard ▸ (card_quotient_normalizer_modeq_card_quotient hH).symm,
nat.dvd_of_mod_eq_zero
  (by rwa [nat.mod_eq_zero_of_dvd (dvd_mul_left _ _), eq_comm] at hm)

/-- If `H` is a `p`-subgroup but not a Sylow `p`-subgroup of cardinality `p ^ n`,
  then `p ^ (n + 1)` divides the cardinality of the normalizer of `H`. -/
lemma prime_pow_dvd_card_normalizer [fintype G] {p : ℕ} {n : ℕ} [hp : fact p.prime]
  (hdvd : p ^ (n + 1) ∣ card G) {H : subgroup G} (hH : fintype.card H = p ^ n) :
  p ^ (n + 1) ∣ card (normalizer H) :=
nat.modeq_zero_iff_dvd.1 ((card_normalizer_modeq_card hH).trans
  hdvd.modeq_zero_nat)

/-- If `H` is a subgroup of `G` of cardinality `p ^ n`,
  then `H` is contained in a subgroup of cardinality `p ^ (n + 1)`
  if `p ^ (n + 1)` divides the cardinality of `G` -/
theorem exists_subgroup_card_pow_succ [fintype G] {p : ℕ} {n : ℕ} [hp : fact p.prime]
  (hdvd : p ^ (n + 1) ∣ card G) {H : subgroup G} (hH : fintype.card H = p ^ n) :
  ∃ K : subgroup G, fintype.card K = p ^ (n + 1) ∧ H ≤ K :=
let ⟨s, hs⟩ := exists_eq_mul_left_of_dvd hdvd in
have hcard : card (quotient H) = s * p :=
  (nat.mul_left_inj (show card H > 0, from fintype.card_pos_iff.2
      ⟨⟨1, H.one_mem⟩⟩)).1
    (by rwa [← card_eq_card_quotient_mul_card_subgroup H, hH, hs,
      pow_succ', mul_assoc, mul_comm p]),
have hm : s * p % p =
  card (quotient (subgroup.comap ((normalizer H).subtype : normalizer H →* G) H)) % p :=
  card_congr (fixed_points_mul_left_cosets_equiv_quotient H) ▸ hcard ▸
    (is_p_group.of_card hH).card_modeq_card_fixed_points _,
have hm' : p ∣ card (quotient (subgroup.comap ((normalizer H).subtype : normalizer H →* G) H)) :=
  nat.dvd_of_mod_eq_zero
    (by rwa [nat.mod_eq_zero_of_dvd (dvd_mul_left _ _), eq_comm] at hm),
let ⟨x, hx⟩ := @exists_prime_order_of_dvd_card _ (quotient_group.quotient.group _) _ _ hp hm' in
have hequiv : H ≃ (subgroup.comap ((normalizer H).subtype : normalizer H →* G) H) :=
  ⟨λ a, ⟨⟨a.1, le_normalizer a.2⟩, a.2⟩, λ a, ⟨a.1.1, a.2⟩,
    λ ⟨_, _⟩, rfl, λ ⟨⟨_, _⟩, _⟩, rfl⟩,
⟨subgroup.map ((normalizer H).subtype) (subgroup.comap
  (quotient_group.mk' (comap H.normalizer.subtype H)) (gpowers x)),
begin
  show card ↥(map H.normalizer.subtype
    (comap (mk' (comap H.normalizer.subtype H)) (subgroup.gpowers x))) = p ^ (n + 1),
  suffices : card ↥(subtype.val '' ((subgroup.comap (mk' (comap H.normalizer.subtype H))
    (gpowers x)) : set (↥(H.normalizer)))) = p^(n+1),
  { convert this using 2 },
  rw [set.card_image_of_injective
        (subgroup.comap (mk' (comap H.normalizer.subtype H)) (gpowers x) : set (H.normalizer))
        subtype.val_injective,
      pow_succ', ← hH, fintype.card_congr hequiv, ← hx, order_eq_card_gpowers,
      ← fintype.card_prod],
  exact @fintype.card_congr _ _ (id _) (id _) (preimage_mk_equiv_subgroup_times_set _ _)
end,
begin
  assume y hy,
  simp only [exists_prop, subgroup.coe_subtype, mk'_apply, subgroup.mem_map, subgroup.mem_comap],
  refine ⟨⟨y, le_normalizer hy⟩, ⟨0, _⟩, rfl⟩,
  rw [gpow_zero, eq_comm, quotient_group.eq_one_iff],
  simpa using hy
end⟩

/-- If `H` is a subgroup of `G` of cardinality `p ^ n`,
  then `H` is contained in a subgroup of cardinality `p ^ m`
  if `n ≤ m` and `p ^ m` divides the cardinality of `G` -/
theorem exists_subgroup_card_pow_prime_le [fintype G] (p : ℕ) : ∀ {n m : ℕ} [hp : fact p.prime]
  (hdvd : p ^ m ∣ card G) (H : subgroup G) (hH : card H = p ^ n) (hnm : n ≤ m),
  ∃ K : subgroup G, card K = p ^ m ∧ H ≤ K
| n m := λ hp hdvd H hH hnm,
  (lt_or_eq_of_le hnm).elim
    (λ hnm : n < m,
      have h0m : 0 < m, from (lt_of_le_of_lt n.zero_le hnm),
      have wf : m - 1 < m,  from nat.sub_lt h0m zero_lt_one,
      have hnm1 : n ≤ m - 1, from nat.le_sub_right_of_add_le hnm,
      let ⟨K, hK⟩ := @exists_subgroup_card_pow_prime_le n (m - 1) hp
        (nat.pow_dvd_of_le_of_pow_dvd (nat.sub_le_self _ _) hdvd) H hH hnm1 in
      have hdvd' : p ^ ((m - 1) + 1) ∣ card G, by rwa [nat.sub_add_cancel h0m],
      let ⟨K', hK'⟩ := @exists_subgroup_card_pow_succ _ _ _ _ _ hp hdvd' K hK.1 in
      ⟨K', by rw [hK'.1, nat.sub_add_cancel h0m], le_trans hK.2 hK'.2⟩)
    (λ hnm : n = m, ⟨H, by simp [hH, hnm]⟩)

/-- A generalisation of **Sylow's first theorem**. If `p ^ n` divides
  the cardinality of `G`, then there is a subgroup of cardinality `p ^ n` -/
theorem exists_subgroup_card_pow_prime [fintype G] (p : ℕ) {n : ℕ} [fact p.prime]
  (hdvd : p ^ n ∣ card G) : ∃ K : subgroup G, fintype.card K = p ^ n :=
let ⟨K, hK⟩ := exists_subgroup_card_pow_prime_le p hdvd ⊥ (by simp) n.zero_le in
⟨K, hK.1⟩

end sylow<|MERGE_RESOLUTION|>--- conflicted
+++ resolved
@@ -23,23 +23,16 @@
 
 ## Main statements
 
-<<<<<<< HEAD
-* `exists_subgroup_card_pow_prime`: A generalisation of Sylow's first theorem:
-  For every prime power `pⁿ` dividing `G`, there exists a subgroup of `G` of order `pⁿ`.
-* `is_p_group.exists_le_sylow`: A generalisation of Sylow's first theorem:
-=======
 * `exists_subgroup_card_pow_prime`: A generalization of Sylow's first theorem:
   For every prime power `pⁿ` dividing the cardinality of `G`,
   there exists a subgroup of `G` of order `pⁿ`.
 * `is_p_group.exists_le_sylow`: A generalization of Sylow's first theorem:
->>>>>>> 88e613e7
   Every `p`-subgroup is contained in a Sylow `p`-subgroup.
 * `sylow_conjugate`: A generalization of Sylow's second theorem:
   If the number of Sylow `p`-subgroups is finite, then all Sylow `p`-subgroups are conjugate.
 * `card_sylow_modeq_one`: A generalization of Sylow's third theorem:
   If the number of Sylow `p`-subgroups is finite, then it is congruent to `1` modulo `p`.
 -/
-<<<<<<< HEAD
 
 --todo: move
 instance subgroup.normal_in_normalizer' {G : Type*} [group G] {H : subgroup G} :
@@ -60,7 +53,6 @@
 
 variables {p} {G}
 
-=======
 
 open fintype mul_action subgroup
 
@@ -85,7 +77,6 @@
 lemma sylow.ext_iff {P Q : sylow p G} : P = Q ↔ (P : subgroup G) = Q :=
 ⟨congr_arg coe, sylow.ext⟩
 
->>>>>>> 88e613e7
 /-- A generalization of **Sylow's first theorem**.
   Every `p`-subgroup is contained in a Sylow `p`-subgroup. -/
 lemma is_p_group.exists_le_sylow {P : subgroup G} (hP : is_p_group p P) :
@@ -101,43 +92,6 @@
     rwa [subtype.ext_iff, coe_pow] at hk ⊢ },
   λ M hM g hg, ⟨M, ⟨⟨M, hM⟩, rfl⟩, hg⟩⟩) P hP) (λ Q ⟨hQ1, hQ2, hQ3⟩, ⟨⟨Q, hQ1, hQ3⟩, hQ2⟩)
 
-<<<<<<< HEAD
-instance sylow_nonempty : nonempty (sylow p G) :=
-nonempty_of_exists is_p_group.of_bot.exists_le_sylow
-
-noncomputable instance sylow_inhabited : inhabited (sylow p G) :=
-classical.inhabited_of_nonempty sylow_nonempty
-
-instance sylow.mul_aut_mul_action : mul_action (mul_aut G) (sylow p G) :=
-{ smul := λ ϕ P, ⟨P.1.comap ϕ⁻¹.to_monoid_hom, P.2.1.comap_injective _ ϕ⁻¹.injective, λ Q hQ hP,
-    le_antisymm (λ g hg, by { rw ← P.2.2 (hQ.comap_injective ϕ.to_monoid_hom ϕ.injective)
-      (ge_trans (comap_mono hP) (λ g h, (congr_arg _ (ϕ.inv_apply_self G g)).mpr h)),
-      simpa only [mem_comap, mul_equiv.coe_to_monoid_hom, mul_aut.apply_inv_self] }) hP⟩,
-  one_smul := λ P, subtype.ext (ext (λ g, iff.rfl)),
-  mul_smul := λ ϕ ψ P, subtype.ext (P.1.comap_comap ψ⁻¹.to_monoid_hom ϕ⁻¹.to_monoid_hom).symm }
-
-lemma mul_aut_coe_smul_sylow {ϕ : mul_aut G} {P : sylow p G} :
-  ↑(ϕ • P) = P.1.comap ϕ⁻¹.to_monoid_hom := rfl
-
-instance sylow.mul_action : mul_action G (sylow p G) :=
-of_End_hom (to_End_hom.comp mul_aut.conj)
-
-lemma coe_smul_sylow {g : G} {P : sylow p G} :
-  ↑(g • P) = P.1.comap (mul_aut.conj g)⁻¹.to_monoid_hom := rfl
-
-lemma smul_eq_iff_mem_normalizer {g : G} {P : sylow p G} :
-  g • P = P ↔ g ∈ P.1.normalizer :=
-by rw [eq_comm, subtype.ext_iff, set_like.ext_iff, ←inv_mem_iff, mem_normalizer_iff, inv_inv]; refl
-
-lemma subgroup.sylow_mem_fixed_points_iff (H : subgroup G) {P : sylow p G} :
-  P ∈ fixed_points H (sylow p G) ↔ H ≤ P.1.normalizer :=
-by simp_rw [set_like.le_def, ←smul_eq_iff_mem_normalizer]; exact subtype.forall
-
-lemma is_p_group.inf_normalizer_sylow {P : subgroup G} (hP : is_p_group p P) (Q : sylow p G) :
-  P ⊓ Q.1.normalizer = P ⊓ Q :=
-le_antisymm (le_inf inf_le_left (sup_eq_right.mp (Q.2.2 (hP.to_inf_left.to_sup_of_normal_right'
-  Q.2.1 inf_le_right) le_sup_right))) (inf_le_inf_left P le_normalizer)
-=======
 instance sylow.nonempty : nonempty (sylow p G) :=
 nonempty_of_exists is_p_group.of_bot.exists_le_sylow
 
@@ -181,7 +135,6 @@
   P ⊓ Q.1.normalizer = P ⊓ Q :=
 le_antisymm (le_inf inf_le_left (sup_eq_right.mp (Q.3 (hP.to_inf_left.to_sup_of_normal_right'
   Q.2 inf_le_right) le_sup_right))) (inf_le_inf_left P le_normalizer)
->>>>>>> 88e613e7
 
 lemma is_p_group.sylow_mem_fixed_points_iff
   {P : subgroup G} (hP : is_p_group p P) {Q : sylow p G} :
@@ -190,27 +143,6 @@
 
 /-- A generalization of **Sylow's second theorem**.
   If the number of Sylow `p`-subgroups is finite, then all Sylow `p`-subgroups are conjugate. -/
-<<<<<<< HEAD
-lemma sylow_conjugate [hp : fact p.prime] [fintype (sylow p G)] (P Q : sylow p G) :
-  ∃ g : G, g • P = Q :=
-begin
-  classical,
-  have H := λ {R : sylow p G} {S : orbit G P},
-  calc S ∈ fixed_points R (orbit G P)
-      ↔ S.1 ∈ fixed_points R (sylow p G) : forall_congr (λ a, subtype.ext_iff)
-  ... ↔ R.1 ≤ S : R.2.1.sylow_mem_fixed_points_iff
-  ... ↔ S.1.1 = R : ⟨λ h, R.2.2 S.1.2.1 h, ge_of_eq⟩,
-  suffices : set.nonempty (fixed_points Q (orbit G P)),
-  { exact exists.elim this (λ R hR, (congr_arg _ (subtype.ext (H.mp hR))).mp R.2) },
-  apply Q.2.1.nonempty_fixed_point_of_prime_not_dvd_card,
-  refine λ h, hp.out.not_dvd_one (nat.modeq_zero_iff_dvd.mp _),
-  calc 1 = card (fixed_points P (orbit G P)) : _
-     ... ≡ card (orbit G P) [MOD p] : (P.2.1.card_modeq_card_fixed_points (orbit G P)).symm
-     ... ≡ 0 [MOD p] : nat.modeq_zero_iff_dvd.mpr h,
-  convert (set.card_singleton (⟨P, mem_orbit_self P⟩ : orbit G P)).symm,
-  exact set.eq_singleton_iff_unique_mem.mpr ⟨H.mpr rfl, λ R h, subtype.ext (subtype.ext (H.mp h))⟩,
-end
-=======
 instance [hp : fact p.prime] [fintype (sylow p G)] : is_pretransitive G (sylow p G) :=
 ⟨λ P Q, by
 { classical,
@@ -228,7 +160,6 @@
      ... ≡ 0 [MOD p] : nat.modeq_zero_iff_dvd.mpr h,
   convert (set.card_singleton (⟨P, mem_orbit_self P⟩ : orbit G P)).symm,
   exact set.eq_singleton_iff_unique_mem.mpr ⟨H.mpr rfl, λ R h, subtype.ext (sylow.ext (H.mp h))⟩ }⟩
->>>>>>> 88e613e7
 
 variables (p) (G)
 
@@ -236,7 +167,6 @@
   If the number of Sylow `p`-subgroups is finite, then it is congruent to `1` modulo `p`. -/
 lemma card_sylow_modeq_one [fact p.prime] [fintype (sylow p G)] : card (sylow p G) ≡ 1 [MOD p] :=
 begin
-<<<<<<< HEAD
   refine sylow_nonempty.elim (λ P : sylow p G, _),
   have := set.ext (λ Q : sylow p G, calc Q ∈ fixed_points P (sylow p G)
       ↔ P.1 ≤ Q : P.2.1.sylow_mem_fixed_points_iff
@@ -309,7 +239,6 @@
 
 open equiv finset function
 open equiv.perm list quotient_group
-=======
   refine sylow.nonempty.elim (λ P : sylow p G, _),
   have := set.ext (λ Q : sylow p G, calc Q ∈ fixed_points P (sylow p G)
       ↔ P.1 ≤ Q : P.2.sylow_mem_fixed_points_iff
@@ -323,7 +252,6 @@
 end infinite_sylow
 
 open equiv equiv.perm finset function list quotient_group
->>>>>>> 88e613e7
 open_locale big_operators
 universes u v w
 variables {G : Type u} {α : Type v} {β : Type w} [group G]
