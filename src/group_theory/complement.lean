/-
Copyright (c) 2021 Thomas Browning. All rights reserved.
Released under Apache 2.0 license as described in the file LICENSE.
Authors: Thomas Browning
-/

import group_theory.index
import group_theory.group_action
import group_theory.order_of_element

/-!
# Complements

In this file we define the complement of a subgroup.

## Main definitions

- `is_complement S T` where `S` and `T` are subsets of `G` states that every `g : G` can be
  written uniquely as a product `s * t` for `s ∈ S`, `t ∈ T`.
- `left_transversals T` where `T` is a subset of `G` is the set of all left-complements of `T`,
  i.e. the set of all `S : set G` that contain exactly one element of each left coset of `T`.
- `right_transversals S` where `S` is a subset of `G` is the set of all right-complements of `S`,
  i.e. the set of all `T : set G` that contain exactly one element of each right coset of `S`.

## Main results

- `is_complement_of_coprime` : Subgroups of coprime order are complements.
-/

open_locale big_operators

namespace subgroup

variables {G : Type*} [group G] (H K : subgroup G) (S T : set G)

/-- `S` and `T` are complements if `(*) : S × T → G` is a bijection.
  This notion generalizes left transversals, right transversals, and complementary subgroups. -/
@[to_additive "`S` and `T` are complements if `(*) : S × T → G` is a bijection"]
def is_complement : Prop := function.bijective (λ x : S × T, x.1.1 * x.2.1)

/-- The set of left-complements of `T : set G` -/
@[to_additive "The set of left-complements of `T : set G`"]
def left_transversals : set (set G) := {S : set G | is_complement S T}

/-- The set of right-complements of `S : set G` -/
@[to_additive "The set of right-complements of `S : set G`"]
def right_transversals : set (set G) := {T : set G | is_complement S T}

variables {H K S T}

@[to_additive] lemma is_complement_iff_exists_unique :
  is_complement S T ↔ ∀ g : G, ∃! x : S × T, x.1.1 * x.2.1 = g :=
function.bijective_iff_exists_unique _

@[to_additive] lemma is_complement.exists_unique (h : is_complement S T) (g : G) :
  ∃! x : S × T, x.1.1 * x.2.1 = g :=
is_complement_iff_exists_unique.mp h g

@[to_additive] lemma is_complement.symm (h : is_complement (H : set G) (K : set G)) :
  is_complement (K : set G) (H : set G) :=
begin
  let ϕ : H × K ≃ K × H := equiv.mk (λ x, ⟨x.2⁻¹, x.1⁻¹⟩) (λ x, ⟨x.2⁻¹, x.1⁻¹⟩)
    (λ x, prod.ext (inv_inv _) (inv_inv _)) (λ x, prod.ext (inv_inv _) (inv_inv _)),
  let ψ : G ≃ G := equiv.mk (λ g : G, g⁻¹) (λ g : G, g⁻¹) inv_inv inv_inv,
  suffices : ψ ∘ (λ x : H × K, x.1.1 * x.2.1) = (λ x : K × H, x.1.1 * x.2.1) ∘ ϕ,
  { rwa [is_complement, ←equiv.bijective_comp, ←this, equiv.comp_bijective] },
  exact funext (λ x, mul_inv_rev _ _),
end

@[to_additive] lemma is_complement_comm :
  is_complement (H : set G) (K : set G) ↔ is_complement (K : set G) (H : set G) :=
⟨is_complement.symm, is_complement.symm⟩

@[to_additive] lemma is_complement_top_singleton {g : G} :
  is_complement (⊤ : set G) {g} :=
⟨λ ⟨x, _, rfl⟩ ⟨y, _, rfl⟩ h, prod.ext (subtype.ext (mul_right_cancel h)) rfl,
  λ x, ⟨⟨⟨x * g⁻¹, ⟨⟩⟩, g, rfl⟩, inv_mul_cancel_right x g⟩⟩

@[to_additive] lemma is_complement_singleton_top {g : G} :
  is_complement ({g} : set G) (⊤ : set G) :=
⟨λ ⟨⟨_, rfl⟩, x⟩ ⟨⟨_, rfl⟩, y⟩ h, prod.ext rfl (subtype.ext (mul_left_cancel h)),
  λ x, ⟨⟨⟨g, rfl⟩, g⁻¹ * x, ⟨⟩⟩, mul_inv_cancel_left g x⟩⟩

@[to_additive] lemma mem_left_transversals_iff_exists_unique_inv_mul_mem :
  S ∈ left_transversals T ↔ ∀ g : G, ∃! s : S, (s : G)⁻¹ * g ∈ T :=
begin
  rw [left_transversals, set.mem_set_of_eq, is_complement_iff_exists_unique],
  refine ⟨λ h g, _, λ h g, _⟩,
  { obtain ⟨x, h1, h2⟩ := h g,
    exact ⟨x.1, (congr_arg (∈ T) (eq_inv_mul_of_mul_eq h1)).mp x.2.2, λ y hy,
      (prod.ext_iff.mp (h2 ⟨y, y⁻¹ * g, hy⟩ (mul_inv_cancel_left y g))).1⟩ },
  { obtain ⟨x, h1, h2⟩ := h g,
    refine ⟨⟨x, x⁻¹ * g, h1⟩, mul_inv_cancel_left x g, λ y hy, _⟩,
    have := h2 y.1 ((congr_arg (∈ T) (eq_inv_mul_of_mul_eq hy)).mp y.2.2),
    exact prod.ext this (subtype.ext (eq_inv_mul_of_mul_eq ((congr_arg _ this).mp hy))) },
end

@[to_additive] lemma mem_right_transversals_iff_exists_unique_mul_inv_mem :
  S ∈ right_transversals T ↔ ∀ g : G, ∃! s : S, g * (s : G)⁻¹ ∈ T :=
begin
  rw [right_transversals, set.mem_set_of_eq, is_complement_iff_exists_unique],
  refine ⟨λ h g, _, λ h g, _⟩,
  { obtain ⟨x, h1, h2⟩ := h g,
    exact ⟨x.2, (congr_arg (∈ T) (eq_mul_inv_of_mul_eq h1)).mp x.1.2, λ y hy,
      (prod.ext_iff.mp (h2 ⟨⟨g * y⁻¹, hy⟩, y⟩ (inv_mul_cancel_right g y))).2⟩ },
  { obtain ⟨x, h1, h2⟩ := h g,
    refine ⟨⟨⟨g * x⁻¹, h1⟩, x⟩, inv_mul_cancel_right g x, λ y hy, _⟩,
    have := h2 y.2 ((congr_arg (∈ T) (eq_mul_inv_of_mul_eq hy)).mp y.1.2),
    exact prod.ext (subtype.ext (eq_mul_inv_of_mul_eq ((congr_arg _ this).mp hy))) this },
end

@[to_additive] lemma mem_left_transversals_iff_exists_unique_quotient_mk'_eq :
  S ∈ left_transversals (H : set G) ↔
  ∀ q : quotient (quotient_group.left_rel H), ∃! s : S, quotient.mk' s.1 = q :=
begin
  have key : ∀ g h, quotient.mk' g = quotient.mk' h ↔ g⁻¹ * h ∈ H :=
  @quotient.eq' G (quotient_group.left_rel H),
  simp_rw [mem_left_transversals_iff_exists_unique_inv_mul_mem, set_like.mem_coe, ←key],
  exact ⟨λ h q, quotient.induction_on' q h, λ h g, h (quotient.mk' g)⟩,
end

@[to_additive] lemma mem_right_transversals_iff_exists_unique_quotient_mk'_eq :
  S ∈ right_transversals (H : set G) ↔
  ∀ q : quotient (quotient_group.right_rel H), ∃! s : S, quotient.mk' s.1 = q :=
begin
  have key : ∀ g h, quotient.mk' g = quotient.mk' h ↔ h * g⁻¹ ∈ H :=
  @quotient.eq' G (quotient_group.right_rel H),
  simp_rw [mem_right_transversals_iff_exists_unique_mul_inv_mem, set_like.mem_coe, ←key],
  exact ⟨λ h q, quotient.induction_on' q h, λ h g, h (quotient.mk' g)⟩,
end

@[to_additive] lemma mem_left_transversals_iff_bijective : S ∈ left_transversals (H : set G) ↔
  function.bijective (S.restrict (quotient.mk' : G → quotient (quotient_group.left_rel H))) :=
mem_left_transversals_iff_exists_unique_quotient_mk'_eq.trans
  (function.bijective_iff_exists_unique (S.restrict quotient.mk')).symm

@[to_additive] lemma mem_right_transversals_iff_bijective : S ∈ right_transversals (H : set G) ↔
  function.bijective (set.restrict (quotient.mk' : G → quotient (quotient_group.right_rel H)) S) :=
mem_right_transversals_iff_exists_unique_quotient_mk'_eq.trans
  (function.bijective_iff_exists_unique (S.restrict quotient.mk')).symm

@[to_additive] instance : inhabited (left_transversals (H : set G)) :=
⟨⟨set.range quotient.out', mem_left_transversals_iff_bijective.mpr ⟨by
{ rintros ⟨_, q₁, rfl⟩ ⟨_, q₂, rfl⟩ hg,
  rw (q₁.out_eq'.symm.trans hg).trans q₂.out_eq' }, λ q, ⟨⟨q.out', q, rfl⟩, quotient.out_eq' q⟩⟩⟩⟩

@[to_additive] instance : inhabited (right_transversals (H : set G)) :=
⟨⟨set.range quotient.out', mem_right_transversals_iff_bijective.mpr ⟨by
{ rintros ⟨_, q₁, rfl⟩ ⟨_, q₂, rfl⟩ hg,
  rw (q₁.out_eq'.symm.trans hg).trans q₂.out_eq' }, λ q, ⟨⟨q.out', q, rfl⟩, quotient.out_eq' q⟩⟩⟩⟩

lemma is_complement.card_mul [fintype G] [fintype H] [fintype K]
  (h : is_complement (H : set G) (K : set G)) :
  fintype.card H * fintype.card K = fintype.card G :=
(fintype.card_prod _ _).symm.trans (fintype.card_of_bijective h)

<<<<<<< HEAD
lemma is_complement_of_disjoint [fintype G] [fintype H] [fintype K]
  (h1 : fintype.card H * fintype.card K = fintype.card G)
  (h2 : disjoint H K) :
=======
lemma is_complement.disjoint (h : is_complement (H : set G) (K : set G)) : disjoint H K :=
λ g hg, let x : H × K := ⟨⟨g, hg.1⟩, 1⟩, y : H × K := ⟨1, ⟨g, hg.2⟩⟩ in subtype.ext_iff.mp
  (prod.ext_iff.mp (h.1 (show x.1.1 * _ = y.1.1 * _, from (mul_one g).trans (one_mul g).symm))).1

lemma is_complement_of_card_mul_and_disjoint [fintype G] [fintype H] [fintype K]
  (h1 : fintype.card H * fintype.card K = fintype.card G) (h2 : disjoint H K) :
>>>>>>> c33407ae
  is_complement (H : set G) (K : set G) :=
begin
  refine (fintype.bijective_iff_injective_and_card _).mpr
    ⟨λ x y h, _, (fintype.card_prod H K).trans h1⟩,
  rw [←eq_inv_mul_iff_mul_eq, ←mul_assoc, ←mul_inv_eq_iff_eq_mul] at h,
  change ↑(x.2 * y.2⁻¹) = ↑(x.1⁻¹ * y.1) at h,
  rw [prod.ext_iff, ←@inv_mul_eq_one H _ x.1 y.1, ←@mul_inv_eq_one K _ x.2 y.2, subtype.ext_iff,
      subtype.ext_iff, coe_one, coe_one, h, and_self, ←mem_bot, ←h2.eq_bot, mem_inf],
  exact ⟨subtype.mem ((x.1)⁻¹ * (y.1)), (congr_arg (∈ K) h).mp (subtype.mem (x.2 * (y.2)⁻¹))⟩,
end

lemma is_complement_iff_card_mul_and_disjoint [fintype G] [fintype H] [fintype K] :
  is_complement (H : set G) (K : set G) ↔
    fintype.card H * fintype.card K = fintype.card G ∧ disjoint H K :=
⟨λ h, ⟨h.card_mul, h.disjoint⟩, λ h, is_complement_of_card_mul_and_disjoint h.1 h.2⟩

lemma is_complement_of_coprime [fintype G] [fintype H] [fintype K]
  (h1 : fintype.card H * fintype.card K = fintype.card G)
  (h2 : nat.coprime (fintype.card H) (fintype.card K)) :
  is_complement (H : set G) (K : set G) :=
<<<<<<< HEAD
is_complement_of_disjoint h1 (disjoint_iff.mpr (inf_eq_bot_of_coprime h2))

section schur_zassenhaus

@[to_additive] instance : mul_action G (left_transversals (H : set G)) :=
{ smul := λ g T, ⟨left_coset g T, mem_left_transversals_iff_exists_unique_inv_mul_mem.mpr (λ g', by
  { obtain ⟨t, ht1, ht2⟩ := mem_left_transversals_iff_exists_unique_inv_mul_mem.mp T.2 (g⁻¹ * g'),
    simp_rw [←mul_assoc, ←mul_inv_rev] at ht1 ht2,
    refine ⟨⟨g * t, mem_left_coset g t.2⟩, ht1, _⟩,
    rintros ⟨_, t', ht', rfl⟩ h,
    exact subtype.ext ((mul_right_inj g).mpr (subtype.ext_iff.mp (ht2 ⟨t', ht'⟩ h))) })⟩,
  one_smul := λ T, subtype.ext (one_left_coset T),
  mul_smul := λ g g' T, subtype.ext (left_coset_assoc ↑T g g').symm }

lemma smul_symm_apply_eq_mul_symm_apply_inv_smul
  (g : G) (α : left_transversals (H : set G)) (q : quotient_group.quotient H) :
  ↑((equiv.of_bijective _ (mem_left_transversals_iff_bijective.mp (g • α).2)).symm q) =
    g * ((equiv.of_bijective _ (mem_left_transversals_iff_bijective.mp α.2)).symm
      (g⁻¹ • q : quotient_group.quotient H)) :=
begin
  let w := (equiv.of_bijective _ (mem_left_transversals_iff_bijective.mp α.2)),
  let y := (equiv.of_bijective _ (mem_left_transversals_iff_bijective.mp (g • α).2)),
  change ↑(y.symm q) = ↑(⟨_, mem_left_coset g (subtype.mem _)⟩ : (g • α).1),
  refine subtype.ext_iff.mp (y.symm_apply_eq.mpr _),
  change q = g • (w (w.symm (g⁻¹ • q : quotient_group.quotient H))),
  rw [equiv.apply_symm_apply, ←mul_smul, mul_inv_self, one_smul],
end

variables [is_commutative H] [fintype (quotient_group.quotient H)]

variables (α β γ : left_transversals (H : set G))

/-- The difference of two left transversals -/
@[to_additive "The difference of two left transversals"]
noncomputable def diff [hH : normal H] : H :=
let α' := (equiv.of_bijective _ (mem_left_transversals_iff_bijective.mp α.2)).symm,
    β' := (equiv.of_bijective _ (mem_left_transversals_iff_bijective.mp β.2)).symm in
∏ (q : quotient_group.quotient H), ⟨(α' q) * (β' q)⁻¹,
  hH.mem_comm (quotient.exact' ((β'.symm_apply_apply q).trans (α'.symm_apply_apply q).symm))⟩

@[to_additive] lemma diff_mul_diff [normal H] : diff α β * diff β γ = diff α γ :=
finset.prod_mul_distrib.symm.trans (finset.prod_congr rfl (λ x hx, subtype.ext
  (by rw [coe_mul, coe_mk, coe_mk, coe_mk, mul_assoc, inv_mul_cancel_left])))

@[to_additive] lemma diff_self [normal H] : diff α α = 1 :=
mul_right_eq_self.mp (diff_mul_diff α α α)

@[to_additive] lemma diff_inv [normal H]: (diff α β)⁻¹ = diff β α :=
inv_eq_of_mul_eq_one ((diff_mul_diff α β α).trans (diff_self α))

lemma smul_diff_smul [hH : normal H] (g : G) :
  diff (g • α) (g • β) = ⟨g * diff α β * g⁻¹, hH.conj_mem (diff α β).1 (diff α β).2 g⟩ :=
begin
  let ϕ : H →* H :=
  { to_fun := λ h, ⟨g * h * g⁻¹, hH.conj_mem h.1 h.2 g⟩,
    map_one' := subtype.ext (by rw [coe_mk, coe_one, mul_one, mul_inv_self]),
    map_mul' := λ h₁ h₂, subtype.ext (by rw [coe_mk, coe_mul, coe_mul, coe_mk, coe_mk, mul_assoc,
      mul_assoc, mul_assoc, mul_assoc, mul_assoc, inv_mul_cancel_left]) },
  refine eq.trans (finset.prod_bij' (λ q _, (↑g)⁻¹ * q) (λ _ _, finset.mem_univ _)
    (λ q _, subtype.ext _) (λ q _, ↑g * q) (λ _ _, finset.mem_univ _)
    (λ q _, mul_inv_cancel_left g q) (λ q _, inv_mul_cancel_left g q)) (ϕ.map_prod _ _).symm,
  change _ * _ = g * (_ * _) * g⁻¹,
  simp_rw [smul_symm_apply_eq_mul_symm_apply_inv_smul, mul_inv_rev, mul_assoc],
  refl,
end

lemma smul_diff [H.normal] (h : H) :
  diff (h • α) β = h ^ H.index * diff α β :=
begin
  rw [diff, diff, index_eq_card, ←finset.card_univ, ←finset.prod_const, ←finset.prod_mul_distrib],
  refine finset.prod_congr rfl (λ q _, _),
  rw [subtype.ext_iff, coe_mul, coe_mk, coe_mk, ←mul_assoc, mul_right_cancel_iff],
  rw [show h • α = (h : G) • α, from rfl, smul_symm_apply_eq_mul_symm_apply_inv_smul],
  rw [mul_left_cancel_iff, ←subtype.ext_iff, equiv.apply_eq_iff_eq, inv_smul_eq_iff],
  exact self_eq_mul_left.mpr ((quotient_group.eq_one_iff _).mpr h.2),
end

variables (H)

instance setoid_diff [H.normal] : setoid (left_transversals (H : set G)) :=
setoid.mk (λ α β, diff α β = 1) ⟨λ α, diff_self α, λ α β h₁,
  by rw [←diff_inv, h₁, one_inv], λ α β γ h₁ h₂, by rw [←diff_mul_diff, h₁, h₂, one_mul]⟩

/-- The quotient of the transversals of an abelian normal `N` by the `diff` relation -/
def quotient_diff [H.normal] :=
quotient H.setoid_diff

instance [H.normal] : inhabited H.quotient_diff :=
quotient.inhabited

variables {H}

instance [H.normal] : mul_action G H.quotient_diff :=
{ smul := λ g, quotient.map (λ α, g • α) (λ α β h, (smul_diff_smul α β g).trans
    (subtype.ext (mul_inv_eq_one.mpr (mul_right_eq_self.mpr (subtype.ext_iff.mp h))))),
  mul_smul := λ g₁ g₂ q, quotient.induction_on q (λ α, congr_arg quotient.mk (mul_smul g₁ g₂ α)),
  one_smul := λ q, quotient.induction_on q (λ α, congr_arg quotient.mk (one_smul G α)) }

variables [fintype H]

lemma exists_smul_eq [H.normal] (α β : H.quotient_diff)
  (hH : nat.coprime (fintype.card H) H.index) :
  ∃ h : H, h • α = β :=
quotient.induction_on α (quotient.induction_on β
  (λ β α, exists_imp_exists (λ n, quotient.sound)
    ⟨(pow_coprime hH).symm (diff α β)⁻¹, by
    { change diff ((_ : H) • _) _ = 1,
      rw smul_diff,
      change pow_coprime hH ((pow_coprime hH).symm (diff α β)⁻¹) * (diff α β) = 1,
      rw [equiv.apply_symm_apply, inv_mul_self] }⟩))

lemma smul_left_injective [H.normal] (α : H.quotient_diff)
  (hH : nat.coprime (fintype.card H) H.index) :
  function.injective (λ h : H, h • α) :=
λ h₁ h₂, begin
  refine quotient.induction_on α (λ α hα, _),
  replace hα : diff (h₁ • α) (h₂ • α) = 1 := quotient.exact hα,
  rw [smul_diff, ←diff_inv, smul_diff, diff_self, mul_one, mul_inv_eq_one] at hα,
  exact (pow_coprime hH).injective hα,
end

lemma is_complement_stabilizer_of_coprime [fintype G] [H.normal] {α : H.quotient_diff}
  (hH : nat.coprime (fintype.card H) H.index) :
  is_complement (H : set G) (mul_action.stabilizer G α : set G) :=
begin
  classical,
  let ϕ : H ≃ mul_action.orbit G α := equiv.of_bijective (λ h, ⟨h • α, h, rfl⟩)
    ⟨λ h₁ h₂ hh, smul_left_injective α hH (subtype.ext_iff.mp hh),
      λ β, exists_imp_exists (λ h hh, subtype.ext hh) (exists_smul_eq α β hH)⟩,
  have key := card_eq_card_quotient_mul_card_subgroup (mul_action.stabilizer G α),
  rw ← fintype.card_congr (ϕ.trans (mul_action.orbit_equiv_quotient_stabilizer G α)) at key,
  apply is_complement_of_coprime key.symm,
  rw [card_eq_card_quotient_mul_card_subgroup H, mul_comm, mul_right_inj'] at key,
  { rwa [←key, ←index_eq_card] },
  { rw [←pos_iff_ne_zero, fintype.card_pos_iff],
    apply_instance },
end

/-- **Schur-Zassenhaus** for abelian normal subgroups:
  If `H : subgroup G` is abelian, normal, and has order coprime to its index, then there exists
  a subgroup `K` which is a (right) complement of `H`. -/
theorem exists_right_complement_aux0 [fintype G] [H.normal]
  (hH : nat.coprime (fintype.card H) H.index) :
  ∃ K : subgroup G, is_complement (H : set G) (K : set G) :=
nonempty_of_inhabited.elim
  (λ α : H.quotient_diff, ⟨mul_action.stabilizer G α, is_complement_stabilizer_of_coprime hH⟩)

end schur_zassenhaus

end subgroup

namespace subgroup

open_locale classical

universe u

lemma exists_right_complement_aux1 {G : Type u} [group G] [fintype G]
  {N : subgroup G} [normal N] (hN1 : nat.coprime (fintype.card N) N.index)
  (hN2 : ∀ K, K ⊔ N = ⊤ → K = ⊤) (hN3 : ∀ K : subgroup G, K.normal → K ≤ N → (K = ⊥ ∨ K = N))
  (ih : ∀ (G' : Type u) [hG'1 : group G'] [hG'2 : fintype G'], by exactI
    ∀ (hG' : fintype.card G' < fintype.card G) (N' : subgroup G') [N'.normal]
    (hN' : nat.coprime (fintype.card N') N'.index),
    ∃ H' : subgroup G', is_complement (N' : set G') (H' : set G')) :
  ∃ H : subgroup G, is_complement (N : set G) (H : set G) :=
begin
  /-by_cases hN1 : N = ⊥,
  { rw hN1, exact ⟨⊤, is_complement_singleton_top⟩ },
  rw [←ne, ←bot_lt_iff_ne_bot] at hN1,
  by_cases hN2 : N = ⊤,
  { rw hN2, exact ⟨⊥, is_complement_top_singleton⟩ },
  rw [←ne, ←lt_top_iff_ne_top] at hN2,-/
  -- pick prime dividing N, so that Sylow p-subgroup P is nontrivial
  -- use hN2 with Frattini argument, to conclude that P is normal
  -- use HN3 with P to conclude that P = N (uses nontrivial!)
  -- use hN3 with Z(P) to conclude that P is abelian
  -- use exists_right_complement_aux0
  -- might not need N ≠ ⊤
  sorry
end

lemma exists_right_complement_aux2 {G : Type u} [group G] [fintype G]
  {N : subgroup G} [N.normal] (hN1 : nat.coprime (fintype.card N) N.index)
  (hN2 : ∀ K, K ⊔ N = ⊤ → K = ⊤)
  (ih : ∀ (G' : Type u) [hG'1 : group G'] [hG'2 : fintype G'], by exactI
    ∀ (hG' : fintype.card G' < fintype.card G) (N' : subgroup G') [N'.normal]
    (hN' : nat.coprime (fintype.card N') N'.index),
    ∃ H' : subgroup G', is_complement (N' : set G') (H' : set G')) :
  ∃ H : subgroup G, is_complement (N : set G) (H : set G) :=
begin
  by_cases hN3 : ∀ K : subgroup G, K.normal → K ≤ N → (K = ⊥ ∨ K = N),
  { exact exists_right_complement_aux1 hN1 hN2 hN3 ih },
  push_neg at hN3,
  obtain ⟨K, hK1, hK2, hK3, hK4⟩ := hN3,
  haveI := hK1,
  let Q := quotient_group.quotient K,
  let ϕ := quotient_group.mk' K,
  obtain ⟨H, hH⟩ := ih Q _ (N.map ϕ) _,
  have key := hN2 (H.comap ϕ) _,
  sorry,
  sorry,
  sorry,
  sorry,
end

lemma exists_right_complement_aux3 {G : Type u} [group G] [fintype G]
  {N : subgroup G} [N.normal] (hN1 : nat.coprime (fintype.card N) N.index)
  (ih : ∀ (G' : Type u) [hG'1 : group G'] [hG'2 : fintype G'], by exactI
    ∀ (hG' : fintype.card G' < fintype.card G) (N' : subgroup G') [N'.normal]
    (hN' : nat.coprime (fintype.card N') N'.index),
    ∃ H' : subgroup G', is_complement (N' : set G') (H' : set G')) :
  ∃ H : subgroup G, is_complement (N : set G) (H : set G) :=
begin
  by_cases hN2 : ∀ K : subgroup G, K ⊔ N = ⊤ → K = ⊤,
  { exact exists_right_complement_aux2 hN1 hN2 ih },
  push_neg at hN2,
  obtain ⟨K, hK1, hK2⟩ := hN2,

  let x := fintype.card ↥(K ⊓ N),
  let y := N.index,
  let z := K.index,

  have h1 : nat.coprime x y := sorry,

  have h2 : fintype.card (N.comap K.subtype) = x := sorry,
  have h3 : (N.comap K.subtype).index = y := sorry,
  have h4 : fintype.card K = x * y := sorry,


  --rw ← lt_top_iff_ne_top at hK2,


  have h0 : fintype.card K < fintype.card G := sorry,

  obtain ⟨H, hH⟩ := ih K h0 (N.comap K.subtype) (by rwa [h2, h3]),
  use H.map K.subtype,

  have h4 : fintype.card (H.map K.subtype) = y := sorry,

  --have h4 : fintype.card (H.map K.subtype) = fintype.card H := sorry,
  have h5 : fintype.card N * fintype.card (H.map K.subtype) = fintype.card G,
  { sorry },
  have h8 : fintype.card (H.map K.subtype) = N.index,
  { rw [mul_comm, ←index_mul_card N] at h5,
    exact mul_right_cancel' (ne_of_gt (fintype.card_pos_iff.mpr has_one.nonempty)) h5 },
  have h7 : fintype.card (H.map K.subtype) ∣ N.index,
  { rw h8 },
  have h6 : nat.coprime (fintype.card N) (fintype.card (H.map K.subtype)),
  { exact hN1.coprime_dvd_right h7 },
  exact is_complement_of_coprime h5 h6,
end

lemma exists_right_complement_aux4
  {n : ℕ} {G : Type u} [group G] [fintype G] (hG : fintype.card G = n)
  {N : subgroup G} [N.normal] (hN : nat.coprime (fintype.card N) N.index) :
  ∃ H : subgroup G, is_complement (N : set G) (H : set G) :=
begin
  tactic.unfreeze_local_instances,
  revert G,
  apply nat.strong_induction_on n,
  rintros n ih G _ _ rfl N _ hN,
  apply exists_right_complement_aux3 hN,
  intros G' _ _ hG',
  apply ih _ hG',
  refl,
end

/-- **Schur-Zassenhaus** for normal subgroups:
  If `H : subgroup G` is normal, and has order coprime to its index, then there exists
  a subgroup `K` which is a (right) complement of `H`. -/
theorem exists_right_complement_of_coprime {G : Type u} [group G] [fintype G]
  {N : subgroup G} [N.normal] (hN : nat.coprime (fintype.card N) N.index) :
  ∃ H : subgroup G, is_complement (N : set G) (H : set G) :=
exists_right_complement_aux4 rfl hN

/-- **Schur-Zassenhaus** for normal subgroups:
  If `H : subgroup G` is abelian, normal, and has order coprime to its index, then there exists
  a subgroup `K` which is a (left) complement of `H`. -/
theorem exists_left_complement_of_coprime {G : Type u} [group G] [fintype G]
  {N : subgroup G} [N.normal] (hN : nat.coprime (fintype.card N) N.index) :
  ∃ H : subgroup G, is_complement (H : set G) (N : set G) :=
Exists.imp (λ _, is_complement.symm) (exists_right_complement_of_coprime hN)
=======
is_complement_of_card_mul_and_disjoint h1 (disjoint_iff.mpr (inf_eq_bot_of_coprime h2))
>>>>>>> c33407ae

end subgroup<|MERGE_RESOLUTION|>--- conflicted
+++ resolved
@@ -154,18 +154,12 @@
   fintype.card H * fintype.card K = fintype.card G :=
 (fintype.card_prod _ _).symm.trans (fintype.card_of_bijective h)
 
-<<<<<<< HEAD
-lemma is_complement_of_disjoint [fintype G] [fintype H] [fintype K]
-  (h1 : fintype.card H * fintype.card K = fintype.card G)
-  (h2 : disjoint H K) :
-=======
 lemma is_complement.disjoint (h : is_complement (H : set G) (K : set G)) : disjoint H K :=
 λ g hg, let x : H × K := ⟨⟨g, hg.1⟩, 1⟩, y : H × K := ⟨1, ⟨g, hg.2⟩⟩ in subtype.ext_iff.mp
   (prod.ext_iff.mp (h.1 (show x.1.1 * _ = y.1.1 * _, from (mul_one g).trans (one_mul g).symm))).1
 
 lemma is_complement_of_card_mul_and_disjoint [fintype G] [fintype H] [fintype K]
   (h1 : fintype.card H * fintype.card K = fintype.card G) (h2 : disjoint H K) :
->>>>>>> c33407ae
   is_complement (H : set G) (K : set G) :=
 begin
   refine (fintype.bijective_iff_injective_and_card _).mpr
@@ -186,291 +180,9 @@
   (h1 : fintype.card H * fintype.card K = fintype.card G)
   (h2 : nat.coprime (fintype.card H) (fintype.card K)) :
   is_complement (H : set G) (K : set G) :=
-<<<<<<< HEAD
-is_complement_of_disjoint h1 (disjoint_iff.mpr (inf_eq_bot_of_coprime h2))
+is_complement_of_card_mul_and_disjoint h1 (disjoint_iff.mpr (inf_eq_bot_of_coprime h2))
 
-section schur_zassenhaus
-
-@[to_additive] instance : mul_action G (left_transversals (H : set G)) :=
-{ smul := λ g T, ⟨left_coset g T, mem_left_transversals_iff_exists_unique_inv_mul_mem.mpr (λ g', by
-  { obtain ⟨t, ht1, ht2⟩ := mem_left_transversals_iff_exists_unique_inv_mul_mem.mp T.2 (g⁻¹ * g'),
-    simp_rw [←mul_assoc, ←mul_inv_rev] at ht1 ht2,
-    refine ⟨⟨g * t, mem_left_coset g t.2⟩, ht1, _⟩,
-    rintros ⟨_, t', ht', rfl⟩ h,
-    exact subtype.ext ((mul_right_inj g).mpr (subtype.ext_iff.mp (ht2 ⟨t', ht'⟩ h))) })⟩,
-  one_smul := λ T, subtype.ext (one_left_coset T),
-  mul_smul := λ g g' T, subtype.ext (left_coset_assoc ↑T g g').symm }
-
-lemma smul_symm_apply_eq_mul_symm_apply_inv_smul
-  (g : G) (α : left_transversals (H : set G)) (q : quotient_group.quotient H) :
-  ↑((equiv.of_bijective _ (mem_left_transversals_iff_bijective.mp (g • α).2)).symm q) =
-    g * ((equiv.of_bijective _ (mem_left_transversals_iff_bijective.mp α.2)).symm
-      (g⁻¹ • q : quotient_group.quotient H)) :=
-begin
-  let w := (equiv.of_bijective _ (mem_left_transversals_iff_bijective.mp α.2)),
-  let y := (equiv.of_bijective _ (mem_left_transversals_iff_bijective.mp (g • α).2)),
-  change ↑(y.symm q) = ↑(⟨_, mem_left_coset g (subtype.mem _)⟩ : (g • α).1),
-  refine subtype.ext_iff.mp (y.symm_apply_eq.mpr _),
-  change q = g • (w (w.symm (g⁻¹ • q : quotient_group.quotient H))),
-  rw [equiv.apply_symm_apply, ←mul_smul, mul_inv_self, one_smul],
-end
-
-variables [is_commutative H] [fintype (quotient_group.quotient H)]
-
-variables (α β γ : left_transversals (H : set G))
-
-/-- The difference of two left transversals -/
-@[to_additive "The difference of two left transversals"]
-noncomputable def diff [hH : normal H] : H :=
-let α' := (equiv.of_bijective _ (mem_left_transversals_iff_bijective.mp α.2)).symm,
-    β' := (equiv.of_bijective _ (mem_left_transversals_iff_bijective.mp β.2)).symm in
-∏ (q : quotient_group.quotient H), ⟨(α' q) * (β' q)⁻¹,
-  hH.mem_comm (quotient.exact' ((β'.symm_apply_apply q).trans (α'.symm_apply_apply q).symm))⟩
-
-@[to_additive] lemma diff_mul_diff [normal H] : diff α β * diff β γ = diff α γ :=
-finset.prod_mul_distrib.symm.trans (finset.prod_congr rfl (λ x hx, subtype.ext
-  (by rw [coe_mul, coe_mk, coe_mk, coe_mk, mul_assoc, inv_mul_cancel_left])))
-
-@[to_additive] lemma diff_self [normal H] : diff α α = 1 :=
-mul_right_eq_self.mp (diff_mul_diff α α α)
-
-@[to_additive] lemma diff_inv [normal H]: (diff α β)⁻¹ = diff β α :=
-inv_eq_of_mul_eq_one ((diff_mul_diff α β α).trans (diff_self α))
-
-lemma smul_diff_smul [hH : normal H] (g : G) :
-  diff (g • α) (g • β) = ⟨g * diff α β * g⁻¹, hH.conj_mem (diff α β).1 (diff α β).2 g⟩ :=
-begin
-  let ϕ : H →* H :=
-  { to_fun := λ h, ⟨g * h * g⁻¹, hH.conj_mem h.1 h.2 g⟩,
-    map_one' := subtype.ext (by rw [coe_mk, coe_one, mul_one, mul_inv_self]),
-    map_mul' := λ h₁ h₂, subtype.ext (by rw [coe_mk, coe_mul, coe_mul, coe_mk, coe_mk, mul_assoc,
-      mul_assoc, mul_assoc, mul_assoc, mul_assoc, inv_mul_cancel_left]) },
-  refine eq.trans (finset.prod_bij' (λ q _, (↑g)⁻¹ * q) (λ _ _, finset.mem_univ _)
-    (λ q _, subtype.ext _) (λ q _, ↑g * q) (λ _ _, finset.mem_univ _)
-    (λ q _, mul_inv_cancel_left g q) (λ q _, inv_mul_cancel_left g q)) (ϕ.map_prod _ _).symm,
-  change _ * _ = g * (_ * _) * g⁻¹,
-  simp_rw [smul_symm_apply_eq_mul_symm_apply_inv_smul, mul_inv_rev, mul_assoc],
-  refl,
-end
-
-lemma smul_diff [H.normal] (h : H) :
-  diff (h • α) β = h ^ H.index * diff α β :=
-begin
-  rw [diff, diff, index_eq_card, ←finset.card_univ, ←finset.prod_const, ←finset.prod_mul_distrib],
-  refine finset.prod_congr rfl (λ q _, _),
-  rw [subtype.ext_iff, coe_mul, coe_mk, coe_mk, ←mul_assoc, mul_right_cancel_iff],
-  rw [show h • α = (h : G) • α, from rfl, smul_symm_apply_eq_mul_symm_apply_inv_smul],
-  rw [mul_left_cancel_iff, ←subtype.ext_iff, equiv.apply_eq_iff_eq, inv_smul_eq_iff],
-  exact self_eq_mul_left.mpr ((quotient_group.eq_one_iff _).mpr h.2),
-end
-
-variables (H)
-
-instance setoid_diff [H.normal] : setoid (left_transversals (H : set G)) :=
-setoid.mk (λ α β, diff α β = 1) ⟨λ α, diff_self α, λ α β h₁,
-  by rw [←diff_inv, h₁, one_inv], λ α β γ h₁ h₂, by rw [←diff_mul_diff, h₁, h₂, one_mul]⟩
-
-/-- The quotient of the transversals of an abelian normal `N` by the `diff` relation -/
-def quotient_diff [H.normal] :=
-quotient H.setoid_diff
-
-instance [H.normal] : inhabited H.quotient_diff :=
-quotient.inhabited
-
-variables {H}
-
-instance [H.normal] : mul_action G H.quotient_diff :=
-{ smul := λ g, quotient.map (λ α, g • α) (λ α β h, (smul_diff_smul α β g).trans
-    (subtype.ext (mul_inv_eq_one.mpr (mul_right_eq_self.mpr (subtype.ext_iff.mp h))))),
-  mul_smul := λ g₁ g₂ q, quotient.induction_on q (λ α, congr_arg quotient.mk (mul_smul g₁ g₂ α)),
-  one_smul := λ q, quotient.induction_on q (λ α, congr_arg quotient.mk (one_smul G α)) }
-
-variables [fintype H]
-
-lemma exists_smul_eq [H.normal] (α β : H.quotient_diff)
-  (hH : nat.coprime (fintype.card H) H.index) :
-  ∃ h : H, h • α = β :=
-quotient.induction_on α (quotient.induction_on β
-  (λ β α, exists_imp_exists (λ n, quotient.sound)
-    ⟨(pow_coprime hH).symm (diff α β)⁻¹, by
-    { change diff ((_ : H) • _) _ = 1,
-      rw smul_diff,
-      change pow_coprime hH ((pow_coprime hH).symm (diff α β)⁻¹) * (diff α β) = 1,
-      rw [equiv.apply_symm_apply, inv_mul_self] }⟩))
-
-lemma smul_left_injective [H.normal] (α : H.quotient_diff)
-  (hH : nat.coprime (fintype.card H) H.index) :
-  function.injective (λ h : H, h • α) :=
-λ h₁ h₂, begin
-  refine quotient.induction_on α (λ α hα, _),
-  replace hα : diff (h₁ • α) (h₂ • α) = 1 := quotient.exact hα,
-  rw [smul_diff, ←diff_inv, smul_diff, diff_self, mul_one, mul_inv_eq_one] at hα,
-  exact (pow_coprime hH).injective hα,
-end
-
-lemma is_complement_stabilizer_of_coprime [fintype G] [H.normal] {α : H.quotient_diff}
-  (hH : nat.coprime (fintype.card H) H.index) :
-  is_complement (H : set G) (mul_action.stabilizer G α : set G) :=
-begin
-  classical,
-  let ϕ : H ≃ mul_action.orbit G α := equiv.of_bijective (λ h, ⟨h • α, h, rfl⟩)
-    ⟨λ h₁ h₂ hh, smul_left_injective α hH (subtype.ext_iff.mp hh),
-      λ β, exists_imp_exists (λ h hh, subtype.ext hh) (exists_smul_eq α β hH)⟩,
-  have key := card_eq_card_quotient_mul_card_subgroup (mul_action.stabilizer G α),
-  rw ← fintype.card_congr (ϕ.trans (mul_action.orbit_equiv_quotient_stabilizer G α)) at key,
-  apply is_complement_of_coprime key.symm,
-  rw [card_eq_card_quotient_mul_card_subgroup H, mul_comm, mul_right_inj'] at key,
-  { rwa [←key, ←index_eq_card] },
-  { rw [←pos_iff_ne_zero, fintype.card_pos_iff],
-    apply_instance },
-end
-
-/-- **Schur-Zassenhaus** for abelian normal subgroups:
-  If `H : subgroup G` is abelian, normal, and has order coprime to its index, then there exists
-  a subgroup `K` which is a (right) complement of `H`. -/
-theorem exists_right_complement_aux0 [fintype G] [H.normal]
-  (hH : nat.coprime (fintype.card H) H.index) :
-  ∃ K : subgroup G, is_complement (H : set G) (K : set G) :=
-nonempty_of_inhabited.elim
-  (λ α : H.quotient_diff, ⟨mul_action.stabilizer G α, is_complement_stabilizer_of_coprime hH⟩)
 
 end schur_zassenhaus
 
-end subgroup
-
-namespace subgroup
-
-open_locale classical
-
-universe u
-
-lemma exists_right_complement_aux1 {G : Type u} [group G] [fintype G]
-  {N : subgroup G} [normal N] (hN1 : nat.coprime (fintype.card N) N.index)
-  (hN2 : ∀ K, K ⊔ N = ⊤ → K = ⊤) (hN3 : ∀ K : subgroup G, K.normal → K ≤ N → (K = ⊥ ∨ K = N))
-  (ih : ∀ (G' : Type u) [hG'1 : group G'] [hG'2 : fintype G'], by exactI
-    ∀ (hG' : fintype.card G' < fintype.card G) (N' : subgroup G') [N'.normal]
-    (hN' : nat.coprime (fintype.card N') N'.index),
-    ∃ H' : subgroup G', is_complement (N' : set G') (H' : set G')) :
-  ∃ H : subgroup G, is_complement (N : set G) (H : set G) :=
-begin
-  /-by_cases hN1 : N = ⊥,
-  { rw hN1, exact ⟨⊤, is_complement_singleton_top⟩ },
-  rw [←ne, ←bot_lt_iff_ne_bot] at hN1,
-  by_cases hN2 : N = ⊤,
-  { rw hN2, exact ⟨⊥, is_complement_top_singleton⟩ },
-  rw [←ne, ←lt_top_iff_ne_top] at hN2,-/
-  -- pick prime dividing N, so that Sylow p-subgroup P is nontrivial
-  -- use hN2 with Frattini argument, to conclude that P is normal
-  -- use HN3 with P to conclude that P = N (uses nontrivial!)
-  -- use hN3 with Z(P) to conclude that P is abelian
-  -- use exists_right_complement_aux0
-  -- might not need N ≠ ⊤
-  sorry
-end
-
-lemma exists_right_complement_aux2 {G : Type u} [group G] [fintype G]
-  {N : subgroup G} [N.normal] (hN1 : nat.coprime (fintype.card N) N.index)
-  (hN2 : ∀ K, K ⊔ N = ⊤ → K = ⊤)
-  (ih : ∀ (G' : Type u) [hG'1 : group G'] [hG'2 : fintype G'], by exactI
-    ∀ (hG' : fintype.card G' < fintype.card G) (N' : subgroup G') [N'.normal]
-    (hN' : nat.coprime (fintype.card N') N'.index),
-    ∃ H' : subgroup G', is_complement (N' : set G') (H' : set G')) :
-  ∃ H : subgroup G, is_complement (N : set G) (H : set G) :=
-begin
-  by_cases hN3 : ∀ K : subgroup G, K.normal → K ≤ N → (K = ⊥ ∨ K = N),
-  { exact exists_right_complement_aux1 hN1 hN2 hN3 ih },
-  push_neg at hN3,
-  obtain ⟨K, hK1, hK2, hK3, hK4⟩ := hN3,
-  haveI := hK1,
-  let Q := quotient_group.quotient K,
-  let ϕ := quotient_group.mk' K,
-  obtain ⟨H, hH⟩ := ih Q _ (N.map ϕ) _,
-  have key := hN2 (H.comap ϕ) _,
-  sorry,
-  sorry,
-  sorry,
-  sorry,
-end
-
-lemma exists_right_complement_aux3 {G : Type u} [group G] [fintype G]
-  {N : subgroup G} [N.normal] (hN1 : nat.coprime (fintype.card N) N.index)
-  (ih : ∀ (G' : Type u) [hG'1 : group G'] [hG'2 : fintype G'], by exactI
-    ∀ (hG' : fintype.card G' < fintype.card G) (N' : subgroup G') [N'.normal]
-    (hN' : nat.coprime (fintype.card N') N'.index),
-    ∃ H' : subgroup G', is_complement (N' : set G') (H' : set G')) :
-  ∃ H : subgroup G, is_complement (N : set G) (H : set G) :=
-begin
-  by_cases hN2 : ∀ K : subgroup G, K ⊔ N = ⊤ → K = ⊤,
-  { exact exists_right_complement_aux2 hN1 hN2 ih },
-  push_neg at hN2,
-  obtain ⟨K, hK1, hK2⟩ := hN2,
-
-  let x := fintype.card ↥(K ⊓ N),
-  let y := N.index,
-  let z := K.index,
-
-  have h1 : nat.coprime x y := sorry,
-
-  have h2 : fintype.card (N.comap K.subtype) = x := sorry,
-  have h3 : (N.comap K.subtype).index = y := sorry,
-  have h4 : fintype.card K = x * y := sorry,
-
-
-  --rw ← lt_top_iff_ne_top at hK2,
-
-
-  have h0 : fintype.card K < fintype.card G := sorry,
-
-  obtain ⟨H, hH⟩ := ih K h0 (N.comap K.subtype) (by rwa [h2, h3]),
-  use H.map K.subtype,
-
-  have h4 : fintype.card (H.map K.subtype) = y := sorry,
-
-  --have h4 : fintype.card (H.map K.subtype) = fintype.card H := sorry,
-  have h5 : fintype.card N * fintype.card (H.map K.subtype) = fintype.card G,
-  { sorry },
-  have h8 : fintype.card (H.map K.subtype) = N.index,
-  { rw [mul_comm, ←index_mul_card N] at h5,
-    exact mul_right_cancel' (ne_of_gt (fintype.card_pos_iff.mpr has_one.nonempty)) h5 },
-  have h7 : fintype.card (H.map K.subtype) ∣ N.index,
-  { rw h8 },
-  have h6 : nat.coprime (fintype.card N) (fintype.card (H.map K.subtype)),
-  { exact hN1.coprime_dvd_right h7 },
-  exact is_complement_of_coprime h5 h6,
-end
-
-lemma exists_right_complement_aux4
-  {n : ℕ} {G : Type u} [group G] [fintype G] (hG : fintype.card G = n)
-  {N : subgroup G} [N.normal] (hN : nat.coprime (fintype.card N) N.index) :
-  ∃ H : subgroup G, is_complement (N : set G) (H : set G) :=
-begin
-  tactic.unfreeze_local_instances,
-  revert G,
-  apply nat.strong_induction_on n,
-  rintros n ih G _ _ rfl N _ hN,
-  apply exists_right_complement_aux3 hN,
-  intros G' _ _ hG',
-  apply ih _ hG',
-  refl,
-end
-
-/-- **Schur-Zassenhaus** for normal subgroups:
-  If `H : subgroup G` is normal, and has order coprime to its index, then there exists
-  a subgroup `K` which is a (right) complement of `H`. -/
-theorem exists_right_complement_of_coprime {G : Type u} [group G] [fintype G]
-  {N : subgroup G} [N.normal] (hN : nat.coprime (fintype.card N) N.index) :
-  ∃ H : subgroup G, is_complement (N : set G) (H : set G) :=
-exists_right_complement_aux4 rfl hN
-
-/-- **Schur-Zassenhaus** for normal subgroups:
-  If `H : subgroup G` is abelian, normal, and has order coprime to its index, then there exists
-  a subgroup `K` which is a (left) complement of `H`. -/
-theorem exists_left_complement_of_coprime {G : Type u} [group G] [fintype G]
-  {N : subgroup G} [N.normal] (hN : nat.coprime (fintype.card N) N.index) :
-  ∃ H : subgroup G, is_complement (H : set G) (N : set G) :=
-Exists.imp (λ _, is_complement.symm) (exists_right_complement_of_coprime hN)
-=======
-is_complement_of_card_mul_and_disjoint h1 (disjoint_iff.mpr (inf_eq_bot_of_coprime h2))
->>>>>>> c33407ae
-
 end subgroup