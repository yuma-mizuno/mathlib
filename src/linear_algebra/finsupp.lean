/-
Copyright (c) 2019 Johannes Hölzl. All rights reserved.
Released under Apache 2.0 license as described in the file LICENSE.
Authors: Johannes Hölzl
-/
import data.finsupp.basic
import linear_algebra.basic
import linear_algebra.pi

/-!
# Properties of the module `α →₀ M`

Given an `R`-module `M`, the `R`-module structure on `α →₀ M` is defined in
`data.finsupp.basic`.

In this file we define `finsupp.supported s` to be the set `{f : α →₀ M | f.support ⊆ s}`
interpreted as a submodule of `α →₀ M`. We also define `linear_map` versions of various maps:

* `finsupp.lsingle a : M →ₗ[R] ι →₀ M`: `finsupp.single a` as a linear map;

* `finsupp.lapply a : (ι →₀ M) →ₗ[R] M`: the map `λ f, f a` as a linear map;

* `finsupp.lsubtype_domain (s : set α) : (α →₀ M) →ₗ[R] (s →₀ M)`: restriction to a subtype as a
  linear map;

* `finsupp.restrict_dom`: `finsupp.filter` as a linear map to `finsupp.supported s`;

* `finsupp.lsum`: `finsupp.sum` or `finsupp.lift_add_hom` as a `linear_map`;

* `finsupp.total α M R (v : ι → M)`: sends `l : ι → R` to the linear combination of `v i` with
  coefficients `l i`;

* `finsupp.total_on`: a restricted version of `finsupp.total` with domain `finsupp.supported R R s`
  and codomain `submodule.span R (v '' s)`;

* `finsupp.supported_equiv_finsupp`: a linear equivalence between the functions `α →₀ M` supported
  on `s` and the functions `s →₀ M`;

* `finsupp.lmap_domain`: a linear map version of `finsupp.map_domain`;

* `finsupp.dom_lcongr`: a `linear_equiv` version of `finsupp.dom_congr`;

* `finsupp.congr`: if the sets `s` and `t` are equivalent, then `supported M R s` is equivalent to
  `supported M R t`;

* `finsupp.lcongr`: a `linear_equiv`alence between `α →₀ M` and `β →₀ N` constructed using `e : α ≃
  β` and `e' : M ≃ₗ[R] N`.

## Tags

function with finite support, module, linear algebra
-/

noncomputable theory

open set linear_map submodule

open_locale classical big_operators

namespace finsupp

variables {α : Type*} {M : Type*} {N : Type*} {P : Type*} {R : Type*} {S : Type*}
variables [semiring R] [semiring S] [add_comm_monoid M] [module R M]
variables [add_comm_monoid N] [module R N]
variables [add_comm_monoid P] [module R P]

/-- Interpret `finsupp.single a` as a linear map. -/
def lsingle (a : α) : M →ₗ[R] (α →₀ M) :=
{ map_smul' := assume a b, (smul_single _ _ _).symm, ..finsupp.single_add_hom a }

/-- Two `R`-linear maps from `finsupp X M` which agree on each `single x y` agree everywhere. -/
lemma lhom_ext ⦃φ ψ : (α →₀ M) →ₗ[R] N⦄ (h : ∀ a b, φ (single a b) = ψ (single a b)) :
  φ = ψ :=
linear_map.to_add_monoid_hom_injective $ add_hom_ext h

/-- Two `R`-linear maps from `finsupp X M` which agree on each `single x y` agree everywhere.

We formulate this fact using equality of linear maps `φ.comp (lsingle a)` and `ψ.comp (lsingle a)`
so that the `ext` tactic can apply a type-specific extensionality lemma to prove equality of these
maps. E.g., if `M = R`, then it suffices to verify `φ (single a 1) = ψ (single a 1)`. -/
@[ext] lemma lhom_ext' ⦃φ ψ : (α →₀ M) →ₗ[R] N⦄ (h : ∀ a, φ.comp (lsingle a) = ψ.comp (lsingle a)) :
  φ = ψ :=
lhom_ext $ λ a, linear_map.congr_fun (h a)

/-- Interpret `λ (f : α →₀ M), f a` as a linear map. -/
def lapply (a : α) : (α →₀ M) →ₗ[R] M :=
{ map_smul' := assume a b, rfl, ..finsupp.apply_add_hom a }

section lsubtype_domain
variables (s : set α)

/-- Interpret `finsupp.subtype_domain s` as a linear map. -/
def lsubtype_domain : (α →₀ M) →ₗ[R] (s →₀ M) :=
{ to_fun := subtype_domain (λx, x ∈ s),
  map_add' := λ a b, subtype_domain_add,
  map_smul' := λ c a, ext $ λ a, rfl }

lemma lsubtype_domain_apply (f : α →₀ M) :
  (lsubtype_domain s : (α →₀ M) →ₗ[R] (s →₀ M)) f = subtype_domain (λx, x ∈ s) f := rfl

end lsubtype_domain

@[simp] lemma lsingle_apply (a : α) (b : M) : (lsingle a : M →ₗ[R] (α →₀ M)) b = single a b  :=
rfl

@[simp] lemma lapply_apply (a : α) (f : α →₀ M) : (lapply a : (α →₀ M) →ₗ[R] M) f = f a  :=
rfl

@[simp] lemma ker_lsingle (a : α) : (lsingle a : M →ₗ[R] (α →₀ M)).ker = ⊥ :=
ker_eq_bot_of_injective (single_injective a)

lemma lsingle_range_le_ker_lapply (s t : set α) (h : disjoint s t) :
  (⨆a∈s, (lsingle a : M →ₗ[R] (α →₀ M)).range) ≤ (⨅a∈t, ker (lapply a)) :=
begin
  refine supr_le (assume a₁, supr_le $ assume h₁, range_le_iff_comap.2 _),
  simp only [(ker_comp _ _).symm, eq_top_iff, set_like.le_def, mem_ker, comap_infi, mem_infi],
  assume b hb a₂ h₂,
  have : a₁ ≠ a₂ := assume eq, h ⟨h₁, eq.symm ▸ h₂⟩,
  exact single_eq_of_ne this
end

lemma infi_ker_lapply_le_bot : (⨅a, ker (lapply a : (α →₀ M) →ₗ[R] M)) ≤ ⊥ :=
begin
  simp only [set_like.le_def, mem_infi, mem_ker, mem_bot, lapply_apply],
  exact assume a h, finsupp.ext h
end

lemma supr_lsingle_range : (⨆a, (lsingle a : M →ₗ[R] (α →₀ M)).range) = ⊤ :=
begin
  refine (eq_top_iff.2 $ set_like.le_def.2 $ assume f _, _),
  rw [← sum_single f],
  exact sum_mem _ (assume a ha, submodule.mem_supr_of_mem a ⟨_, rfl⟩),
end

lemma disjoint_lsingle_lsingle (s t : set α) (hs : disjoint s t) :
  disjoint (⨆a∈s, (lsingle a : M →ₗ[R] (α →₀ M)).range) (⨆a∈t, (lsingle a).range) :=
begin
  refine disjoint.mono
    (lsingle_range_le_ker_lapply _ _ $ disjoint_compl_right)
    (lsingle_range_le_ker_lapply _ _ $ disjoint_compl_right)
    (le_trans (le_infi $ assume i, _) infi_ker_lapply_le_bot),
  classical,
  by_cases his : i ∈ s,
  { by_cases hit : i ∈ t,
    { exact (hs ⟨his, hit⟩).elim },
    exact inf_le_of_right_le (infi_le_of_le i $ infi_le _ hit) },
  exact inf_le_of_left_le (infi_le_of_le i $ infi_le _ his)
end

lemma span_single_image (s : set M) (a : α) :
  submodule.span R (single a '' s) = (submodule.span R s).map (lsingle a) :=
by rw ← span_image; refl

variables (M R)

/-- `finsupp.supported M R s` is the `R`-submodule of all `p : α →₀ M` such that `p.support ⊆ s`. -/
def supported (s : set α) : submodule R (α →₀ M) :=
begin
  refine ⟨ {p | ↑p.support ⊆ s }, _, _, _ ⟩,
  { simp only [subset_def, finset.mem_coe, set.mem_set_of_eq, mem_support_iff, zero_apply],
    assume h ha, exact (ha rfl).elim },
  { assume p q hp hq,
    refine subset.trans
      (subset.trans (finset.coe_subset.2 support_add) _) (union_subset hp hq),
    rw [finset.coe_union] },
  { assume a p hp,
    refine subset.trans (finset.coe_subset.2 support_smul) hp }
end

variables {M}

lemma mem_supported {s : set α} (p : α →₀ M) : p ∈ (supported M R s) ↔ ↑p.support ⊆ s :=
iff.rfl

lemma mem_supported' {s : set α}  (p : α →₀ M) :
  p ∈ supported M R s ↔ ∀ x ∉ s, p x = 0 :=
by haveI := classical.dec_pred (λ (x : α), x ∈ s);
   simp [mem_supported, set.subset_def, not_imp_comm]

lemma mem_supported_support (p : α →₀ M) :
  p ∈ finsupp.supported M R (p.support : set α) :=
by rw finsupp.mem_supported

lemma single_mem_supported {s : set α} {a : α} (b : M) (h : a ∈ s) :
  single a b ∈ supported M R s :=
set.subset.trans support_single_subset (finset.singleton_subset_set_iff.2 h)

lemma supported_eq_span_single (s : set α) :
  supported R R s = span R ((λ i, single i 1) '' s) :=
begin
  refine (span_eq_of_le _ _ (set_like.le_def.2 $ λ l hl, _)).symm,
  { rintro _ ⟨_, hp, rfl ⟩ , exact single_mem_supported R 1 hp },
  { rw ← l.sum_single,
    refine sum_mem _ (λ i il, _),
    convert @smul_mem R (α →₀ R) _ _ _ _ (single i 1) (l i) _,
    { simp },
    apply subset_span,
    apply set.mem_image_of_mem _ (hl il) }
end

variables (M R)

/-- Interpret `finsupp.filter s` as a linear map from `α →₀ M` to `supported M R s`. -/
def restrict_dom (s : set α) : (α →₀ M) →ₗ[R] supported M R s :=
linear_map.cod_restrict _
  { to_fun := filter (∈ s),
    map_add' := λ l₁ l₂, filter_add,
    map_smul' := λ a l, filter_smul }
  (λ l, (mem_supported' _ _).2 $ λ x, filter_apply_neg (∈ s) l)

variables {M R}

section
@[simp] theorem restrict_dom_apply (s : set α) (l : α →₀ M) :
  ((restrict_dom M R s : (α →₀ M) →ₗ[R] supported M R s) l : α →₀ M) = finsupp.filter (∈ s) l := rfl
end

theorem restrict_dom_comp_subtype (s : set α) :
  (restrict_dom M R s).comp (submodule.subtype _) = linear_map.id :=
begin
  ext l a,
  by_cases a ∈ s; simp [h],
  exact ((mem_supported' R l.1).1 l.2 a h).symm
end

theorem range_restrict_dom (s : set α) :
  (restrict_dom M R s).range = ⊤ :=
range_eq_top.2 $ function.right_inverse.surjective $
  linear_map.congr_fun (restrict_dom_comp_subtype s)

theorem supported_mono {s t : set α} (st : s ⊆ t) :
  supported M R s ≤ supported M R t :=
λ l h, set.subset.trans h st

@[simp] theorem supported_empty : supported M R (∅ : set α) = ⊥ :=
eq_bot_iff.2 $ λ l h, (submodule.mem_bot R).2 $
by ext; simp [*, mem_supported'] at *

@[simp] theorem supported_univ : supported M R (set.univ : set α) = ⊤ :=
eq_top_iff.2 $ λ l _, set.subset_univ _

theorem supported_Union {δ : Type*} (s : δ → set α) :
  supported M R (⋃ i, s i) = ⨆ i, supported M R (s i) :=
begin
  refine le_antisymm _ (supr_le $ λ i, supported_mono $ set.subset_Union _ _),
  haveI := classical.dec_pred (λ x, x ∈ (⋃ i, s i)),
  suffices : ((submodule.subtype _).comp (restrict_dom M R (⋃ i, s i))).range ≤
    ⨆ i, supported M R (s i),
  { rwa [linear_map.range_comp, range_restrict_dom, map_top, range_subtype] at this },
  rw [range_le_iff_comap, eq_top_iff],
  rintro l ⟨⟩,
  apply finsupp.induction l, {exact zero_mem _},
  refine λ x a l hl a0, add_mem _ _,
  by_cases (∃ i, x ∈ s i); simp [h],
  { cases h with i hi,
    exact le_supr (λ i, supported M R (s i)) i (single_mem_supported R _ hi) }
end

theorem supported_union (s t : set α) :
  supported M R (s ∪ t) = supported M R s ⊔ supported M R t :=
by erw [set.union_eq_Union, supported_Union, supr_bool_eq]; refl

theorem supported_Inter {ι : Type*} (s : ι → set α) :
  supported M R (⋂ i, s i) = ⨅ i, supported M R (s i) :=
submodule.ext $ λ x, by simp [mem_supported, subset_Inter_iff]

theorem supported_inter (s t : set α) :
  supported M R (s ∩ t) = supported M R s ⊓ supported M R t :=
by rw [set.inter_eq_Inter, supported_Inter, infi_bool_eq]; refl

theorem disjoint_supported_supported {s t : set α} (h : disjoint s t) :
  disjoint (supported M R s) (supported M R t) :=
disjoint_iff.2 $ by rw [← supported_inter, disjoint_iff_inter_eq_empty.1 h, supported_empty]

theorem disjoint_supported_supported_iff [nontrivial M] {s t : set α} :
  disjoint (supported M R s) (supported M R t) ↔ disjoint s t :=
begin
  refine ⟨λ h x hx, _, disjoint_supported_supported⟩,
  rcases exists_ne (0 : M) with ⟨y, hy⟩,
  have := h ⟨single_mem_supported R y hx.1, single_mem_supported R y hx.2⟩,
  rw [mem_bot, single_eq_zero] at this,
  exact hy this
end

/-- Interpret `finsupp.restrict_support_equiv` as a linear equivalence between
`supported M R s` and `s →₀ M`. -/
def supported_equiv_finsupp (s : set α) : (supported M R s) ≃ₗ[R] (s →₀ M) :=
begin
  let F : (supported M R s) ≃ (s →₀ M) := restrict_support_equiv s M,
  refine F.to_linear_equiv _,
  have : (F : (supported M R s) → (↥s →₀ M)) = ((lsubtype_domain s : (α →₀ M) →ₗ[R] (s →₀ M)).comp
    (submodule.subtype (supported M R s))) := rfl,
  rw this,
  exact linear_map.is_linear _
end

section lsum

variables (S) [module S N] [smul_comm_class R S N]

/-- Lift a family of linear maps `M →ₗ[R] N` indexed by `x : α` to a linear map from `α →₀ M` to
`N` using `finsupp.sum`. This is an upgraded version of `finsupp.lift_add_hom`.

See note [bundled maps over different rings] for why separate `R` and `S` semirings are used.
-/
def lsum : (α → M →ₗ[R] N) ≃ₗ[S] ((α →₀ M) →ₗ[R] N) :=
{ to_fun := λ F, {
    to_fun := λ d, d.sum (λ i, F i),
    map_add' := (lift_add_hom (λ x, (F x).to_add_monoid_hom)).map_add,
    map_smul' := λ c f, by simp [sum_smul_index', smul_sum] },
  inv_fun := λ F x, F.comp (lsingle x),
  left_inv := λ F, by { ext x y, simp },
  right_inv := λ F, by { ext x y, simp },
  map_add' := λ F G, by { ext x y, simp },
  map_smul' := λ F G, by { ext x y, simp } }

@[simp] lemma coe_lsum (f : α → M →ₗ[R] N) : (lsum S f : (α →₀ M) → N) = λ d, d.sum (λ i, f i) :=
rfl

theorem lsum_apply (f : α → M →ₗ[R] N) (l : α →₀ M) :
  finsupp.lsum S f l = l.sum (λ b, f b) := rfl

theorem lsum_single (f : α → M →ₗ[R] N) (i : α) (m : M) :
  finsupp.lsum S f (finsupp.single i m) = f i m :=
finsupp.sum_single_index (f i).map_zero

theorem lsum_symm_apply (f : (α →₀ M) →ₗ[R] N) (x : α) :
  (lsum S).symm f x = f.comp (lsingle x) := rfl

end lsum

section
variables (M) (R) (X : Type*)

/--
A slight rearrangement from `lsum` gives us
the bijection underlying the free-forgetful adjunction for R-modules.
-/
noncomputable def lift : (X → M) ≃+ ((X →₀ R) →ₗ[R] M) :=
(add_equiv.arrow_congr (equiv.refl X) (ring_lmap_equiv_self R M ℕ).to_add_equiv.symm).trans
  (lsum _ : _ ≃ₗ[ℕ] _).to_add_equiv

@[simp]
lemma lift_symm_apply (f) (x) : ((lift M R X).symm f) x = f (single x 1) :=
rfl
@[simp]
lemma lift_apply (f) (g) :
  ((lift M R X) f) g = g.sum (λ x r, r • f x) :=
rfl

end

section lmap_domain
variables {α' : Type*} {α'' : Type*} (M R)

/-- Interpret `finsupp.map_domain` as a linear map. -/
def lmap_domain (f : α → α') : (α →₀ M) →ₗ[R] (α' →₀ M) :=
{ to_fun := map_domain f, map_add' := λ a b, map_domain_add, map_smul' := map_domain_smul }

@[simp] theorem lmap_domain_apply (f : α → α') (l : α →₀ M) :
  (lmap_domain M R f : (α →₀ M) →ₗ[R] (α' →₀ M)) l = map_domain f l := rfl

@[simp] theorem lmap_domain_id : (lmap_domain M R id : (α →₀ M) →ₗ[R] α →₀ M) = linear_map.id :=
linear_map.ext $ λ l, map_domain_id

theorem lmap_domain_comp (f : α → α') (g : α' → α'') :
  lmap_domain M R (g ∘ f) = (lmap_domain M R g).comp (lmap_domain M R f) :=
linear_map.ext $ λ l, map_domain_comp

theorem supported_comap_lmap_domain (f : α → α') (s : set α') :
  supported M R (f ⁻¹' s) ≤ (supported M R s).comap (lmap_domain M R f) :=
λ l (hl : ↑l.support ⊆ f ⁻¹' s),
show ↑(map_domain f l).support ⊆ s, begin
  rw [← set.image_subset_iff, ← finset.coe_image] at hl,
  exact set.subset.trans map_domain_support hl
end

theorem lmap_domain_supported [nonempty α] (f : α → α') (s : set α) :
  (supported M R s).map (lmap_domain M R f) = supported M R (f '' s) :=
begin
  inhabit α,
  refine le_antisymm (map_le_iff_le_comap.2 $
    le_trans (supported_mono $ set.subset_preimage_image _ _)
       (supported_comap_lmap_domain _ _ _ _)) _,
  intros l hl,
  refine ⟨(lmap_domain M R (function.inv_fun_on f s) : (α' →₀ M) →ₗ[R] α →₀ M) l, λ x hx, _, _⟩,
  { rcases finset.mem_image.1 (map_domain_support hx) with ⟨c, hc, rfl⟩,
    exact function.inv_fun_on_mem (by simpa using hl hc) },
  { rw [← linear_map.comp_apply, ← lmap_domain_comp],
    refine (map_domain_congr $ λ c hc, _).trans map_domain_id,
    exact function.inv_fun_on_eq (by simpa using hl hc) }
end

theorem lmap_domain_disjoint_ker (f : α → α') {s : set α}
  (H : ∀ a b ∈ s, f a = f b → a = b) :
  disjoint (supported M R s) (lmap_domain M R f).ker :=
begin
  rintro l ⟨h₁, h₂⟩,
  rw [set_like.mem_coe, mem_ker, lmap_domain_apply, map_domain] at h₂,
  simp, ext x,
  haveI := classical.dec_pred (λ x, x ∈ s),
  by_cases xs : x ∈ s,
  { have : finsupp.sum l (λ a, finsupp.single (f a)) (f x) = 0, {rw h₂, refl},
    rw [finsupp.sum_apply, finsupp.sum, finset.sum_eq_single x] at this,
    { simpa [finsupp.single_apply] },
    { intros y hy xy, simp [mt (H _ _ (h₁ hy) xs) xy] },
    { simp {contextual := tt} } },
  { by_contra h, exact xs (h₁ $ finsupp.mem_support_iff.2 h) }
end

end lmap_domain

section total
variables (α) {α' : Type*} (M) {M' : Type*} (R)
          [add_comm_monoid M'] [module R M']
          (v : α → M) {v' : α' → M'}

/-- Interprets (l : α →₀ R) as linear combination of the elements in the family (v : α → M) and
    evaluates this linear combination. -/
protected def total : (α →₀ R) →ₗ[R] M := finsupp.lsum ℕ (λ i, linear_map.id.smul_right (v i))

variables {α M v}

theorem total_apply (l : α →₀ R) :
  finsupp.total α M R v l = l.sum (λ i a, a • v i) := rfl

theorem total_apply_of_mem_supported {l : α →₀ R} {s : finset α}
  (hs : l ∈ supported R R (↑s : set α)) :
  finsupp.total α M R v l = s.sum (λ i, l i • v i) :=
finset.sum_subset hs $ λ x _ hxg, show l x • v x = 0, by rw [not_mem_support_iff.1 hxg, zero_smul]

@[simp] theorem total_single (c : R) (a : α) :
  finsupp.total α M R v (single a c) = c • (v a) :=
by simp [total_apply, sum_single_index]

theorem apply_total (f : M →ₗ[R] M') (v) (l : α →₀ R) :
  f (finsupp.total α M R v l) = finsupp.total α M' R (f ∘ v) l :=
by apply finsupp.induction_linear l; simp { contextual := tt, }

theorem total_unique [unique α] (l : α →₀ R) (v) :
  finsupp.total α M R v l = l (default α) • v (default α) :=
by rw [← total_single, ← unique_single l]

lemma total_surjective (h : function.surjective v) : function.surjective (finsupp.total α M R v) :=
begin
  intro x,
  obtain ⟨y, hy⟩ := h x,
  exact ⟨finsupp.single y 1, by simp [hy]⟩
end

theorem total_range (h : function.surjective v) : (finsupp.total α M R v).range = ⊤ :=
range_eq_top.2 $ total_surjective R h

/-- Any module is a quotient of a free module. This is stated as surjectivity of
`finsupp.total M M R id : (M →₀ R) →ₗ[R] M`. -/
lemma total_id_surjective (M) [add_comm_monoid M] [module R M] :
  function.surjective (finsupp.total M M R id) :=
total_surjective R function.surjective_id

lemma range_total : (finsupp.total α M R v).range = span R (range v) :=
begin
  ext x,
  split,
  { intros hx,
    rw [linear_map.mem_range] at hx,
    rcases hx with ⟨l, hl⟩,
    rw ← hl,
    rw finsupp.total_apply,
    unfold finsupp.sum,
    apply sum_mem (span R (range v)),
    exact λ i hi, submodule.smul_mem _ _ (subset_span (mem_range_self i)) },
  { apply span_le.2,
    intros x hx,
    rcases hx with ⟨i, hi⟩,
    rw [set_like.mem_coe, linear_map.mem_range],
    use finsupp.single i 1,
    simp [hi] }
end

theorem lmap_domain_total (f : α → α') (g : M →ₗ[R] M') (h : ∀ i, g (v i) = v' (f i)) :
  (finsupp.total α' M' R v').comp (lmap_domain R R f) = g.comp (finsupp.total α M R v) :=
by ext l; simp [total_apply, finsupp.sum_map_domain_index, add_smul, h]

@[simp] theorem total_emb_domain (f : α ↪ α') (l : α →₀ R) :
  (finsupp.total α' M' R v') (emb_domain f l) = (finsupp.total α M' R (v' ∘ f)) l :=
by simp [total_apply, finsupp.sum, support_emb_domain, emb_domain_apply]

theorem total_map_domain (f : α → α') (hf : function.injective f) (l : α →₀ R) :
  (finsupp.total α' M' R v') (map_domain f l) = (finsupp.total α M' R (v' ∘ f)) l :=
begin
  have : map_domain f l = emb_domain ⟨f, hf⟩ l,
  { rw emb_domain_eq_map_domain ⟨f, hf⟩,
    refl },
  rw this,
  apply total_emb_domain R ⟨f, hf⟩ l
end

@[simp] theorem total_equiv_map_domain (f : α ≃ α') (l : α →₀ R) :
  (finsupp.total α' M' R v') (equiv_map_domain f l) = (finsupp.total α M' R (v' ∘ f)) l :=
by rw [equiv_map_domain_eq_map_domain, total_map_domain _ _ f.injective]

/-- A version of `finsupp.range_total` which is useful for going in the other direction -/
theorem span_eq_range_total (s : set M) :
  span R s = (finsupp.total s M R coe).range :=
by rw [range_total, subtype.range_coe_subtype, set.set_of_mem_eq]

theorem mem_span_iff_total (s : set M) (x : M) :
  x ∈ span R s ↔ ∃ l : s →₀ R, finsupp.total s M R coe l = x :=
(set_like.ext_iff.1 $ span_eq_range_total _ _) x

theorem span_image_eq_map_total (s : set α):
  span R (v '' s) = submodule.map (finsupp.total α M R v) (supported R R s) :=
begin
  apply span_eq_of_le,
  { intros x hx,
    rw set.mem_image at hx,
    apply exists.elim hx,
    intros i hi,
    exact ⟨_, finsupp.single_mem_supported R 1 hi.1, by simp [hi.2]⟩ },
  { refine map_le_iff_le_comap.2 (λ z hz, _),
    have : ∀i, z i • v i ∈ span R (v '' s),
    { intro c,
      haveI := classical.dec_pred (λ x, x ∈ s),
      by_cases c ∈ s,
      { exact smul_mem _ _ (subset_span (set.mem_image_of_mem _ h)) },
      { simp [(finsupp.mem_supported' R _).1 hz _ h] } },
    refine sum_mem _ _, simp [this] }
end

theorem mem_span_image_iff_total {s : set α} {x : M} :
  x ∈ span R (v '' s) ↔ ∃ l ∈ supported R R s, finsupp.total α M R v l = x :=
by { rw span_image_eq_map_total, simp, }

lemma total_option (v : option α → M) (f : option α →₀ R) :
  finsupp.total (option α) M R v f =
    f none • v none + finsupp.total α M R (v ∘ option.some) f.some :=
by rw [total_apply, sum_option_index_smul, total_apply]

lemma total_total {α β : Type*} (A : α → M) (B : β → (α →₀ R)) (f : β →₀ R) :
  finsupp.total α M R A (finsupp.total β (α →₀ R) R B f) =
    finsupp.total β M R (λ b, finsupp.total α M R A (B b)) f :=
begin
  simp only [total_apply],
  apply induction_linear f,
  { simp only [sum_zero_index], },
  { intros f₁ f₂ h₁ h₂,
    simp [sum_add_index, h₁, h₂, add_smul], },
  { simp [sum_single_index, sum_smul_index, smul_sum, mul_smul], }
end

@[simp] lemma total_fin_zero (f : fin 0 → M) :
  finsupp.total (fin 0) M R f = 0 :=
by { ext i, apply fin_zero_elim i }

variables (α) (M) (v)

/-- `finsupp.total_on M v s` interprets `p : α →₀ R` as a linear combination of a
subset of the vectors in `v`, mapping it to the span of those vectors.

The subset is indicated by a set `s : set α` of indices.
-/
protected def total_on (s : set α) : supported R R s →ₗ[R] span R (v '' s) :=
linear_map.cod_restrict _ ((finsupp.total _ _ _ v).comp (submodule.subtype (supported R R s))) $
  λ ⟨l, hl⟩, (mem_span_image_iff_total _).2 ⟨l, hl, rfl⟩

variables {α} {M} {v}

theorem total_on_range (s : set α) : (finsupp.total_on α M R v s).range = ⊤ :=
begin
  rw [finsupp.total_on, linear_map.range_eq_map, linear_map.map_cod_restrict,
    ← linear_map.range_le_iff_comap, range_subtype, map_top, linear_map.range_comp, range_subtype],
  exact (span_image_eq_map_total _ _).le
end

theorem total_comp (f : α' → α) :
  (finsupp.total α' M R (v ∘ f)) = (finsupp.total α M R v).comp (lmap_domain R R f) :=
by { ext, simp [total_apply] }

lemma total_comap_domain
 (f : α → α') (l : α' →₀ R) (hf : set.inj_on f (f ⁻¹' ↑l.support)) :
 finsupp.total α M R v (finsupp.comap_domain f l hf) =
   (l.support.preimage f hf).sum (λ i, (l (f i)) • (v i)) :=
by rw finsupp.total_apply; refl

lemma total_on_finset
  {s : finset α} {f : α → R} (g : α → M) (hf : ∀ a, f a ≠ 0 → a ∈ s):
  finsupp.total α M R g (finsupp.on_finset s f hf) =
    finset.sum s (λ (x : α), f x • g x) :=
begin
  simp only [finsupp.total_apply, finsupp.sum, finsupp.on_finset_apply, finsupp.support_on_finset],
  rw finset.sum_filter_of_ne,
  intros x hx h,
  contrapose! h,
  simp [h],
end

end total

/-- An equivalence of domains induces a linear equivalence of finitely supported functions.

This is `finsupp.dom_congr` as a `linear_equiv`.
See also `linear_map.fun_congr_left` for the case of arbitrary functions. -/
protected def dom_lcongr {α₁ α₂ : Type*} (e : α₁ ≃ α₂) :
  (α₁ →₀ M) ≃ₗ[R] (α₂ →₀ M) :=
(finsupp.dom_congr e : (α₁ →₀ M) ≃+ (α₂ →₀ M)).to_linear_equiv $
by simpa only [equiv_map_domain_eq_map_domain, dom_congr_apply]
  using (lmap_domain M R e).map_smul

@[simp]
lemma dom_lcongr_apply {α₁ : Type*} {α₂ : Type*} (e : α₁ ≃ α₂) (v : α₁ →₀ M) :
  (finsupp.dom_lcongr e : _ ≃ₗ[R] _) v = finsupp.dom_congr e v :=
rfl

@[simp]
lemma dom_lcongr_refl : finsupp.dom_lcongr (equiv.refl α) = linear_equiv.refl R (α →₀ M) :=
linear_equiv.ext $ λ _, equiv_map_domain_refl _

lemma dom_lcongr_trans {α₁ α₂ α₃ : Type*} (f : α₁ ≃ α₂) (f₂ : α₂ ≃ α₃) :
  (finsupp.dom_lcongr f).trans (finsupp.dom_lcongr f₂) =
    (finsupp.dom_lcongr (f.trans f₂) : (_ →₀ M) ≃ₗ[R] _) :=
linear_equiv.ext $ λ _, (equiv_map_domain_trans _ _ _).symm

@[simp]
lemma dom_lcongr_symm {α₁ α₂ : Type*} (f : α₁ ≃ α₂) :
  ((finsupp.dom_lcongr f).symm : (_ →₀ M) ≃ₗ[R] _) = finsupp.dom_lcongr f.symm :=
linear_equiv.ext $ λ x, rfl

@[simp] theorem dom_lcongr_single {α₁ : Type*} {α₂ : Type*} (e : α₁ ≃ α₂) (i : α₁) (m : M) :
  (finsupp.dom_lcongr e : _ ≃ₗ[R] _) (finsupp.single i m) = finsupp.single (e i) m :=
by simp [finsupp.dom_lcongr, finsupp.dom_congr, equiv_map_domain_single]

/-- An equivalence of sets induces a linear equivalence of `finsupp`s supported on those sets. -/
noncomputable def congr {α' : Type*} (s : set α) (t : set α') (e : s ≃ t) :
  supported M R s ≃ₗ[R] supported M R t :=
begin
  haveI := classical.dec_pred (λ x, x ∈ s),
  haveI := classical.dec_pred (λ x, x ∈ t),
<<<<<<< HEAD
  refine (finsupp.supported_equiv_finsupp s) ≫ₗ
      (_ ≫ₗ (finsupp.supported_equiv_finsupp t).symm),
=======
  refine (finsupp.supported_equiv_finsupp s) ≪≫ₗ
      (_ ≪≫ₗ (finsupp.supported_equiv_finsupp t).symm),
>>>>>>> 463e7534
  exact finsupp.dom_lcongr e
end

/-- `finsupp.map_range` as a `linear_map`. -/
@[simps]
def map_range.linear_map (f : M →ₗ[R] N) : (α →₀ M) →ₗ[R] (α →₀ N) :=
{ to_fun := (map_range f f.map_zero : (α →₀ M) → (α →₀ N)),
  map_smul' := λ c v, map_range_smul c v (f.map_smul c),
  ..map_range.add_monoid_hom f.to_add_monoid_hom }

@[simp]
lemma map_range.linear_map_id :
  map_range.linear_map linear_map.id = (linear_map.id : (α →₀ M) →ₗ[R] _):=
linear_map.ext map_range_id

lemma map_range.linear_map_comp (f : N →ₗ[R] P) (f₂ : M →ₗ[R] N) :
  (map_range.linear_map (f.comp f₂) : (α →₀ _) →ₗ[R] _) =
    (map_range.linear_map f).comp (map_range.linear_map f₂) :=
linear_map.ext $ map_range_comp _ _ _ _ _

@[simp]
lemma map_range.linear_map_to_add_monoid_hom (f : M →ₗ[R] N) :
  (map_range.linear_map f).to_add_monoid_hom =
    (map_range.add_monoid_hom f.to_add_monoid_hom : (α →₀ M) →+ _):=
add_monoid_hom.ext $ λ _, rfl

/-- `finsupp.map_range` as a `linear_equiv`. -/
@[simps apply]
def map_range.linear_equiv (e : M ≃ₗ[R] N) : (α →₀ M) ≃ₗ[R] (α →₀ N) :=
{ to_fun := map_range e e.map_zero,
  inv_fun := map_range e.symm e.symm.map_zero,
  ..map_range.linear_map e.to_linear_map,
  ..map_range.add_equiv e.to_add_equiv}

@[simp]
lemma map_range.linear_equiv_refl :
  map_range.linear_equiv (linear_equiv.refl R M) = linear_equiv.refl R (α →₀ M) :=
linear_equiv.ext map_range_id

lemma map_range.linear_equiv_trans (f : M ≃ₗ[R] N) (f₂ : N ≃ₗ[R] P) :
  (map_range.linear_equiv (f.trans f₂) : (α →₀ _) ≃ₗ[R] _) =
    (map_range.linear_equiv f).trans (map_range.linear_equiv f₂) :=
linear_equiv.ext $ map_range_comp _ _ _ _ _

@[simp]
lemma map_range.linear_equiv_symm (f : M ≃ₗ[R] N) :
  ((map_range.linear_equiv f).symm : (α →₀ _) ≃ₗ[R] _) = map_range.linear_equiv f.symm :=
linear_equiv.ext $ λ x, rfl

@[simp]
lemma map_range.linear_equiv_to_add_equiv (f : M ≃ₗ[R] N) :
  (map_range.linear_equiv f).to_add_equiv =
    (map_range.add_equiv f.to_add_equiv : (α →₀ M) ≃+ _):=
add_equiv.ext $ λ _, rfl

@[simp]
lemma map_range.linear_equiv_to_linear_map (f : M ≃ₗ[R] N) :
  (map_range.linear_equiv f).to_linear_map =
    (map_range.linear_map f.to_linear_map : (α →₀ M) →ₗ[R] _):=
linear_map.ext $ λ _, rfl

/-- An equivalence of domain and a linear equivalence of codomain induce a linear equivalence of the
corresponding finitely supported functions. -/
def lcongr {ι κ : Sort*} (e₁ : ι ≃ κ) (e₂ : M ≃ₗ[R] N) : (ι →₀ M) ≃ₗ[R] (κ →₀ N) :=
(finsupp.dom_lcongr e₁).trans (map_range.linear_equiv e₂)

@[simp] theorem lcongr_single {ι κ : Sort*} (e₁ : ι ≃ κ) (e₂ : M ≃ₗ[R] N) (i : ι) (m : M) :
  lcongr e₁ e₂ (finsupp.single i m) = finsupp.single (e₁ i) (e₂ m) :=
by simp [lcongr]

@[simp] lemma lcongr_apply_apply {ι κ : Sort*} (e₁ : ι ≃ κ) (e₂ : M ≃ₗ[R] N) (f : ι →₀ M) (k : κ) :
  lcongr e₁ e₂ f k = e₂ (f (e₁.symm k)) :=
rfl

theorem lcongr_symm_single {ι κ : Sort*} (e₁ : ι ≃ κ) (e₂ : M ≃ₗ[R] N) (k : κ) (n : N) :
  (lcongr e₁ e₂).symm (finsupp.single k n) = finsupp.single (e₁.symm k) (e₂.symm n) :=
begin
  apply_fun lcongr e₁ e₂ using (lcongr e₁ e₂).injective,
  simp,
end

@[simp] lemma lcongr_symm {ι κ : Sort*} (e₁ : ι ≃ κ) (e₂ : M ≃ₗ[R] N) :
  (lcongr e₁ e₂).symm = lcongr e₁.symm e₂.symm :=
begin
  ext f i,
  simp only [equiv.symm_symm, finsupp.lcongr_apply_apply],
  apply finsupp.induction_linear f,
  { simp, },
  { intros f g hf hg, simp [map_add, hf, hg], },
  { intros k m,
    simp only [finsupp.lcongr_symm_single],
    simp only [finsupp.single, equiv.symm_apply_eq, finsupp.coe_mk],
    split_ifs; simp, },
end

section sum

variables (R)

/-- The linear equivalence between `(α ⊕ β) →₀ M` and `(α →₀ M) × (β →₀ M)`.

This is the `linear_equiv` version of `finsupp.sum_finsupp_equiv_prod_finsupp`. -/
@[simps apply symm_apply] def sum_finsupp_lequiv_prod_finsupp {α β : Type*} :
  ((α ⊕ β) →₀ M) ≃ₗ[R] (α →₀ M) × (β →₀ M) :=
{ map_smul' :=
    by { intros, ext;
          simp [add_equiv.to_fun_eq_coe, prod.smul_fst, prod.smul_snd, smul_apply,
              snd_sum_finsupp_add_equiv_prod_finsupp, fst_sum_finsupp_add_equiv_prod_finsupp] },
  .. sum_finsupp_add_equiv_prod_finsupp }

lemma fst_sum_finsupp_lequiv_prod_finsupp {α β : Type*}
  (f : (α ⊕ β) →₀ M) (x : α) :
  (sum_finsupp_lequiv_prod_finsupp R f).1 x = f (sum.inl x) :=
rfl

lemma snd_sum_finsupp_lequiv_prod_finsupp {α β : Type*}
  (f : (α ⊕ β) →₀ M) (y : β) :
  (sum_finsupp_lequiv_prod_finsupp R f).2 y = f (sum.inr y) :=
rfl

lemma sum_finsupp_lequiv_prod_finsupp_symm_inl {α β : Type*}
  (fg : (α →₀ M) × (β →₀ M)) (x : α) :
  ((sum_finsupp_lequiv_prod_finsupp R).symm fg) (sum.inl x) = fg.1 x :=
rfl

lemma sum_finsupp_lequiv_prod_finsupp_symm_inr {α β : Type*}
  (fg : (α →₀ M) × (β →₀ M)) (y : β) :
  ((sum_finsupp_lequiv_prod_finsupp R).symm fg) (sum.inr y) = fg.2 y :=
rfl

end sum

section sigma

variables {η : Type*} [fintype η] {ιs : η → Type*} [has_zero α]
variables (R)

/-- On a `fintype η`, `finsupp.split` is a linear equivalence between
`(Σ (j : η), ιs j) →₀ M` and `Π j, (ιs j →₀ M)`.

This is the `linear_equiv` version of `finsupp.sigma_finsupp_add_equiv_pi_finsupp`. -/
noncomputable def sigma_finsupp_lequiv_pi_finsupp
  {M : Type*} {ιs : η → Type*} [add_comm_monoid M] [module R M] :
  ((Σ j, ιs j) →₀ M) ≃ₗ[R] Π j, (ιs j →₀ M) :=
{ map_smul' := λ c f, by { ext, simp },
  .. sigma_finsupp_add_equiv_pi_finsupp }

@[simp] lemma sigma_finsupp_lequiv_pi_finsupp_apply
  {M : Type*} {ιs : η → Type*} [add_comm_monoid M] [module R M]
  (f : (Σ j, ιs j) →₀ M) (j i) :
  sigma_finsupp_lequiv_pi_finsupp R f j i = f ⟨j, i⟩ := rfl

@[simp] lemma sigma_finsupp_lequiv_pi_finsupp_symm_apply
  {M : Type*} {ιs : η → Type*} [add_comm_monoid M] [module R M]
  (f : Π j, (ιs j →₀ M)) (ji) :
  (finsupp.sigma_finsupp_lequiv_pi_finsupp R).symm f ji = f ji.1 ji.2 := rfl

end sigma

section prod

/-- The linear equivalence between `α × β →₀ M` and `α →₀ β →₀ M`.

This is the `linear_equiv` version of `finsupp.finsupp_prod_equiv`. -/
noncomputable def finsupp_prod_lequiv {α β : Type*} (R : Type*) {M : Type*}
  [semiring R] [add_comm_monoid M] [module R M] :
  (α × β →₀ M) ≃ₗ[R] (α →₀ β →₀ M) :=
{ map_add' := λ f g, by { ext, simp [finsupp_prod_equiv, curry_apply] },
  map_smul' := λ c f, by { ext, simp [finsupp_prod_equiv, curry_apply] },
  .. finsupp_prod_equiv }

@[simp] lemma finsupp_prod_lequiv_apply {α β R M : Type*}
  [semiring R] [add_comm_monoid M] [module R M] (f : α × β →₀ M) (x y) :
  finsupp_prod_lequiv R f x y = f (x, y) :=
by rw [finsupp_prod_lequiv, linear_equiv.coe_mk, finsupp_prod_equiv, finsupp.curry_apply]

@[simp] lemma finsupp_prod_lequiv_symm_apply {α β R M : Type*}
  [semiring R] [add_comm_monoid M] [module R M] (f : α →₀ β →₀ M) (xy) :
  (finsupp_prod_lequiv R).symm f xy = f xy.1 xy.2 :=
by conv_rhs
  { rw [← (finsupp_prod_lequiv R).apply_symm_apply f, finsupp_prod_lequiv_apply, prod.mk.eta] }

end prod

end finsupp

variables {R : Type*} {M : Type*} {N : Type*}
variables [semiring R] [add_comm_monoid M] [module R M] [add_comm_monoid N] [module R N]

section
variables (R)
/--
Pick some representation of `x : span R w` as a linear combination in `w`,
using the axiom of choice.
-/
def span.repr (w : set M) (x : span R w) : w →₀ R :=
((finsupp.mem_span_iff_total _ _ _).mp x.2).some

@[simp] lemma span.finsupp_total_repr {w : set M} (x : span R w) :
  finsupp.total w M R coe (span.repr R w x) = x :=
((finsupp.mem_span_iff_total _ _ _).mp x.2).some_spec

attribute [irreducible] span.repr

end

lemma submodule.finsupp_sum_mem {ι β : Type*} [has_zero β] (S : submodule R M) (f : ι →₀ β)
  (g : ι → β → M) (h : ∀ c, f c ≠ 0 → g c (f c) ∈ S) : f.sum g ∈ S :=
S.to_add_submonoid.finsupp_sum_mem f g h

lemma linear_map.map_finsupp_total
  (f : M →ₗ[R] N) {ι : Type*} {g : ι → M} (l : ι →₀ R) :
  f (finsupp.total ι M R g l) = finsupp.total ι N R (f ∘ g) l :=
by simp only [finsupp.total_apply, finsupp.total_apply, finsupp.sum, f.map_sum, f.map_smul]

lemma submodule.exists_finset_of_mem_supr
  {ι : Sort*} (p : ι → submodule R M) {m : M} (hm : m ∈ ⨆ i, p i) :
  ∃ s : finset ι, m ∈ ⨆ i ∈ s, p i :=
begin
  obtain ⟨f, hf, rfl⟩ : ∃ f ∈ finsupp.supported R R (⋃ i, ↑(p i)), finsupp.total M M R id f = m,
  { have aux : (id : M → M) '' (⋃ (i : ι), ↑(p i)) = (⋃ (i : ι), ↑(p i)) := set.image_id _,
    rwa [supr_eq_span, ← aux, finsupp.mem_span_image_iff_total R] at hm },
  let t : finset M := f.support,
  have ht : ∀ x : {x // x ∈ t}, ∃ i, ↑x ∈ p i,
  { intros x,
    rw finsupp.mem_supported at hf,
    specialize hf x.2,
    rwa set.mem_Union at hf },
  choose g hg using ht,
  let s : finset ι := finset.univ.image g,
  use s,
  simp only [mem_supr, supr_le_iff],
  assume N hN,
  rw [finsupp.total_apply, finsupp.sum, ← set_like.mem_coe],
  apply N.sum_mem,
  assume x hx,
  apply submodule.smul_mem,
  let i : ι := g ⟨x, hx⟩,
  have hi : i ∈ s, { rw finset.mem_image, exact ⟨⟨x, hx⟩, finset.mem_univ _, rfl⟩ },
  exact hN i hi (hg _),
end

/-- `submodule.exists_finset_of_mem_supr` as an `iff` -/
lemma submodule.mem_supr_iff_exists_finset
  {ι : Sort*} {p : ι → submodule R M} {m : M} :
  (m ∈ ⨆ i, p i) ↔ ∃ s : finset ι, m ∈ ⨆ i ∈ s, p i :=
⟨submodule.exists_finset_of_mem_supr p,
 λ ⟨_, hs⟩, supr_le_supr (λ i, (supr_const_le : _ ≤ p i)) hs⟩

lemma mem_span_finset {s : finset M} {x : M} :
  x ∈ span R (↑s : set M) ↔ ∃ f : M → R, ∑ i in s, f i • i = x :=
⟨λ hx, let ⟨v, hvs, hvx⟩ := (finsupp.mem_span_image_iff_total _).1
    (show x ∈ span R (id '' (↑s : set M)), by rwa set.image_id) in
  ⟨v, hvx ▸ (finsupp.total_apply_of_mem_supported _ hvs).symm⟩,
λ ⟨f, hf⟩, hf ▸ sum_mem _ (λ i hi, smul_mem _ _ $ subset_span hi)⟩

/-- An element `m ∈ M` is contained in the `R`-submodule spanned by a set `s ⊆ M`, if and only if
`m` can be written as a finite `R`-linear combination of elements of `s`.
The implementation uses `finsupp.sum`. -/
lemma mem_span_set {m : M} {s : set M} :
  m ∈ submodule.span R s ↔ ∃ c : M →₀ R, (c.support : set M) ⊆ s ∧ c.sum (λ mi r, r • mi) = m :=
begin
  conv_lhs { rw ←set.image_id s },
  simp_rw ←exists_prop,
  exact finsupp.mem_span_image_iff_total R,
end

/-- If `subsingleton R`, then `M ≃ₗ[R] ι →₀ R` for any type `ι`. -/
@[simps]
def module.subsingleton_equiv (R M ι: Type*) [semiring R] [subsingleton R] [add_comm_monoid M]
  [module R M] : M ≃ₗ[R] ι →₀ R :=
{ to_fun := λ m, 0,
  inv_fun := λ f, 0,
  left_inv := λ m, by { letI := module.subsingleton R M, simp only [eq_iff_true_of_subsingleton] },
  right_inv := λ f, by simp only [eq_iff_true_of_subsingleton],
  map_add' := λ m n, (add_zero 0).symm,
  map_smul' := λ r m, (smul_zero r).symm }

namespace linear_map

variables {R M} {α : Type*}
open finsupp function

/-- A surjective linear map to finitely supported functions has a splitting. -/
-- See also `linear_map.splitting_of_fun_on_fintype_surjective`
def splitting_of_finsupp_surjective (f : M →ₗ[R] (α →₀ R)) (s : surjective f) : (α →₀ R) →ₗ[R] M :=
finsupp.lift _ _ _ (λ x : α, (s (finsupp.single x 1)).some)

lemma splitting_of_finsupp_surjective_splits (f : M →ₗ[R] (α →₀ R)) (s : surjective f) :
  f.comp (splitting_of_finsupp_surjective f s) = linear_map.id :=
begin
  ext x y,
  dsimp [splitting_of_finsupp_surjective],
  congr,
  rw [sum_single_index, one_smul],
  { exact (s (finsupp.single x 1)).some_spec, },
  { rw zero_smul, },
end

lemma left_inverse_splitting_of_finsupp_surjective (f : M →ₗ[R] (α →₀ R)) (s : surjective f) :
  left_inverse f (splitting_of_finsupp_surjective f s) :=
λ g, linear_map.congr_fun (splitting_of_finsupp_surjective_splits f s) g

lemma splitting_of_finsupp_surjective_injective (f : M →ₗ[R] (α →₀ R)) (s : surjective f) :
  injective (splitting_of_finsupp_surjective f s) :=
(left_inverse_splitting_of_finsupp_surjective f s).injective

/-- A surjective linear map to functions on a finite type has a splitting. -/
-- See also `linear_map.splitting_of_finsupp_surjective`
def splitting_of_fun_on_fintype_surjective [fintype α] (f : M →ₗ[R] (α → R)) (s : surjective f) :
  (α → R) →ₗ[R] M :=
(finsupp.lift _ _ _ (λ x : α, (s (finsupp.single x 1)).some)).comp
  (linear_equiv_fun_on_fintype R R α).symm.to_linear_map

lemma splitting_of_fun_on_fintype_surjective_splits
  [fintype α] (f : M →ₗ[R] (α → R)) (s : surjective f) :
  f.comp (splitting_of_fun_on_fintype_surjective f s) = linear_map.id :=
begin
  ext x y,
  dsimp [splitting_of_fun_on_fintype_surjective],
  rw [linear_equiv_fun_on_fintype_symm_single, finsupp.sum_single_index, one_smul,
    linear_map.id_coe, id_def,
    (s (finsupp.single x 1)).some_spec, finsupp.single_eq_pi_single],
  rw [zero_smul],
end

lemma left_inverse_splitting_of_fun_on_fintype_surjective
  [fintype α] (f : M →ₗ[R] (α → R)) (s : surjective f) :
  left_inverse f (splitting_of_fun_on_fintype_surjective f s) :=
λ g, linear_map.congr_fun (splitting_of_fun_on_fintype_surjective_splits f s) g

lemma splitting_of_fun_on_fintype_surjective_injective
  [fintype α] (f : M →ₗ[R] (α → R)) (s : surjective f) :
  injective (splitting_of_fun_on_fintype_surjective f s) :=
(left_inverse_splitting_of_fun_on_fintype_surjective f s).injective

end linear_map<|MERGE_RESOLUTION|>--- conflicted
+++ resolved
@@ -635,13 +635,8 @@
 begin
   haveI := classical.dec_pred (λ x, x ∈ s),
   haveI := classical.dec_pred (λ x, x ∈ t),
-<<<<<<< HEAD
-  refine (finsupp.supported_equiv_finsupp s) ≫ₗ
-      (_ ≫ₗ (finsupp.supported_equiv_finsupp t).symm),
-=======
   refine (finsupp.supported_equiv_finsupp s) ≪≫ₗ
       (_ ≪≫ₗ (finsupp.supported_equiv_finsupp t).symm),
->>>>>>> 463e7534
   exact finsupp.dom_lcongr e
 end
 
